# Install Python tests
install(FILES
<<<<<<< HEAD
    test-cpu-reference.py
    test-hybrid-maxwellhaswellep.py
    DESTINATION bin/tests)
=======
  test-cpu-reference.py
  test-cpu-haswellep.py
  test-hybrid-maxwellhaswellep.py
  DESTINATION bin/tests)
>>>>>>> 4ca5c382
<|MERGE_RESOLUTION|>--- conflicted
+++ resolved
@@ -1,12 +1,6 @@
 # Install Python tests
 install(FILES
-<<<<<<< HEAD
     test-cpu-reference.py
+    test-cpu-haswellep.py
     test-hybrid-maxwellhaswellep.py
-    DESTINATION bin/tests)
-=======
-  test-cpu-reference.py
-  test-cpu-haswellep.py
-  test-hybrid-maxwellhaswellep.py
-  DESTINATION bin/tests)
->>>>>>> 4ca5c382
+    DESTINATION bin/tests)