--- conflicted
+++ resolved
@@ -7,15 +7,12 @@
 # https://git.astron.nl/RD/idg/-/jobs/37678#L767
 variables:
   DEBIAN_FRONTEND: "noninteractive"
-<<<<<<< HEAD
 
 clang-format:
   script: 
     - pip3 install clang-format==9.0.0
     - export PATH=/home/gitlab-runner/.local/bin:$PATH
     - ./scripts/run-clang-format.sh
-=======
->>>>>>> d717c8c4
 
 idg-release:
   script:
