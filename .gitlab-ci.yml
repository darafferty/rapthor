--- conflicted
+++ resolved
@@ -62,22 +62,6 @@
   needs: ["versioning", "build-docker-base"]
   before_script:
     - echo $CI_REGISTRY_PASSWORD | docker login -u $CI_REGISTRY_USER --password-stdin $CI_REGISTRY
-<<<<<<< HEAD
-
-# Executes the tests of the Rapthor pipeline.
-build-ubuntu-20.04:
-  stage: test
-  needs: ["versioning", "build-docker-ubuntu-20.04"]
-  image: $BASE_IMAGE
-  # script:
-  #   - ci/run.sh
-  # image: python:3.8
-  before_script:
-    - pip install --upgrade pip
-    - pip install tox
-  script:
-    - tox -e py38
-=======
   script:
     - docker build
         --build-arg BASE_NAME=$BASE_NAME
@@ -87,8 +71,6 @@
         --tag $FULL_IMAGE
         .
     - docker push $FULL_IMAGE
-
->>>>>>> 18ecc80d
 
 # Builds the documentation
 build-doc:
@@ -114,12 +96,18 @@
         - docs/**/*
 
 # Executes the tests of the Rapthor pipeline.
-rapthor-test:
+build-ubuntu-20.04:
   stage: test
-  needs: ["versioning", "build-docker-base"]
+  needs: ["versioning", "build-docker-ubuntu-20.04"]
   image: $BASE_IMAGE
+  # script:
+  #   - ci/run.sh
+  # image: python:3.8
+  before_script:
+    - pip install --upgrade pip
+    - pip install tox
   script:
-    - ci/run.sh
+    - tox -e py38
 
 # Deploy to docker hub
 deploy-docker:
