--- conflicted
+++ resolved
@@ -183,8 +183,8 @@
         else:
             dp3_steps_slow_separate = '[solve]'
 
-        # Set the DDECal applycal steps depending on what solutions need to be
-        # applied
+        # Set the DDECal applycal steps and input H5parm files depending on what
+        # solutions need to be applied
         if self.field.apply_normalizations:
             normalize_h5parm = CWLFile(self.field.normalize_h5parm).to_json()
             dp3_applycal_steps_fast = '[normalization]'
@@ -204,6 +204,12 @@
         else:
             dp3_applycal_steps_slow_joint = None
             dp3_applycal_steps_slow_separate = None
+        fast_initialsolutions_h5parm = None
+        slow_initialsolutions_h5parm = None
+        if self.field.fast_phases_h5parm_filename:
+            fast_initialsolutions_h5parm = CWLFile(self.field.fast_phases_h5parm_filename).to_json()
+        if self.field.slow_gains_h5parm_filename:
+            slow_initialsolutions_h5parm = CWLFile(self.field.slow_gains_h5parm_filename).to_json()
 
         self.input_parms = {'timechunk_filename': CWLDir(timechunk_filename).to_json(),
                             'freqchunk_filename_joint': CWLDir(freqchunk_filename_joint).to_json(),
@@ -254,6 +260,8 @@
                             'bda_maxinterval_slow_separate': bda_maxinterval_slow_separate,
                             'bda_timebase_slow_separate': bda_timebase_slow_separate,
                             'normalize_h5parm': normalize_h5parm,
+                            'fast_initialsolutions_h5parm': fast_initialsolutions_h5parm,
+                            'slow_initialsolutions_h5parm': slow_initialsolutions_h5parm,
                             'max_normalization_delta': max_normalization_delta,
                             'scale_normalization_delta': scale_normalization_delta,
                             'phase_center_ra': self.field.ra,
@@ -285,21 +293,6 @@
                             'solverlbfgs_iter': solverlbfgs_iter,
                             'solverlbfgs_minibatches': solverlbfgs_minibatches,
                             'max_threads': self.field.parset['cluster_specific']['max_threads']}
-<<<<<<< HEAD
-        if self.field.apply_normalizations:
-            self.input_parms.update({'normalize_h5parm': normalize_h5parm})
-        if dp3_applycal_steps_fast:
-            self.input_parms.update({'dp3_applycal_steps_fast': f"[{','.join(dp3_applycal_steps_fast)}]"})
-        if dp3_applycal_steps_slow_joint:
-            self.input_parms.update({'dp3_applycal_steps_slow_joint': f"[{','.join(dp3_applycal_steps_slow_joint)}]"})
-        if dp3_applycal_steps_slow_separate:
-            self.input_parms.update({'dp3_applycal_steps_slow_separate': f"[{','.join(dp3_applycal_steps_slow_separate)}]"})
-        if self.field.fast_phases_h5parm_filename:
-            self.input_parms.update({'fast_initialsolutions_h5parm': CWLFile(self.field.fast_phases_h5parm_filename).to_json()})
-        if self.field.slow_gains_h5parm_filename:
-            self.input_parms.update({'slow_initialsolutions_h5parm': CWLFile(self.field.slow_gains_h5parm_filename).to_json()})
-=======
->>>>>>> 1c396fea
 
     def get_baselines_core(self):
         """
