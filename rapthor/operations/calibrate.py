"""
Module that holds the Calibrate classes
"""
import glob
import logging
import lsmtool
import numpy as np
import os
from rapthor.lib.operation import Operation
from rapthor.lib import miscellaneous as misc
from rapthor.lib.cwl import CWLFile, CWLDir
import shutil

log = logging.getLogger('rapthor:calibrate')


class CalibrateDD(Operation):
    """
    Operation to perform direction-dependent (DD) calibration of the field
    """
    def __init__(self, field, index):
        super().__init__(field, index=index, name='calibrate')

    def set_parset_parameters(self):
        """
        Define parameters needed for the CWL workflow template
        """
        if self.batch_system == 'slurm':
            # For some reason, setting coresMax ResourceRequirement hints does
            # not work with SLURM
            max_cores = None
        else:
            max_cores = self.parset['cluster_specific']['max_cores']

        self.parset_parms = {'rapthor_pipeline_dir': self.rapthor_pipeline_dir,
                             'use_image_based_predict': self.field.use_image_based_predict,
                             'generate_screens': self.field.generate_screens,
                             'do_slowgain_solve': self.field.do_slowgain_solve,
                             'max_cores': max_cores}

    def set_input_parameters(self):
        """
        Define the CWL workflow inputs
        """
        # First set the calibration parameters for each observation
        self.field.set_obs_parameters()

        # Next, get the various parameters needed by the workflow
        #
        # Get the filenames of the input files for each time chunk
        timechunk_filename = self.field.get_obs_parameters('timechunk_filename')

        # Get the start times and number of times for the time chunks (fast and slow
        # calibration)
        starttime = self.field.get_obs_parameters('starttime')
        ntimes = self.field.get_obs_parameters('ntimes')

        # Get the solution intervals for the calibrations
        solint_fast_timestep = self.field.get_obs_parameters('solint_fast_timestep')
        solint_medium_timestep = self.field.get_obs_parameters('solint_medium_timestep')
        solint_slow_timestep = self.field.get_obs_parameters('solint_slow_timestep')
        solint_fast_freqstep = self.field.get_obs_parameters('solint_fast_freqstep')
        solint_medium_freqstep = self.field.get_obs_parameters('solint_medium_freqstep')
        solint_slow_freqstep = self.field.get_obs_parameters('solint_slow_freqstep')

        # Get the number of solutions per direction
        fast_solutions_per_direction = self.field.get_obs_parameters('fast_solutions_per_direction')
<<<<<<< HEAD
        medium_solutions_per_direction = self.field.get_obs_parameters('medium_solutions_per_direction')
=======
>>>>>>> 4c24009b
        slow_solutions_per_direction = self.field.get_obs_parameters('slow_solutions_per_direction')

        # Get the BDA (baseline-dependent averaging) parameters
        bda_maxinterval = self.field.get_obs_parameters('bda_maxinterval')
        bda_minchannels = self.field.get_obs_parameters('bda_minchannels')
        bda_timebase = self.field.bda_timebase
        bda_frequencybase = self.field.bda_frequencybase

        # Define various output filenames for the solution tables. We save some
        # as attributes since they are needed in finalize()
        output_fast_h5parm = ['fast_phase_{}.h5parm'.format(i)
                              for i in range(self.field.ntimechunks)]
        self.combined_fast_h5parm = 'fast_phases.h5parm'
        output_medium1_h5parm = ['medium1_phase_{}.h5parm'.format(i)
                                 for i in range(self.field.ntimechunks)]
        self.combined_medium1_h5parm = 'medium1_phases.h5parm'
        combined_fast_medium1_h5parm = 'combined_fast_medium1_phases.h5parm'
        output_medium2_h5parm = ['medium2_phase_{}.h5parm'.format(i)
                                 for i in range(self.field.ntimechunks)]
        self.combined_medium2_h5parm = 'medium2_phases.h5parm'
        combined_fast_medium1_medium2_h5parm = 'combined_fast_medium1_medium2_phases.h5parm'
        output_slow_h5parm = ['slow_gain_{}.h5parm'.format(i)
                              for i in range(self.field.ntimechunks)]
        self.combined_slow_h5parm = 'slow_gains.h5parm'

        self.combined_h5parms = 'combined_solutions.h5'
        if self.field.apply_diagonal_solutions:
            solution_combine_mode = 'p1p2a2_diagonal'
        else:
            solution_combine_mode = 'p1p2a2_scalar'

        # Define the input sky model
        if self.field.peel_non_calibrator_sources:
            calibration_skymodel_file = self.field.calibrators_only_skymodel_file
        else:
            calibration_skymodel_file = self.field.calibration_skymodel_file
        num_spectral_terms = misc.get_max_spectral_terms(calibration_skymodel_file)
        model_image_root = 'calibration_model'
        model_image_frequency_bandwidth, model_image_ra_dec, model_image_imsize, model_image_cellsize = self.get_model_image_parameters()
        facet_region_width = max(model_image_imsize) * model_image_cellsize * 1.2  # deg
        facet_region_file = 'field_facets_ds9.reg'

        # Get the calibrator names and fluxes
        calibrator_patch_names = self.field.calibrator_patch_names
        calibrator_fluxes = self.field.calibrator_fluxes

        # Set the constraints used in the calibrations
        fast_smoothness_dd_factors = self.field.get_obs_parameters('fast_smoothness_dd_factors')
<<<<<<< HEAD
        fast_smoothnessconstraint = self.field.fast_smoothnessconstraint / np.min(fast_smoothness_dd_factors)
        fast_smoothnessreffrequency = self.field.get_obs_parameters('fast_smoothnessreffrequency')
        fast_smoothnessrefdistance = self.field.fast_smoothnessrefdistance
        medium_smoothness_dd_factors = self.field.get_obs_parameters('medium_smoothness_dd_factors')
        medium_smoothnessconstraint = self.field.medium_smoothnessconstraint / np.min(medium_smoothness_dd_factors)
        medium_smoothnessreffrequency = self.field.get_obs_parameters('medium_smoothnessreffrequency')
        medium_smoothnessrefdistance = self.field.medium_smoothnessrefdistance
        slow_smoothness_dd_factors = self.field.get_obs_parameters('slow_smoothness_dd_factors')
        slow_smoothnessconstraint = (self.field.slow_smoothnessconstraint / np.min(slow_smoothness_dd_factors))
        core_stations = self.get_core_stations()
        if core_stations:
            fast_antennaconstraint = '[[{}]]'.format(','.join(core_stations))
=======
        slow_smoothness_dd_factors = self.field.get_obs_parameters('slow_smoothness_dd_factors')
        fast_smoothnessconstraint = self.field.fast_smoothnessconstraint / np.min(fast_smoothness_dd_factors)
        fast_smoothnessreffrequency = self.field.get_obs_parameters('fast_smoothnessreffrequency')
        fast_smoothnessrefdistance = self.field.fast_smoothnessrefdistance
        slow_smoothnessconstraint = (self.field.slow_smoothnessconstraint / np.min(slow_smoothness_dd_factors))
        if self.field.do_slowgain_solve or self.field.antenna == 'LBA':
            # Use the core stationconstraint if the slow solves will be done or if
            # we have LBA data (which has lower sensitivity than HBA data)
            core_stations = self.get_core_stations()
            # In the case of SKA sets, we currently have not defined core stations yet. To let
            # SKA continue, we disable the antennaconstraint for now if the list of core
            # stations is empty.
            if core_stations:
                fast_antennaconstraint = '[[{}]]'.format(','.join(core_stations))
            else:
                fast_antennaconstraint = '[]'
>>>>>>> 4c24009b
        else:
            fast_antennaconstraint = '[]'
<<<<<<< HEAD
        medium_antennaconstraint = fast_antennaconstraint
=======
>>>>>>> 4c24009b
        slow_antennaconstraint = '[]'
        max_normalization_delta = self.field.max_normalization_delta
        scale_normalization_delta = '{}'.format(self.field.scale_normalization_delta)

        # Get various DDECal solver parameters. Most of these are the same for both fast
        # and slow solves
        llssolver = self.field.llssolver
        maxiter = self.field.maxiter
        propagatesolutions = self.field.propagatesolutions
        solveralgorithm = self.field.solveralgorithm
        onebeamperpatch = self.field.onebeamperpatch
        stepsize = self.field.stepsize
        stepsigma = self.field.stepsigma
        tolerance = self.field.tolerance
        uvlambdamin = self.field.solve_min_uv_lambda
        parallelbaselines = self.field.parallelbaselines
        sagecalpredict = self.field.sagecalpredict
        solverlbfgs_dof = self.field.solverlbfgs_dof
        solverlbfgs_iter = self.field.solverlbfgs_iter
        solverlbfgs_minibatches = self.field.solverlbfgs_minibatches
        fast_datause = self.field.fast_datause
        slow_datause = self.field.slow_datause

        # Get the size of the imaging area (for use in making the a-term images)
        sector_bounds_deg = '{}'.format(self.field.sector_bounds_deg)
        sector_bounds_mid_deg = '{}'.format(self.field.sector_bounds_mid_deg)

        # Set the DDECal steps depending on whether baseline-dependent averaging is
        # activated (and supported) or not. If BDA is used, a "null" step is also added to
        # prevent the writing of the BDA data
        #
        # TODO: image-based predict doesn't yet work with BDA; once it does,
        # the restriction on this mode should be removed
        all_regular = all([obs.channels_are_regular for obs in self.field.observations])
        if self.field.bda_timebase > 0 and all_regular and not self.field.use_image_based_predict:
            if self.field.do_slowgain_solve:
<<<<<<< HEAD
                dp3_steps = ['avg', 'solve1', 'solve2', 'solve3', 'solve4', 'null']
            else:
                dp3_steps = ['avg', 'solve1', 'solve2', 'null']
        else:
            if self.field.do_slowgain_solve:
                dp3_steps = ['solve1', 'solve2', 'solve3', 'solve4']
            else:
                dp3_steps = ['solve1', 'solve2']
=======
                dp3_steps = ['avg', 'solve1', 'solve2', 'null']
            else:
                dp3_steps = ['avg', 'solve1', 'null']
        else:
            if self.field.do_slowgain_solve:
                dp3_steps = ['solve1', 'solve2']
            else:
                dp3_steps = ['solve1']
>>>>>>> 4c24009b
        if self.field.use_image_based_predict:
            # Add a predict, applybeam, and applycal steps to the beginning
            dp3_steps = (['predict', 'applybeam', 'applycal'] if self.field.apply_normalizations else
                         ['predict', 'applybeam']) + dp3_steps

        # Set the DP3 applycal steps and input H5parm files depending on what
        # solutions need to be applied. Note: applycal steps are needed for
        # both the case in which applycal is part of the DDECal solve step and
        # the case in which it is a separate step that preceeds the DDECal step.
        # The latter is used when image-based predict is done
        if self.field.apply_normalizations:
            normalize_h5parm = CWLFile(self.field.normalize_h5parm).to_json()
            ddecal_applycal_steps = ['normalization']
            applycal_steps = ['normalization']

            # Convert the lists to strings, with square brackets as required by DP3
            ddecal_applycal_steps = f"[{','.join(ddecal_applycal_steps)}]"
            applycal_steps = f"[{','.join(applycal_steps)}]"
        else:
            normalize_h5parm = None
            ddecal_applycal_steps = None
            applycal_steps = None
        if (
            self.field.fast_phases_h5parm_filename is not None and
            os.path.exists(self.field.fast_phases_h5parm_filename)
        ):
            fast_initialsolutions_h5parm = CWLFile(self.field.fast_phases_h5parm_filename).to_json()
        else:
            fast_initialsolutions_h5parm = None
        if (
            self.field.medium1_phases_h5parm_filename is not None and
            os.path.exists(self.field.medium1_phases_h5parm_filename)
        ):
            medium1_initialsolutions_h5parm = CWLFile(self.field.medium1_phases_h5parm_filename).to_json()
        else:
            medium1_initialsolutions_h5parm = None
        if (
            self.field.medium2_phases_h5parm_filename is not None and
            os.path.exists(self.field.medium2_phases_h5parm_filename)
        ):
            medium2_initialsolutions_h5parm = CWLFile(self.field.medium2_phases_h5parm_filename).to_json()
        else:
            medium2_initialsolutions_h5parm = None
        if (
            self.field.slow_gains_h5parm_filename is not None and
            os.path.exists(self.field.slow_gains_h5parm_filename)
        ):
            slow_initialsolutions_h5parm = CWLFile(self.field.slow_gains_h5parm_filename).to_json()
        else:
            slow_initialsolutions_h5parm = None

        self.input_parms = {'timechunk_filename': CWLDir(timechunk_filename).to_json(),
                            'data_colname': self.field.data_colname,
                            'starttime': starttime,
                            'ntimes': ntimes,
                            'solint_fast_timestep': solint_fast_timestep,
                            'solint_medium_timestep': solint_medium_timestep,
                            'solint_slow_timestep': solint_slow_timestep,
                            'solint_fast_freqstep': solint_fast_freqstep,
                            'solint_medium_freqstep': solint_medium_freqstep,
                            'solint_slow_freqstep': solint_slow_freqstep,
                            'fast_solutions_per_direction': fast_solutions_per_direction,
<<<<<<< HEAD
                            'medium_solutions_per_direction': medium_solutions_per_direction,
=======
>>>>>>> 4c24009b
                            'slow_solutions_per_direction': slow_solutions_per_direction,
                            'calibrator_patch_names': calibrator_patch_names,
                            'calibrator_fluxes': calibrator_fluxes,
                            'output_fast_h5parm': output_fast_h5parm,
                            'combined_fast_h5parm': self.combined_fast_h5parm,
                            'output_medium1_h5parm': output_medium1_h5parm,
                            'output_medium2_h5parm': output_medium2_h5parm,
                            'combined_medium1_h5parm': self.combined_medium1_h5parm,
                            'combined_medium2_h5parm': self.combined_medium2_h5parm,
                            'combined_fast_medium1_h5parm': combined_fast_medium1_h5parm,
                            'combined_fast_medium1_medium2_h5parm': combined_fast_medium1_medium2_h5parm,
                            'output_slow_h5parm': output_slow_h5parm,
                            'combined_slow_h5parm': self.combined_slow_h5parm,
                            'calibration_skymodel_file': CWLFile(calibration_skymodel_file).to_json(),
                            'model_image_root': model_image_root,
                            'model_image_ra_dec': model_image_ra_dec,
                            'model_image_imsize': model_image_imsize,
                            'model_image_cellsize': model_image_cellsize,
                            'model_image_frequency_bandwidth': model_image_frequency_bandwidth,
                            'num_spectral_terms': num_spectral_terms,
                            'ra_mid': self.field.ra,
                            'dec_mid': self.field.dec,
                            'facet_region_width_ra': facet_region_width,
                            'facet_region_width_dec': facet_region_width,
                            'facet_region_file': facet_region_file,
                            'fast_smoothness_dd_factors': fast_smoothness_dd_factors,
<<<<<<< HEAD
                            'medium_smoothness_dd_factors': medium_smoothness_dd_factors,
=======
>>>>>>> 4c24009b
                            'slow_smoothness_dd_factors': slow_smoothness_dd_factors,
                            'fast_smoothnessconstraint': fast_smoothnessconstraint,
                            'slow_smoothnessconstraint': slow_smoothnessconstraint,
                            'fast_smoothnessreffrequency': fast_smoothnessreffrequency,
                            'fast_smoothnessrefdistance': fast_smoothnessrefdistance,
<<<<<<< HEAD
                            'medium_smoothnessconstraint': medium_smoothnessconstraint,
                            'medium_smoothnessreffrequency': medium_smoothnessreffrequency,
                            'medium_smoothnessrefdistance': medium_smoothnessrefdistance,
                            'slow_smoothnessconstraint': slow_smoothnessconstraint,
=======
>>>>>>> 4c24009b
                            'dp3_steps': f"[{','.join(dp3_steps)}]",
                            'ddecal_applycal_steps': ddecal_applycal_steps,
                            'applycal_steps': applycal_steps,
                            'bda_maxinterval': bda_maxinterval,
                            'bda_timebase': bda_timebase,
                            'bda_minchannels': bda_minchannels,
                            'bda_frequencybase': bda_frequencybase,
                            'normalize_h5parm': normalize_h5parm,
                            'fast_initialsolutions_h5parm': fast_initialsolutions_h5parm,
                            'medium1_initialsolutions_h5parm': medium1_initialsolutions_h5parm,
                            'medium2_initialsolutions_h5parm': medium2_initialsolutions_h5parm,
                            'slow_initialsolutions_h5parm': slow_initialsolutions_h5parm,
                            'max_normalization_delta': max_normalization_delta,
                            'scale_normalization_delta': scale_normalization_delta,
                            'phase_center_ra': self.field.ra,
                            'phase_center_dec': self.field.dec,
                            'llssolver': llssolver,
                            'maxiter': maxiter,
                            'propagatesolutions': propagatesolutions,
                            'solveralgorithm': solveralgorithm,
                            'onebeamperpatch': onebeamperpatch,
                            'stepsize': stepsize,
                            'stepsigma': stepsigma,
                            'tolerance': tolerance,
                            'uvlambdamin': uvlambdamin,
                            'parallelbaselines': parallelbaselines,
                            'sagecalpredict': sagecalpredict,
                            'fast_datause': fast_datause,
                            'slow_datause': slow_datause,
                            'sector_bounds_deg': sector_bounds_deg,
                            'sector_bounds_mid_deg': sector_bounds_mid_deg,
                            'combined_h5parms': self.combined_h5parms,
                            'fast_antennaconstraint': fast_antennaconstraint,
                            'medium_antennaconstraint': medium_antennaconstraint,
                            'slow_antennaconstraint': slow_antennaconstraint,
                            'solution_combine_mode': solution_combine_mode,
                            'solverlbfgs_dof': solverlbfgs_dof,
                            'solverlbfgs_iter': solverlbfgs_iter,
                            'solverlbfgs_minibatches': solverlbfgs_minibatches,
                            'max_threads': self.parset['cluster_specific']['max_threads']}

    def get_baselines_core(self):
        """
        Returns DPPP string of baseline selection for core calibration

        Returns
        -------
        baselines : str
            Baseline selection string
        """
        cs = self.get_core_stations()
        non_core = [a for a in self.field.stations if a not in cs]

        return '[CR]*&&;!{}'.format(';!'.join(non_core))

    def get_superterp_stations(self):
        """
        Returns list of superterp station names

        Returns
        -------
        stations : list
            Station names
        """
        if self.field.antenna == 'HBA':
            all_st = ['CS002HBA0', 'CS003HBA0', 'CS004HBA0', 'CS005HBA0', 'CS006HBA0', 'CS007HBA0',
                      'CS002HBA1', 'CS003HBA1', 'CS004HBA1', 'CS005HBA1', 'CS006HBA1', 'CS007HBA1']
        elif self.field.antenna == 'LBA':
            all_st = ['CS002LBA', 'CS003LBA', 'CS004LBA', 'CS005LBA', 'CS006LBA', 'CS007LBA']

        return [a for a in all_st if a in self.field.stations]

    def get_core_stations(self, include_nearest_remote=True):
        """
        Returns list of station names for core calibration

        Parameters
        ----------
        include_nearest_remote : bool, optional
            If True, include the remote stations nearest to the core

        Returns
        -------
        stations : list
            Station names
        """
        if self.field.antenna == 'HBA':
            all_core = ['CS001HBA0', 'CS002HBA0', 'CS003HBA0', 'CS004HBA0', 'CS005HBA0', 'CS006HBA0',
                        'CS007HBA0', 'CS011HBA0', 'CS013HBA0', 'CS017HBA0', 'CS021HBA0', 'CS024HBA0',
                        'CS026HBA0', 'CS028HBA0', 'CS030HBA0', 'CS031HBA0', 'CS032HBA0', 'CS101HBA0',
                        'CS103HBA0', 'CS201HBA0', 'CS301HBA0', 'CS302HBA0', 'CS401HBA0', 'CS501HBA0',
                        'CS001HBA1', 'CS002HBA1', 'CS003HBA1', 'CS004HBA1', 'CS005HBA1', 'CS006HBA1',
                        'CS007HBA1', 'CS011HBA1', 'CS013HBA1', 'CS017HBA1', 'CS021HBA1', 'CS024HBA1',
                        'CS026HBA1', 'CS028HBA1', 'CS030HBA1', 'CS031HBA1', 'CS032HBA1', 'CS101HBA1',
                        'CS103HBA1', 'CS201HBA1', 'CS301HBA1', 'CS302HBA1', 'CS401HBA1', 'CS501HBA1']
            if include_nearest_remote:
                all_core.extend(['RS106HBA0', 'RS205HBA0', 'RS305HBA0', 'RS306HBA0', 'RS503HBA0',
                                 'RS106HBA1', 'RS205HBA1', 'RS305HBA1', 'RS306HBA1', 'RS503HBA1'])
        elif self.field.antenna == 'LBA':
            all_core = ['CS001LBA', 'CS002LBA', 'CS003LBA', 'CS004LBA', 'CS005LBA', 'CS006LBA',
                        'CS007LBA', 'CS011LBA', 'CS013LBA', 'CS017LBA', 'CS021LBA', 'CS024LBA',
                        'CS026LBA', 'CS028LBA', 'CS030LBA', 'CS031LBA', 'CS032LBA', 'CS101LBA',
                        'CS103LBA', 'CS201LBA', 'CS301LBA', 'CS302LBA', 'CS401LBA', 'CS501LBA']
            if include_nearest_remote:
                all_core.extend(['RS106LBA', 'RS205LBA', 'RS305LBA', 'RS306LBA', 'RS503LBA'])

        return [a for a in all_core if a in self.field.stations]

    def get_model_image_parameters(self):
        """
        Returns parameters needed for image-based predict

        Returns
        -------
        frequency_bandwidth : [float, float]
            Central frequency and bandwidth as [frequency, bandwidth] of model image in Hz
        center_coords : [str, str]
            Center of the image as [HHMMSS.S, DDMMSS.S] strings
        size : [int, int]
            Size of image as [RA, Dec] in pixels
        cellsize : float
            Size of image cell (pixel) in degrees/pixel
        """
        # Set frequency parameters. For the central frequency, we use the reference
        # frequency of the sky model (i.e., the frequency to which the fluxes are
        # referenced). For the bandwidth, we use 1 MHz as it is appropriate for images at
        # LOFAR frequencies, but the exact value is not important since the bandwidth does
        # not have any effect on the processing done in Rapthor
        skymodel = lsmtool.load(self.field.calibration_skymodel_file)
        if 'ReferenceFrequency' in skymodel.getColNames():
            # Each source can have its own reference frequency, so use the median over all
            # sources
            ref_freq = np.median(skymodel.getColValues('ReferenceFrequency'))  # Hz
        else:
            ref_freq = skymodel.table.meta['ReferenceFrequency']  # Hz
        frequency_bandwidth = [ref_freq, 1e6]  # Hz

        # Set the image coordinates, size, and cellsize
        if self.index == 1:
            # For initial cycle, assume center is the field center
            center_coords = [self.field.ra, self.field.dec]
            if hasattr(self.field, 'full_field_sector'):
                # Sky model generated in initial image step
                cellsize = self.field.full_field_sector.cellsize_deg  # deg/pixel
                size = self.field.full_field_sector.imsize  # [xsize, ysize] in pixels
            else:
                # Sky model generated externally. Use the cellsize defined for imaging and
                # analyze the sky model to find its extent
                cellsize = self.parset['imaging_specific']['cellsize_arcsec'] / 3600  # deg/pixel
                source_dict = {name: [ra, dec] for name, ra, dec in
                               zip(skymodel.getColValues('Name'),
                                   skymodel.getColValues('RA'),
                                   skymodel.getColValues('Dec'))}
                _, source_distances = self.field.get_source_distances(source_dict)  # deg
                radius = int(np.max(source_distances) / cellsize)  # pixels
                size = [radius * 2, radius * 2]  # pixels
        else:
            # Sky model generated in previous cycle's imaging step. Use the center and size
            # of the bounding box of all imaging sectors (note that this bounding box
            # includes a 20% padding, so it should include all model components, even
            # those on the very edge of a sector)
            cellsize = self.parset['imaging_specific']['cellsize_arcsec'] / 3600  # deg/pixel
            center_coords = [self.field.sector_bounds_mid_ra, self.field.sector_bounds_mid_dec]  # deg
            size = [int(self.field.sector_bounds_width_ra / cellsize), int(self.field.sector_bounds_width_dec / cellsize)]  # pixels

        # Convert RA and Dec to strings (required by WSClean)
        center_coords = lsmtool.utils.format_coordinates(*center_coords)

        return frequency_bandwidth, center_coords, size, cellsize

    def finalize(self):
        """
        Finalize this operation
        """
        # Copy the solutions (h5parm files) and report the flagged fraction
        dst_dir = os.path.join(self.parset['dir_working'], 'solutions', 'calibrate_{}'.format(self.index))
        os.makedirs(dst_dir, exist_ok=True)
        self.field.h5parm_filename = os.path.join(dst_dir, 'field-solutions.h5')
        self.field.fast_phases_h5parm_filename = os.path.join(dst_dir, 'field-solutions-fast-phase.h5')
        self.field.medium1_phases_h5parm_filename = os.path.join(dst_dir, 'field-solutions-medium1-phase.h5')
        self.field.medium2_phases_h5parm_filename = os.path.join(dst_dir, 'field-solutions-medium2-phase.h5')
        self.field.slow_gains_h5parm_filename = os.path.join(dst_dir, 'field-solutions-slow-gain.h5')
        if os.path.exists(self.field.h5parm_filename):
            os.remove(self.field.h5parm_filename)
        if self.field.do_slowgain_solve:
            shutil.copy(os.path.join(self.pipeline_working_dir, self.combined_h5parms),
                        os.path.join(dst_dir, self.field.h5parm_filename))
            shutil.copy(os.path.join(self.pipeline_working_dir, self.combined_slow_h5parm),
                        os.path.join(dst_dir, self.field.slow_gains_h5parm_filename))
            shutil.copy(os.path.join(self.pipeline_working_dir, self.combined_medium1_h5parm),
                        os.path.join(dst_dir, self.field.medium1_phases_h5parm_filename))
            shutil.copy(os.path.join(self.pipeline_working_dir, self.combined_medium2_h5parm),
                        os.path.join(dst_dir, self.field.medium2_phases_h5parm_filename))
            shutil.copy(os.path.join(self.pipeline_working_dir, self.combined_fast_h5parm),
                        os.path.join(dst_dir, self.field.fast_phases_h5parm_filename))
        else:
            # The h5parm with the full, combined solutions is also the fast-phases
            # h5parm
            shutil.copy(os.path.join(self.pipeline_working_dir, self.combined_fast_h5parm),
                        os.path.join(dst_dir, self.field.h5parm_filename))
            shutil.copy(os.path.join(self.pipeline_working_dir, self.combined_fast_h5parm),
                        os.path.join(dst_dir, self.field.fast_phases_h5parm_filename))
        self.field.scan_h5parms()  # verify h5parm and update flags for predict/image operations
        flagged_frac = misc.get_flagged_solution_fraction(self.field.h5parm_filename)
        self.log.info('Fraction of solutions that are flagged = {0:.2f}'.format(flagged_frac))
        self.field.calibration_diagnostics.append({'cycle_number': self.index,
                                                   'solution_flagged_fraction': flagged_frac})

        # Copy the plots (PNG files)
        dst_dir = os.path.join(self.parset['dir_working'], 'plots', 'calibrate_{}'.format(self.index))
        os.makedirs(dst_dir, exist_ok=True)
        plot_filenames = glob.glob(os.path.join(self.pipeline_working_dir, '*.png'))
        for plot_filename in plot_filenames:
            dst_filename = os.path.join(dst_dir, os.path.basename(plot_filename))
            if os.path.exists(dst_filename):
                os.remove(dst_filename)
            shutil.copy(plot_filename, dst_filename)

        # Finally call finalize() in the parent class
        super().finalize()


class CalibrateDI(Operation):
    """
    Operation to perform direction-independent (DI) calibration of the field
    """
    def __init__(self, field, index):
        super().__init__(field, index=index, name='calibrate_di')

    def set_parset_parameters(self):
        """
        Define parameters needed for the CWL workflow template
        """
        if self.batch_system == 'slurm':
            # For some reason, setting coresMax ResourceRequirement hints does
            # not work with SLURM
            max_cores = None
        else:
            max_cores = self.parset['cluster_specific']['max_cores']
        self.parset_parms = {'rapthor_pipeline_dir': self.rapthor_pipeline_dir,
                             'max_cores': max_cores}

    def set_input_parameters(self):
        """
        Define the CWL workflow inputs
        """
        # First set the calibration parameters for each observation
        self.field.set_obs_parameters()

        # Next, get the various parameters needed by the workflow
        #
        # Get the start times and number of times for the time chunks (fast and slow
        # calibration)
        starttime_fulljones = self.field.get_obs_parameters('starttime')
        ntimes_fulljones = self.field.get_obs_parameters('ntimes')

        # Get the filenames of the input files for each time chunk
        timechunk_filename_fulljones = self.field.get_obs_parameters('timechunk_filename')

        # Get the solution intervals for the calibrations
        solint_fulljones_timestep = self.field.get_obs_parameters('solint_slow_timestep_fulljones')
        solint_fulljones_freqstep = self.field.get_obs_parameters('solint_slow_freqstep_fulljones')

        # Define various output filenames for the solution tables. We save some
        # as attributes since they are needed in finalize()
        output_h5parm_fulljones = ['fulljones_gain_{}.h5parm'.format(i)
                                   for i in range(self.field.ntimechunks)]
        self.combined_h5parm_fulljones = 'fulljones_gains.h5'

        # Set the constraints used in the calibrations
        smoothnessconstraint_fulljones = self.field.smoothnessconstraint_fulljones
        max_normalization_delta = self.field.max_normalization_delta

        # Get various DDECal solver parameters
        llssolver = self.field.llssolver
        maxiter = self.field.maxiter
        propagatesolutions = self.field.propagatesolutions
        solveralgorithm = self.field.solveralgorithm
        stepsize = self.field.stepsize
        stepsigma = self.field.stepsigma
        tolerance = self.field.tolerance
        uvlambdamin = self.field.solve_min_uv_lambda
        solverlbfgs_dof = self.field.solverlbfgs_dof
        solverlbfgs_iter = self.field.solverlbfgs_iter
        solverlbfgs_minibatches = self.field.solverlbfgs_minibatches

        self.input_parms = {'timechunk_filename_fulljones': CWLDir(timechunk_filename_fulljones).to_json(),
                            'data_colname': 'DATA',
                            'starttime_fulljones': starttime_fulljones,
                            'ntimes_fulljones': ntimes_fulljones,
                            'solint_fulljones_timestep': solint_fulljones_timestep,
                            'solint_fulljones_freqstep': solint_fulljones_freqstep,
                            'output_h5parm_fulljones': output_h5parm_fulljones,
                            'combined_h5parm_fulljones': self.combined_h5parm_fulljones,
                            'smoothnessconstraint_fulljones': smoothnessconstraint_fulljones,
                            'max_normalization_delta': max_normalization_delta,
                            'llssolver': llssolver,
                            'maxiter': maxiter,
                            'propagatesolutions': propagatesolutions,
                            'solveralgorithm': solveralgorithm,
                            'stepsize': stepsize,
                            'stepsigma': stepsigma,
                            'tolerance': tolerance,
                            'uvlambdamin': uvlambdamin,
                            'solverlbfgs_dof': solverlbfgs_dof,
                            'solverlbfgs_iter': solverlbfgs_iter,
                            'solverlbfgs_minibatches': solverlbfgs_minibatches,
                            'max_threads': self.parset['cluster_specific']['max_threads']}

    def finalize(self):
        """
        Finalize this operation
        """
        # Copy the solutions (h5parm file) and report the flagged fraction
        dst_dir = os.path.join(self.parset['dir_working'], 'solutions', 'calibrate_di_{}'.format(self.index))
        os.makedirs(dst_dir, exist_ok=True)
        self.field.fulljones_h5parm_filename = os.path.join(dst_dir, 'fulljones-solutions.h5')
        if os.path.exists(self.field.fulljones_h5parm_filename):
            os.remove(self.field.fulljones_h5parm_filename)
        shutil.copy(os.path.join(self.pipeline_working_dir, self.combined_h5parm_fulljones),
                    os.path.join(dst_dir, self.field.fulljones_h5parm_filename))
        self.field.scan_h5parms()  # verify h5parm and update flags for predict/image operations
        flagged_frac = misc.get_flagged_solution_fraction(self.field.fulljones_h5parm_filename)
        self.log.info('Fraction of solutions that are flagged = {0:.2f}'.format(flagged_frac))

        # Copy the plots (PNG files)
        dst_dir = os.path.join(self.parset['dir_working'], 'plots', 'calibrate_di_{}'.format(self.index))
        os.makedirs(dst_dir, exist_ok=True)
        plot_filenames = glob.glob(os.path.join(self.pipeline_working_dir, '*.png'))
        for plot_filename in plot_filenames:
            dst_filename = os.path.join(dst_dir, os.path.basename(plot_filename))
            if os.path.exists(dst_filename):
                os.remove(dst_filename)
            shutil.copy(plot_filename, dst_filename)

        # Finally call finalize() in the parent class
        super().finalize()<|MERGE_RESOLUTION|>--- conflicted
+++ resolved
@@ -65,10 +65,7 @@
 
         # Get the number of solutions per direction
         fast_solutions_per_direction = self.field.get_obs_parameters('fast_solutions_per_direction')
-<<<<<<< HEAD
         medium_solutions_per_direction = self.field.get_obs_parameters('medium_solutions_per_direction')
-=======
->>>>>>> 4c24009b
         slow_solutions_per_direction = self.field.get_obs_parameters('slow_solutions_per_direction')
 
         # Get the BDA (baseline-dependent averaging) parameters
@@ -117,7 +114,6 @@
 
         # Set the constraints used in the calibrations
         fast_smoothness_dd_factors = self.field.get_obs_parameters('fast_smoothness_dd_factors')
-<<<<<<< HEAD
         fast_smoothnessconstraint = self.field.fast_smoothnessconstraint / np.min(fast_smoothness_dd_factors)
         fast_smoothnessreffrequency = self.field.get_obs_parameters('fast_smoothnessreffrequency')
         fast_smoothnessrefdistance = self.field.fast_smoothnessrefdistance
@@ -130,30 +126,9 @@
         core_stations = self.get_core_stations()
         if core_stations:
             fast_antennaconstraint = '[[{}]]'.format(','.join(core_stations))
-=======
-        slow_smoothness_dd_factors = self.field.get_obs_parameters('slow_smoothness_dd_factors')
-        fast_smoothnessconstraint = self.field.fast_smoothnessconstraint / np.min(fast_smoothness_dd_factors)
-        fast_smoothnessreffrequency = self.field.get_obs_parameters('fast_smoothnessreffrequency')
-        fast_smoothnessrefdistance = self.field.fast_smoothnessrefdistance
-        slow_smoothnessconstraint = (self.field.slow_smoothnessconstraint / np.min(slow_smoothness_dd_factors))
-        if self.field.do_slowgain_solve or self.field.antenna == 'LBA':
-            # Use the core stationconstraint if the slow solves will be done or if
-            # we have LBA data (which has lower sensitivity than HBA data)
-            core_stations = self.get_core_stations()
-            # In the case of SKA sets, we currently have not defined core stations yet. To let
-            # SKA continue, we disable the antennaconstraint for now if the list of core
-            # stations is empty.
-            if core_stations:
-                fast_antennaconstraint = '[[{}]]'.format(','.join(core_stations))
-            else:
-                fast_antennaconstraint = '[]'
->>>>>>> 4c24009b
         else:
             fast_antennaconstraint = '[]'
-<<<<<<< HEAD
         medium_antennaconstraint = fast_antennaconstraint
-=======
->>>>>>> 4c24009b
         slow_antennaconstraint = '[]'
         max_normalization_delta = self.field.max_normalization_delta
         scale_normalization_delta = '{}'.format(self.field.scale_normalization_delta)
@@ -190,7 +165,6 @@
         all_regular = all([obs.channels_are_regular for obs in self.field.observations])
         if self.field.bda_timebase > 0 and all_regular and not self.field.use_image_based_predict:
             if self.field.do_slowgain_solve:
-<<<<<<< HEAD
                 dp3_steps = ['avg', 'solve1', 'solve2', 'solve3', 'solve4', 'null']
             else:
                 dp3_steps = ['avg', 'solve1', 'solve2', 'null']
@@ -199,16 +173,6 @@
                 dp3_steps = ['solve1', 'solve2', 'solve3', 'solve4']
             else:
                 dp3_steps = ['solve1', 'solve2']
-=======
-                dp3_steps = ['avg', 'solve1', 'solve2', 'null']
-            else:
-                dp3_steps = ['avg', 'solve1', 'null']
-        else:
-            if self.field.do_slowgain_solve:
-                dp3_steps = ['solve1', 'solve2']
-            else:
-                dp3_steps = ['solve1']
->>>>>>> 4c24009b
         if self.field.use_image_based_predict:
             # Add a predict, applybeam, and applycal steps to the beginning
             dp3_steps = (['predict', 'applybeam', 'applycal'] if self.field.apply_normalizations else
@@ -271,10 +235,7 @@
                             'solint_medium_freqstep': solint_medium_freqstep,
                             'solint_slow_freqstep': solint_slow_freqstep,
                             'fast_solutions_per_direction': fast_solutions_per_direction,
-<<<<<<< HEAD
                             'medium_solutions_per_direction': medium_solutions_per_direction,
-=======
->>>>>>> 4c24009b
                             'slow_solutions_per_direction': slow_solutions_per_direction,
                             'calibrator_patch_names': calibrator_patch_names,
                             'calibrator_fluxes': calibrator_fluxes,
@@ -301,22 +262,15 @@
                             'facet_region_width_dec': facet_region_width,
                             'facet_region_file': facet_region_file,
                             'fast_smoothness_dd_factors': fast_smoothness_dd_factors,
-<<<<<<< HEAD
                             'medium_smoothness_dd_factors': medium_smoothness_dd_factors,
-=======
->>>>>>> 4c24009b
                             'slow_smoothness_dd_factors': slow_smoothness_dd_factors,
                             'fast_smoothnessconstraint': fast_smoothnessconstraint,
                             'slow_smoothnessconstraint': slow_smoothnessconstraint,
                             'fast_smoothnessreffrequency': fast_smoothnessreffrequency,
                             'fast_smoothnessrefdistance': fast_smoothnessrefdistance,
-<<<<<<< HEAD
                             'medium_smoothnessconstraint': medium_smoothnessconstraint,
                             'medium_smoothnessreffrequency': medium_smoothnessreffrequency,
                             'medium_smoothnessrefdistance': medium_smoothnessrefdistance,
-                            'slow_smoothnessconstraint': slow_smoothnessconstraint,
-=======
->>>>>>> 4c24009b
                             'dp3_steps': f"[{','.join(dp3_steps)}]",
                             'ddecal_applycal_steps': ddecal_applycal_steps,
                             'applycal_steps': applycal_steps,
