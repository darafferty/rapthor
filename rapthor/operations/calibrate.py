--- conflicted
+++ resolved
@@ -218,12 +218,7 @@
             slow_initialsolutions_h5parm = CWLFile(self.field.slow_gains_h5parm_filename).to_json()
 
         self.input_parms = {'timechunk_filename': CWLDir(timechunk_filename).to_json(),
-<<<<<<< HEAD
-=======
-                            'freqchunk_filename_joint': CWLDir(freqchunk_filename_joint).to_json(),
-                            'freqchunk_filename_separate': CWLDir(freqchunk_filename_separate).to_json(),
                             'data_colname': self.field.data_colname,
->>>>>>> 388be0f4
                             'starttime': starttime,
                             'ntimes': ntimes,
                             'solint_fast_timestep': solint_fast_timestep,
