"""
Module that holds the Calibrate classes
"""
import glob
import logging
import lsmtool
import numpy as np
import os
from rapthor.lib.operation import Operation
from rapthor.lib import miscellaneous as misc
from rapthor.lib.cwl import CWLFile, CWLDir
import shutil

log = logging.getLogger('rapthor:calibrate')


class CalibrateDD(Operation):
    """
    Operation to perform direction-dependent (DD) calibration of the field
    """
    def __init__(self, field, index):
        super().__init__(field, index=index, name='calibrate')

    def set_parset_parameters(self):
        """
        Define parameters needed for the CWL workflow template
        """
        if self.batch_system == 'slurm':
            # For some reason, setting coresMax ResourceRequirement hints does
            # not work with SLURM
            max_cores = None
        else:
            max_cores = self.parset['cluster_specific']['max_cores']
        if self.field.generate_screens:
            # IDGCal requires image-based predict
            self.use_image_based_predict = True
        else:
            self.use_image_based_predict = self.field.use_image_based_predict

        self.parset_parms = {'rapthor_pipeline_dir': self.rapthor_pipeline_dir,
                             'use_image_based_predict': self.use_image_based_predict,
                             'generate_screens': self.field.generate_screens,
                             'do_slowgain_solve': self.field.do_slowgain_solve,
                             'max_cores': max_cores}

    def set_input_parameters(self):
        """
        Define the CWL workflow inputs
        """
        # First set the calibration parameters for each observation
        self.field.set_obs_parameters()

        # Next, get the various parameters needed by the workflow
        #
        # Get the filenames of the input files for each time chunk
        timechunk_filename = self.field.get_obs_parameters('timechunk_filename')

        # Get the start times and number of times for the time chunks (fast and slow
        # calibration)
        starttime = self.field.get_obs_parameters('starttime')
        ntimes = self.field.get_obs_parameters('ntimes')

        # Get the solution intervals for the calibrations
        solint_fast_timestep = self.field.get_obs_parameters('solint_fast_timestep')
        solint_slow_timestep = self.field.get_obs_parameters('solint_slow_timestep')
        solint_fast_freqstep = self.field.get_obs_parameters('solint_fast_freqstep')
        solint_slow_freqstep = self.field.get_obs_parameters('solint_slow_freqstep')

        # Get the number of solutions per direction
        fast_solutions_per_direction = self.field.get_obs_parameters('fast_solutions_per_direction')
        slow_solutions_per_direction = self.field.get_obs_parameters('slow_solutions_per_direction')

        # Get the BDA (baseline-dependent averaging) parameters
        bda_maxinterval = self.field.get_obs_parameters('bda_maxinterval')
        bda_minchannels = self.field.get_obs_parameters('bda_minchannels')
        bda_timebase = self.field.bda_timebase
        bda_frequencybase = self.field.bda_frequencybase

        # Define various output filenames for the solution tables. We save some
        # as attributes since they are needed in finalize()
        output_fast_h5parm = ['fast_phase_{}.h5parm'.format(i)
                              for i in range(self.field.ntimechunks)]
        self.combined_fast_h5parm = 'fast_phases.h5parm'
        self.combined_h5parms = 'combined_solutions.h5'
        output_idgcal_h5parm = ['idgcal_{}.h5parm'.format(i)  # TODO: chunk the solve over frequency as well as time?
                                for i in range(self.field.ntimechunks)]
        output_slow_h5parm = ['slow_gain_{}.h5parm'.format(i)
                              for i in range(self.field.ntimechunks)]
        self.combined_slow_h5parm = 'slow_gains.h5parm'
        if self.field.apply_diagonal_solutions:
            solution_combine_mode = 'p1p2a2_diagonal'
        else:
            solution_combine_mode = 'p1p2a2_scalar'

        # Define the input sky model
        if self.field.peel_non_calibrator_sources:
            calibration_skymodel_file = self.field.calibrators_only_skymodel_file
        else:
            calibration_skymodel_file = self.field.calibration_skymodel_file
        num_spectral_terms = misc.get_max_spectral_terms(calibration_skymodel_file)
        model_image_root = 'calibration_model'
        model_image_frequency_bandwidth, model_image_ra_dec, model_image_imsize, model_image_cellsize = self.get_model_image_parameters()
        facet_region_width = max(model_image_imsize) * model_image_cellsize * 1.2  # deg
        facet_region_file = 'field_facets_ds9.reg'

        # Get the calibrator names and fluxes
        calibrator_patch_names = self.field.calibrator_patch_names
        calibrator_fluxes = self.field.calibrator_fluxes

        # Set the constraints used in the calibrations
        fast_smoothness_dd_factors = self.field.get_obs_parameters('fast_smoothness_dd_factors')
        slow_smoothness_dd_factors = self.field.get_obs_parameters('slow_smoothness_dd_factors')
        fast_smoothnessconstraint = self.field.fast_smoothnessconstraint / np.min(fast_smoothness_dd_factors)
        fast_smoothnessreffrequency = self.field.get_obs_parameters('fast_smoothnessreffrequency')
        fast_smoothnessrefdistance = self.field.fast_smoothnessrefdistance
        slow_smoothnessconstraint = (self.field.slow_smoothnessconstraint / np.min(slow_smoothness_dd_factors))
        if self.field.do_slowgain_solve or self.field.antenna == 'LBA':
            # Use the core stationconstraint if the slow solves will be done or if
            # we have LBA data (which has lower sensitivity than HBA data)
            core_stations = self.get_core_stations()
            # In the case of SKA sets, we currently have not defined core stations yet. To let
            # SKA continue, we disable the antennaconstraint for now if the list of core
            # stations is empty.
            if core_stations:
                fast_antennaconstraint = '[[{}]]'.format(','.join(core_stations))
            else:
                fast_antennaconstraint = '[]'
        else:
            # For HBA data, if the slow solves will not be done, we remove the
            # stationconstraint to allow each station to get its own fast phase
            # corrections
            fast_antennaconstraint = '[]'
<<<<<<< HEAD
        slow_antennaconstraint = '[[{}]]'.format(','.join(self.field.stations))
        idgcal_antennaconstraint = '[]'  # TODO: set different constraints for phase and gain solves
=======
        slow_antennaconstraint = '[]'
>>>>>>> 7a9d8c55
        max_normalization_delta = self.field.max_normalization_delta
        scale_normalization_delta = '{}'.format(self.field.scale_normalization_delta)

        # Get various DDECal solver parameters. Most of these are the same for both fast
        # and slow solves
        llssolver = self.field.llssolver
        maxiter = self.field.maxiter
        propagatesolutions = self.field.propagatesolutions
        solveralgorithm = self.field.solveralgorithm
        onebeamperpatch = self.field.onebeamperpatch
        stepsize = self.field.stepsize
        stepsigma = self.field.stepsigma
        tolerance = self.field.tolerance
        uvlambdamin = self.field.solve_min_uv_lambda
        parallelbaselines = self.field.parallelbaselines
        sagecalpredict = self.field.sagecalpredict
        solverlbfgs_dof = self.field.solverlbfgs_dof
        solverlbfgs_iter = self.field.solverlbfgs_iter
        solverlbfgs_minibatches = self.field.solverlbfgs_minibatches
        fast_datause = self.field.fast_datause
        slow_datause = self.field.slow_datause

        # Get the size of the imaging area (for use in making the a-term images)
        sector_bounds_deg = '{}'.format(self.field.sector_bounds_deg)
        sector_bounds_mid_deg = '{}'.format(self.field.sector_bounds_mid_deg)

        # Set the DDECal steps depending on whether baseline-dependent averaging is
        # activated (and supported) or not. If BDA is used, a "null" step is also added to
        # prevent the writing of the BDA data
        #
        # TODO: image-based predict doesn't yet work with BDA; once it does,
        # the restriction on this mode should be removed
        all_regular = all([obs.channels_are_regular for obs in self.field.observations])
<<<<<<< HEAD
        if self.field.bda_timebase_fast > 0 and all_regular and not self.use_image_based_predict:
            dp3_steps_fast = ['avg', 'solve', 'null']
        else:
            dp3_steps_fast = ['solve']
        if self.field.bda_timebase_slow > 0 and all_regular and not self.field.use_image_based_predict:
            dp3_steps_slow = ['avg', 'solve', 'null']
=======
        if self.field.bda_timebase > 0 and all_regular and not self.field.use_image_based_predict:
            if self.field.do_slowgain_solve:
                dp3_steps = ['avg', 'solve1', 'solve2', 'null']
            else:
                dp3_steps = ['avg', 'solve1', 'null']
>>>>>>> 7a9d8c55
        else:
            if self.field.do_slowgain_solve:
                dp3_steps = ['solve1', 'solve2']
            else:
                dp3_steps = ['solve1']
        if self.field.use_image_based_predict:
            # Add a predict, applybeam, and applycal steps to the beginning
            dp3_steps = (['predict', 'applybeam', 'applycal'] if self.field.apply_normalizations else
                         ['predict', 'applybeam']) + dp3_steps

        # Set the DP3 applycal steps and input H5parm files depending on what
        # solutions need to be applied. Note: applycal steps are needed for
        # both the case in which applycal is part of the DDECal solve step and
        # the case in which it is a separate step that preceeds the DDECal step.
        # The latter is used when image-based predict is done
        if self.field.apply_normalizations:
            normalize_h5parm = CWLFile(self.field.normalize_h5parm).to_json()
            ddecal_applycal_steps = ['normalization']
            applycal_steps = ['normalization']

            # Convert the lists to strings, with square brackets as required by DP3
            ddecal_applycal_steps = f"[{','.join(ddecal_applycal_steps)}]"
            applycal_steps = f"[{','.join(applycal_steps)}]"
        else:
            normalize_h5parm = None
            ddecal_applycal_steps = None
            applycal_steps = None
        if (
            self.field.fast_phases_h5parm_filename is not None and
            os.path.exists(self.field.fast_phases_h5parm_filename)
        ):
            fast_initialsolutions_h5parm = CWLFile(self.field.fast_phases_h5parm_filename).to_json()
        else:
            fast_initialsolutions_h5parm = None
        if (
            self.field.slow_gains_h5parm_filename is not None and
            os.path.exists(self.field.slow_gains_h5parm_filename)
        ):
            slow_initialsolutions_h5parm = CWLFile(self.field.slow_gains_h5parm_filename).to_json()
        else:
            slow_initialsolutions_h5parm = None

        self.input_parms = {'timechunk_filename': CWLDir(timechunk_filename).to_json(),
                            'data_colname': self.field.data_colname,
                            'starttime': starttime,
                            'ntimes': ntimes,
                            'solint_fast_timestep': solint_fast_timestep,
                            'solint_slow_timestep': solint_slow_timestep,
                            'solint_fast_freqstep': solint_fast_freqstep,
                            'solint_slow_freqstep': solint_slow_freqstep,
                            'fast_solutions_per_direction': fast_solutions_per_direction,
                            'slow_solutions_per_direction': slow_solutions_per_direction,
                            'calibrator_patch_names': calibrator_patch_names,
                            'calibrator_fluxes': calibrator_fluxes,
                            'output_fast_h5parm': output_fast_h5parm,
                            'combined_fast_h5parm': self.combined_fast_h5parm,
                            'output_slow_h5parm': output_slow_h5parm,
                            'combined_slow_h5parm': self.combined_slow_h5parm,
                            'calibration_skymodel_file': CWLFile(calibration_skymodel_file).to_json(),
                            'model_image_root': model_image_root,
                            'model_image_ra_dec': model_image_ra_dec,
                            'model_image_imsize': model_image_imsize,
                            'model_image_cellsize': model_image_cellsize,
                            'model_image_frequency_bandwidth': model_image_frequency_bandwidth,
                            'num_spectral_terms': num_spectral_terms,
                            'ra_mid': self.field.ra,
                            'dec_mid': self.field.dec,
                            'facet_region_width_ra': facet_region_width,
                            'facet_region_width_dec': facet_region_width,
                            'facet_region_file': facet_region_file,
                            'fast_smoothness_dd_factors': fast_smoothness_dd_factors,
                            'slow_smoothness_dd_factors': slow_smoothness_dd_factors,
                            'fast_smoothnessconstraint': fast_smoothnessconstraint,
                            'slow_smoothnessconstraint': slow_smoothnessconstraint,
                            'fast_smoothnessreffrequency': fast_smoothnessreffrequency,
                            'fast_smoothnessrefdistance': fast_smoothnessrefdistance,
<<<<<<< HEAD
                            'slow_smoothnessconstraint': slow_smoothnessconstraint,
                            'dp3_steps_fast': f"[{','.join(dp3_steps_fast)}]",
                            'ddecal_applycal_steps_fast': ddecal_applycal_steps_fast,
                            'applycal_steps_fast': applycal_steps_fast,
                            'dp3_steps_slow': f"[{','.join(dp3_steps_slow)}]",
                            'ddecal_applycal_steps_slow': ddecal_applycal_steps_slow,
                            'applycal_steps_slow': applycal_steps_slow,
                            'dp3_solve_mode_fast': dp3_solve_mode_fast,
                            'bda_maxinterval_fast': bda_maxinterval_fast,
                            'bda_timebase_fast': bda_timebase_fast,
                            'bda_maxinterval_slow': bda_maxinterval_slow,
                            'bda_timebase_slow': bda_timebase_slow,
=======
                            'dp3_steps': f"[{','.join(dp3_steps)}]",
                            'ddecal_applycal_steps': ddecal_applycal_steps,
                            'applycal_steps': applycal_steps,
                            'bda_maxinterval': bda_maxinterval,
                            'bda_timebase': bda_timebase,
                            'bda_minchannels': bda_minchannels,
                            'bda_frequencybase': bda_frequencybase,
>>>>>>> 7a9d8c55
                            'normalize_h5parm': normalize_h5parm,
                            'fast_initialsolutions_h5parm': fast_initialsolutions_h5parm,
                            'slow_initialsolutions_h5parm': slow_initialsolutions_h5parm,
                            'max_normalization_delta': max_normalization_delta,
                            'scale_normalization_delta': scale_normalization_delta,
                            'phase_center_ra': self.field.ra,
                            'phase_center_dec': self.field.dec,
                            'llssolver': llssolver,
                            'maxiter': maxiter,
                            'propagatesolutions': propagatesolutions,
                            'solveralgorithm': solveralgorithm,
                            'onebeamperpatch': onebeamperpatch,
                            'stepsize': stepsize,
                            'stepsigma': stepsigma,
                            'tolerance': tolerance,
                            'uvlambdamin': uvlambdamin,
                            'parallelbaselines': parallelbaselines,
                            'sagecalpredict': sagecalpredict,
                            'fast_datause': fast_datause,
                            'slow_datause': slow_datause,
                            'sector_bounds_deg': sector_bounds_deg,
                            'sector_bounds_mid_deg': sector_bounds_mid_deg,
                            'combined_h5parms': self.combined_h5parms,
                            'fast_antennaconstraint': fast_antennaconstraint,
                            'slow_antennaconstraint': slow_antennaconstraint,
                            'solution_combine_mode': solution_combine_mode,
                            'solverlbfgs_dof': solverlbfgs_dof,
                            'solverlbfgs_iter': solverlbfgs_iter,
                            'solverlbfgs_minibatches': solverlbfgs_minibatches,
                            'max_threads': self.parset['cluster_specific']['max_threads']}

        # Set parameters specific to the selected mode
        if self.field.generate_screens:
            # Set the IDGCal mode parameters
            self.input_parms.update({'idgcal_antennaconstraint': idgcal_antennaconstraint,
                                     'output_idgcal_h5parm': output_idgcal_h5parm})
            if self.field.do_slowgain_solve:
                self.input_parms.update({'solint_slow_timestep': solint_slow_timestep})
        else:
            # Set normal (faceting) mode parameters
            self.input_parms.update({'solint_fast_freqstep': solint_fast_freqstep,
                                     'solutions_per_direction_fast': solutions_per_direction_fast,
                                     'solutions_per_direction_slow': solutions_per_direction_slow,
                                     'calibrator_patch_names': calibrator_patch_names,
                                     'calibrator_fluxes': calibrator_fluxes,
                                     'output_fast_h5parm': output_fast_h5parm,
                                     'combined_fast_h5parm': self.combined_fast_h5parm,
                                     'calibration_skymodel_file': CWLFile(calibration_skymodel_file).to_json(),
                                     'fast_smoothnessconstraint': fast_smoothnessconstraint,
                                     'fast_smoothnessreffrequency': fast_smoothnessreffrequency,
                                     'fast_smoothnessrefdistance': fast_smoothnessrefdistance,
                                     'dp3_steps_fast': dp3_steps_fast,
                                     'bda_maxinterval_fast': bda_maxinterval_fast,
                                     'bda_timebase_fast': bda_timebase_fast,
                                     'max_normalization_delta': max_normalization_delta,
                                     'scale_normalization_delta': scale_normalization_delta,
                                     'phase_center_ra': self.field.ra,
                                     'phase_center_dec': self.field.dec,
                                     'llssolver': llssolver,
                                     'propagatesolutions': propagatesolutions,
                                     'solveralgorithm': solveralgorithm,
                                     'onebeamperpatch': onebeamperpatch,
                                     'stepsize': stepsize,
                                     'stepsigma': stepsigma,
                                     'tolerance': tolerance,
                                     'uvlambdamin': uvlambdamin,
                                     'parallelbaselines': parallelbaselines,
                                     'sagecalpredict': sagecalpredict,
                                     'fast_datause': fast_datause,
                                     'sector_bounds_deg': sector_bounds_deg,
                                     'sector_bounds_mid_deg': sector_bounds_mid_deg,
                                     'fast_antennaconstraint': fast_antennaconstraint,
                                     'solverlbfgs_dof': solverlbfgs_dof,
                                     'solverlbfgs_iter': solverlbfgs_iter,
                                     'solverlbfgs_minibatches': solverlbfgs_minibatches})
            if self.field.do_slowgain_solve:
                self.input_parms.update({'freqchunk_filename': CWLDir(freqchunk_filename).to_json(),
                                         'slow_starttime': slow_starttime,
                                         'slow_ntimes': slow_ntimes,
                                         'startchan': startchan,
                                         'nchan': nchan,
                                         'solint_slow_timestep': solint_slow_timestep,
                                         'solint_slow_freqstep': solint_slow_freqstep,
                                         'output_slow_h5parm': output_slow_h5parm,
                                         'slow_smoothnessconstraint': slow_smoothnessconstraint,
                                         'dp3_steps_slow': dp3_steps_slow,
                                         'bda_timebase_slow': bda_timebase_slow,
                                         'bda_maxinterval_slow': bda_maxinterval_slow,
                                         'slow_datause': slow_datause,
                                         'slow_antennaconstraint': slow_antennaconstraint,
                                         'combined_slow_h5parm': self.combined_slow_h5parm})

    def get_baselines_core(self):
        """
        Returns DPPP string of baseline selection for core calibration

        Returns
        -------
        baselines : str
            Baseline selection string
        """
        cs = self.get_core_stations()
        non_core = [a for a in self.field.stations if a not in cs]

        return '[CR]*&&;!{}'.format(';!'.join(non_core))

    def get_superterp_stations(self):
        """
        Returns list of superterp station names

        Returns
        -------
        stations : list
            Station names
        """
        if self.field.antenna == 'HBA':
            all_st = ['CS002HBA0', 'CS003HBA0', 'CS004HBA0', 'CS005HBA0', 'CS006HBA0', 'CS007HBA0',
                      'CS002HBA1', 'CS003HBA1', 'CS004HBA1', 'CS005HBA1', 'CS006HBA1', 'CS007HBA1']
        elif self.field.antenna == 'LBA':
            all_st = ['CS002LBA', 'CS003LBA', 'CS004LBA', 'CS005LBA', 'CS006LBA', 'CS007LBA']

        return [a for a in all_st if a in self.field.stations]

    def get_core_stations(self, include_nearest_remote=True):
        """
        Returns list of station names for core calibration

        Parameters
        ----------
        include_nearest_remote : bool, optional
            If True, include the remote stations nearest to the core

        Returns
        -------
        stations : list
            Station names
        """
        if self.field.antenna == 'HBA':
            all_core = ['CS001HBA0', 'CS002HBA0', 'CS003HBA0', 'CS004HBA0', 'CS005HBA0', 'CS006HBA0',
                        'CS007HBA0', 'CS011HBA0', 'CS013HBA0', 'CS017HBA0', 'CS021HBA0', 'CS024HBA0',
                        'CS026HBA0', 'CS028HBA0', 'CS030HBA0', 'CS031HBA0', 'CS032HBA0', 'CS101HBA0',
                        'CS103HBA0', 'CS201HBA0', 'CS301HBA0', 'CS302HBA0', 'CS401HBA0', 'CS501HBA0',
                        'CS001HBA1', 'CS002HBA1', 'CS003HBA1', 'CS004HBA1', 'CS005HBA1', 'CS006HBA1',
                        'CS007HBA1', 'CS011HBA1', 'CS013HBA1', 'CS017HBA1', 'CS021HBA1', 'CS024HBA1',
                        'CS026HBA1', 'CS028HBA1', 'CS030HBA1', 'CS031HBA1', 'CS032HBA1', 'CS101HBA1',
                        'CS103HBA1', 'CS201HBA1', 'CS301HBA1', 'CS302HBA1', 'CS401HBA1', 'CS501HBA1']
            if include_nearest_remote:
                all_core.extend(['RS106HBA0', 'RS205HBA0', 'RS305HBA0', 'RS306HBA0', 'RS503HBA0',
                                 'RS106HBA1', 'RS205HBA1', 'RS305HBA1', 'RS306HBA1', 'RS503HBA1'])
        elif self.field.antenna == 'LBA':
            all_core = ['CS001LBA', 'CS002LBA', 'CS003LBA', 'CS004LBA', 'CS005LBA', 'CS006LBA',
                        'CS007LBA', 'CS011LBA', 'CS013LBA', 'CS017LBA', 'CS021LBA', 'CS024LBA',
                        'CS026LBA', 'CS028LBA', 'CS030LBA', 'CS031LBA', 'CS032LBA', 'CS101LBA',
                        'CS103LBA', 'CS201LBA', 'CS301LBA', 'CS302LBA', 'CS401LBA', 'CS501LBA']
            if include_nearest_remote:
                all_core.extend(['RS106LBA', 'RS205LBA', 'RS305LBA', 'RS306LBA', 'RS503LBA'])

        return [a for a in all_core if a in self.field.stations]

    def get_model_image_parameters(self):
        """
        Returns parameters needed for image-based predict

        Returns
        -------
        frequency_bandwidth : [float, float]
            Central frequency and bandwidth as [frequency, bandwidth] of model image in Hz
        center_coords : [str, str]
            Center of the image as [HHMMSS.S, DDMMSS.S] strings
        size : [int, int]
            Size of image as [RA, Dec] in pixels
        cellsize : float
            Size of image cell (pixel) in degrees/pixel
        """
        # Set frequency parameters. For the central frequency, we use the reference
        # frequency of the sky model (i.e., the frequency to which the fluxes are
        # referenced). For the bandwidth, we use 1 MHz as it is appropriate for images at
        # LOFAR frequencies, but the exact value is not important since the bandwidth does
        # not have any effect on the processing done in Rapthor
        skymodel = lsmtool.load(self.field.calibration_skymodel_file)
        if 'ReferenceFrequency' in skymodel.getColNames():
            # Each source can have its own reference frequency, so use the median over all
            # sources
            ref_freq = np.median(skymodel.getColValues('ReferenceFrequency'))  # Hz
        else:
            ref_freq = skymodel.table.meta['ReferenceFrequency']  # Hz
        frequency_bandwidth = [ref_freq, 1e6]  # Hz

        # Set the image coordinates, size, and cellsize
        if self.index == 1:
            # For initial cycle, assume center is the field center
            center_coords = [self.field.ra, self.field.dec]
            if hasattr(self.field, 'full_field_sector'):
                # Sky model generated in initial image step
                cellsize = self.field.full_field_sector.cellsize_deg  # deg/pixel
                size = self.field.full_field_sector.imsize  # [xsize, ysize] in pixels
            else:
                # Sky model generated externally. Use the cellsize defined for imaging and
                # analyze the sky model to find its extent
                cellsize = self.parset['imaging_specific']['cellsize_arcsec'] / 3600  # deg/pixel
                source_dict = {name: [ra, dec] for name, ra, dec in
                               zip(skymodel.getColValues('Name'),
                                   skymodel.getColValues('RA'),
                                   skymodel.getColValues('Dec'))}
                _, source_distances = self.field.get_source_distances(source_dict)  # deg
                radius = int(np.max(source_distances) / cellsize)  # pixels
                size = [radius * 2, radius * 2]  # pixels
        else:
            # Sky model generated in previous cycle's imaging step. Use the center and size
            # of the bounding box of all imaging sectors (note that this bounding box
            # includes a 20% padding, so it should include all model components, even
            # those on the very edge of a sector)
            cellsize = self.parset['imaging_specific']['cellsize_arcsec'] / 3600  # deg/pixel
            center_coords = [self.field.sector_bounds_mid_ra, self.field.sector_bounds_mid_dec]  # deg
            size = [int(self.field.sector_bounds_width_ra / cellsize), int(self.field.sector_bounds_width_dec / cellsize)]  # pixels

        # Convert RA and Dec to strings (required by WSClean)
        center_coords = lsmtool.utils.format_coordinates(*center_coords)

        return frequency_bandwidth, center_coords, size, cellsize

    def finalize(self):
        """
        Finalize this operation
        """
        # Copy the solutions (h5parm files) and report the flagged fraction
        dst_dir = os.path.join(self.parset['dir_working'], 'solutions', 'calibrate_{}'.format(self.index))
        os.makedirs(dst_dir, exist_ok=True)
        self.field.h5parm_filename = os.path.join(dst_dir, 'field-solutions.h5')
        self.field.fast_phases_h5parm_filename = os.path.join(dst_dir, 'field-solutions-fast-phase.h5')
        self.field.slow_gains_h5parm_filename = os.path.join(dst_dir, 'field-solutions-slow-gain.h5')
        if os.path.exists(self.field.h5parm_filename):
            os.remove(self.field.h5parm_filename)
        if self.field.generate_screens:
            # IDGCal (screens) only gives a combined h5parm, regardless of the type of solve
            shutil.copy(os.path.join(self.pipeline_working_dir, self.combined_h5parms),
                        os.path.join(dst_dir, self.field.h5parm_filename))
        elif self.field.do_slowgain_solve:
            shutil.copy(os.path.join(self.pipeline_working_dir, self.combined_h5parms),
                        os.path.join(dst_dir, self.field.h5parm_filename))
            shutil.copy(os.path.join(self.pipeline_working_dir, self.combined_slow_h5parm),
                        os.path.join(dst_dir, self.field.slow_gains_h5parm_filename))
            shutil.copy(os.path.join(self.pipeline_working_dir, self.combined_fast_h5parm),
                        os.path.join(dst_dir, self.field.fast_phases_h5parm_filename))
        else:
            # The h5parm with the full, combined solutions is also the fast-phases
            # h5parm
            shutil.copy(os.path.join(self.pipeline_working_dir, self.combined_fast_h5parm),
                        os.path.join(dst_dir, self.field.h5parm_filename))
            shutil.copy(os.path.join(self.pipeline_working_dir, self.combined_fast_h5parm),
                        os.path.join(dst_dir, self.field.fast_phases_h5parm_filename))
        self.field.scan_h5parms()  # verify h5parm and update flags for predict/image operations
        solsetname = 'coefficients000' if self.field.generate_screens else 'sol000'
        flagged_frac = misc.get_flagged_solution_fraction(self.field.h5parm_filename, solsetname=solsetname)
        self.log.info('Fraction of solutions that are flagged = {0:.2f}'.format(flagged_frac))
        self.field.calibration_diagnostics.append({'cycle_number': self.index,
                                                   'solution_flagged_fraction': flagged_frac})

        # Copy the plots (PNG files)
        dst_dir = os.path.join(self.parset['dir_working'], 'plots', 'calibrate_{}'.format(self.index))
        os.makedirs(dst_dir, exist_ok=True)
        plot_filenames = glob.glob(os.path.join(self.pipeline_working_dir, '*.png'))
        for plot_filename in plot_filenames:
            dst_filename = os.path.join(dst_dir, os.path.basename(plot_filename))
            if os.path.exists(dst_filename):
                os.remove(dst_filename)
            shutil.copy(plot_filename, dst_filename)

        # Finally call finalize() in the parent class
        super().finalize()


class CalibrateDI(Operation):
    """
    Operation to perform direction-independent (DI) calibration of the field
    """
    def __init__(self, field, index):
        super().__init__(field, index=index, name='calibrate_di')

    def set_parset_parameters(self):
        """
        Define parameters needed for the CWL workflow template
        """
        if self.batch_system == 'slurm':
            # For some reason, setting coresMax ResourceRequirement hints does
            # not work with SLURM
            max_cores = None
        else:
            max_cores = self.parset['cluster_specific']['max_cores']
        self.parset_parms = {'rapthor_pipeline_dir': self.rapthor_pipeline_dir,
                             'max_cores': max_cores}

    def set_input_parameters(self):
        """
        Define the CWL workflow inputs
        """
        # First set the calibration parameters for each observation
        self.field.set_obs_parameters()

        # Next, get the various parameters needed by the workflow
        #
        # Get the start times and number of times for the time chunks (fast and slow
        # calibration)
        starttime_fulljones = self.field.get_obs_parameters('starttime')
        ntimes_fulljones = self.field.get_obs_parameters('ntimes')

        # Get the filenames of the input files for each time chunk
        timechunk_filename_fulljones = self.field.get_obs_parameters('timechunk_filename')

        # Get the solution intervals for the calibrations
        solint_fulljones_timestep = self.field.get_obs_parameters('solint_slow_timestep_fulljones')
        solint_fulljones_freqstep = self.field.get_obs_parameters('solint_slow_freqstep_fulljones')

        # Define various output filenames for the solution tables. We save some
        # as attributes since they are needed in finalize()
        output_h5parm_fulljones = ['fulljones_gain_{}.h5parm'.format(i)
                                   for i in range(self.field.ntimechunks)]
        self.combined_h5parm_fulljones = 'fulljones_gains.h5'

        # Set the constraints used in the calibrations
        smoothnessconstraint_fulljones = self.field.smoothnessconstraint_fulljones
        max_normalization_delta = self.field.max_normalization_delta

        # Get various DDECal solver parameters
        llssolver = self.field.llssolver
        maxiter = self.field.maxiter
        propagatesolutions = self.field.propagatesolutions
        solveralgorithm = self.field.solveralgorithm
        stepsize = self.field.stepsize
        stepsigma = self.field.stepsigma
        tolerance = self.field.tolerance
        uvlambdamin = self.field.solve_min_uv_lambda
        solverlbfgs_dof = self.field.solverlbfgs_dof
        solverlbfgs_iter = self.field.solverlbfgs_iter
        solverlbfgs_minibatches = self.field.solverlbfgs_minibatches

        self.input_parms = {'timechunk_filename_fulljones': CWLDir(timechunk_filename_fulljones).to_json(),
                            'data_colname': 'DATA',
                            'starttime_fulljones': starttime_fulljones,
                            'ntimes_fulljones': ntimes_fulljones,
                            'solint_fulljones_timestep': solint_fulljones_timestep,
                            'solint_fulljones_freqstep': solint_fulljones_freqstep,
                            'output_h5parm_fulljones': output_h5parm_fulljones,
                            'combined_h5parm_fulljones': self.combined_h5parm_fulljones,
                            'smoothnessconstraint_fulljones': smoothnessconstraint_fulljones,
                            'max_normalization_delta': max_normalization_delta,
                            'llssolver': llssolver,
                            'maxiter': maxiter,
                            'propagatesolutions': propagatesolutions,
                            'solveralgorithm': solveralgorithm,
                            'stepsize': stepsize,
                            'stepsigma': stepsigma,
                            'tolerance': tolerance,
                            'uvlambdamin': uvlambdamin,
                            'solverlbfgs_dof': solverlbfgs_dof,
                            'solverlbfgs_iter': solverlbfgs_iter,
                            'solverlbfgs_minibatches': solverlbfgs_minibatches,
                            'max_threads': self.parset['cluster_specific']['max_threads']}

    def finalize(self):
        """
        Finalize this operation
        """
        # Copy the solutions (h5parm file) and report the flagged fraction
        dst_dir = os.path.join(self.parset['dir_working'], 'solutions', 'calibrate_di_{}'.format(self.index))
        os.makedirs(dst_dir, exist_ok=True)
        self.field.fulljones_h5parm_filename = os.path.join(dst_dir, 'fulljones-solutions.h5')
        if os.path.exists(self.field.fulljones_h5parm_filename):
            os.remove(self.field.fulljones_h5parm_filename)
        shutil.copy(os.path.join(self.pipeline_working_dir, self.combined_h5parm_fulljones),
                    os.path.join(dst_dir, self.field.fulljones_h5parm_filename))
        self.field.scan_h5parms()  # verify h5parm and update flags for predict/image operations
        flagged_frac = misc.get_flagged_solution_fraction(self.field.fulljones_h5parm_filename)
        self.log.info('Fraction of solutions that are flagged = {0:.2f}'.format(flagged_frac))

        # Copy the plots (PNG files)
        dst_dir = os.path.join(self.parset['dir_working'], 'plots', 'calibrate_di_{}'.format(self.index))
        os.makedirs(dst_dir, exist_ok=True)
        plot_filenames = glob.glob(os.path.join(self.pipeline_working_dir, '*.png'))
        for plot_filename in plot_filenames:
            dst_filename = os.path.join(dst_dir, os.path.basename(plot_filename))
            if os.path.exists(dst_filename):
                os.remove(dst_filename)
            shutil.copy(plot_filename, dst_filename)

        # Finally call finalize() in the parent class
        super().finalize()<|MERGE_RESOLUTION|>--- conflicted
+++ resolved
@@ -130,12 +130,8 @@
             # stationconstraint to allow each station to get its own fast phase
             # corrections
             fast_antennaconstraint = '[]'
-<<<<<<< HEAD
-        slow_antennaconstraint = '[[{}]]'.format(','.join(self.field.stations))
         idgcal_antennaconstraint = '[]'  # TODO: set different constraints for phase and gain solves
-=======
         slow_antennaconstraint = '[]'
->>>>>>> 7a9d8c55
         max_normalization_delta = self.field.max_normalization_delta
         scale_normalization_delta = '{}'.format(self.field.scale_normalization_delta)
 
@@ -169,20 +165,11 @@
         # TODO: image-based predict doesn't yet work with BDA; once it does,
         # the restriction on this mode should be removed
         all_regular = all([obs.channels_are_regular for obs in self.field.observations])
-<<<<<<< HEAD
-        if self.field.bda_timebase_fast > 0 and all_regular and not self.use_image_based_predict:
-            dp3_steps_fast = ['avg', 'solve', 'null']
-        else:
-            dp3_steps_fast = ['solve']
-        if self.field.bda_timebase_slow > 0 and all_regular and not self.field.use_image_based_predict:
-            dp3_steps_slow = ['avg', 'solve', 'null']
-=======
         if self.field.bda_timebase > 0 and all_regular and not self.field.use_image_based_predict:
             if self.field.do_slowgain_solve:
                 dp3_steps = ['avg', 'solve1', 'solve2', 'null']
             else:
                 dp3_steps = ['avg', 'solve1', 'null']
->>>>>>> 7a9d8c55
         else:
             if self.field.do_slowgain_solve:
                 dp3_steps = ['solve1', 'solve2']
@@ -259,20 +246,6 @@
                             'slow_smoothnessconstraint': slow_smoothnessconstraint,
                             'fast_smoothnessreffrequency': fast_smoothnessreffrequency,
                             'fast_smoothnessrefdistance': fast_smoothnessrefdistance,
-<<<<<<< HEAD
-                            'slow_smoothnessconstraint': slow_smoothnessconstraint,
-                            'dp3_steps_fast': f"[{','.join(dp3_steps_fast)}]",
-                            'ddecal_applycal_steps_fast': ddecal_applycal_steps_fast,
-                            'applycal_steps_fast': applycal_steps_fast,
-                            'dp3_steps_slow': f"[{','.join(dp3_steps_slow)}]",
-                            'ddecal_applycal_steps_slow': ddecal_applycal_steps_slow,
-                            'applycal_steps_slow': applycal_steps_slow,
-                            'dp3_solve_mode_fast': dp3_solve_mode_fast,
-                            'bda_maxinterval_fast': bda_maxinterval_fast,
-                            'bda_timebase_fast': bda_timebase_fast,
-                            'bda_maxinterval_slow': bda_maxinterval_slow,
-                            'bda_timebase_slow': bda_timebase_slow,
-=======
                             'dp3_steps': f"[{','.join(dp3_steps)}]",
                             'ddecal_applycal_steps': ddecal_applycal_steps,
                             'applycal_steps': applycal_steps,
@@ -280,7 +253,6 @@
                             'bda_timebase': bda_timebase,
                             'bda_minchannels': bda_minchannels,
                             'bda_frequencybase': bda_frequencybase,
->>>>>>> 7a9d8c55
                             'normalize_h5parm': normalize_h5parm,
                             'fast_initialsolutions_h5parm': fast_initialsolutions_h5parm,
                             'slow_initialsolutions_h5parm': slow_initialsolutions_h5parm,
@@ -306,72 +278,13 @@
                             'combined_h5parms': self.combined_h5parms,
                             'fast_antennaconstraint': fast_antennaconstraint,
                             'slow_antennaconstraint': slow_antennaconstraint,
+                            'idgcal_antennaconstraint': idgcal_antennaconstraint,
+                            'output_idgcal_h5parm': output_idgcal_h5parm,
                             'solution_combine_mode': solution_combine_mode,
                             'solverlbfgs_dof': solverlbfgs_dof,
                             'solverlbfgs_iter': solverlbfgs_iter,
                             'solverlbfgs_minibatches': solverlbfgs_minibatches,
                             'max_threads': self.parset['cluster_specific']['max_threads']}
-
-        # Set parameters specific to the selected mode
-        if self.field.generate_screens:
-            # Set the IDGCal mode parameters
-            self.input_parms.update({'idgcal_antennaconstraint': idgcal_antennaconstraint,
-                                     'output_idgcal_h5parm': output_idgcal_h5parm})
-            if self.field.do_slowgain_solve:
-                self.input_parms.update({'solint_slow_timestep': solint_slow_timestep})
-        else:
-            # Set normal (faceting) mode parameters
-            self.input_parms.update({'solint_fast_freqstep': solint_fast_freqstep,
-                                     'solutions_per_direction_fast': solutions_per_direction_fast,
-                                     'solutions_per_direction_slow': solutions_per_direction_slow,
-                                     'calibrator_patch_names': calibrator_patch_names,
-                                     'calibrator_fluxes': calibrator_fluxes,
-                                     'output_fast_h5parm': output_fast_h5parm,
-                                     'combined_fast_h5parm': self.combined_fast_h5parm,
-                                     'calibration_skymodel_file': CWLFile(calibration_skymodel_file).to_json(),
-                                     'fast_smoothnessconstraint': fast_smoothnessconstraint,
-                                     'fast_smoothnessreffrequency': fast_smoothnessreffrequency,
-                                     'fast_smoothnessrefdistance': fast_smoothnessrefdistance,
-                                     'dp3_steps_fast': dp3_steps_fast,
-                                     'bda_maxinterval_fast': bda_maxinterval_fast,
-                                     'bda_timebase_fast': bda_timebase_fast,
-                                     'max_normalization_delta': max_normalization_delta,
-                                     'scale_normalization_delta': scale_normalization_delta,
-                                     'phase_center_ra': self.field.ra,
-                                     'phase_center_dec': self.field.dec,
-                                     'llssolver': llssolver,
-                                     'propagatesolutions': propagatesolutions,
-                                     'solveralgorithm': solveralgorithm,
-                                     'onebeamperpatch': onebeamperpatch,
-                                     'stepsize': stepsize,
-                                     'stepsigma': stepsigma,
-                                     'tolerance': tolerance,
-                                     'uvlambdamin': uvlambdamin,
-                                     'parallelbaselines': parallelbaselines,
-                                     'sagecalpredict': sagecalpredict,
-                                     'fast_datause': fast_datause,
-                                     'sector_bounds_deg': sector_bounds_deg,
-                                     'sector_bounds_mid_deg': sector_bounds_mid_deg,
-                                     'fast_antennaconstraint': fast_antennaconstraint,
-                                     'solverlbfgs_dof': solverlbfgs_dof,
-                                     'solverlbfgs_iter': solverlbfgs_iter,
-                                     'solverlbfgs_minibatches': solverlbfgs_minibatches})
-            if self.field.do_slowgain_solve:
-                self.input_parms.update({'freqchunk_filename': CWLDir(freqchunk_filename).to_json(),
-                                         'slow_starttime': slow_starttime,
-                                         'slow_ntimes': slow_ntimes,
-                                         'startchan': startchan,
-                                         'nchan': nchan,
-                                         'solint_slow_timestep': solint_slow_timestep,
-                                         'solint_slow_freqstep': solint_slow_freqstep,
-                                         'output_slow_h5parm': output_slow_h5parm,
-                                         'slow_smoothnessconstraint': slow_smoothnessconstraint,
-                                         'dp3_steps_slow': dp3_steps_slow,
-                                         'bda_timebase_slow': bda_timebase_slow,
-                                         'bda_maxinterval_slow': bda_maxinterval_slow,
-                                         'slow_datause': slow_datause,
-                                         'slow_antennaconstraint': slow_antennaconstraint,
-                                         'combined_slow_h5parm': self.combined_slow_h5parm})
 
     def get_baselines_core(self):
         """
