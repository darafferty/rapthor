--- conflicted
+++ resolved
@@ -268,7 +268,6 @@
         # Get the filenames of the aterm images (for use in the image operation). The files
         # were written by the 'make_aterms' step and the number of them can vary, depending
         # on the node memory, etc.
-<<<<<<< HEAD
         if self.field.use_screens:
             self.field.aterm_image_filenames = []
             for aterms_root in self.output_aterms_root:
@@ -276,14 +275,6 @@
                     self.field.aterm_image_filenames.extend(f.readlines())
             self.field.aterm_image_filenames = [os.path.join(self.pipeline_working_dir, af.strip())
                                                 for af in self.field.aterm_image_filenames]
-=======
-        self.field.aterm_image_filenames = []
-        for aterms_root in self.output_aterms_root:
-            with open(os.path.join(self.pipeline_working_dir, aterms_root+'.txt'), 'r') as f:
-                self.field.aterm_image_filenames.extend(f.readlines())
-        self.field.aterm_image_filenames = [os.path.join(self.pipeline_working_dir, af.strip())
-                                            for af in self.field.aterm_image_filenames]
->>>>>>> 32dee2df
 
         # Save the solutions
         dst_dir = os.path.join(self.parset['dir_working'], 'solutions', 'calibrate_{}'.format(self.index))
