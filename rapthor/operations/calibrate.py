--- conflicted
+++ resolved
@@ -31,18 +31,11 @@
             max_cores = None
         else:
             max_cores = self.parset['cluster_specific']['max_cores']
-<<<<<<< HEAD
-        if self.field.slow_timestep_joint_sec > 0:
-            self.do_joint_solve = True
-        else:
-            self.do_joint_solve = False
         if self.field.generate_screens:
             # IDGCal requires image-based predict
             self.use_image_based_predict = True
         else:
             self.use_image_based_predict = self.field.use_image_based_predict
-=======
->>>>>>> da082a62
 
         self.parset_parms = {'rapthor_pipeline_dir': self.rapthor_pipeline_dir,
                              'use_image_based_predict': self.use_image_based_predict,
@@ -100,20 +93,11 @@
                               for i in range(self.field.ntimechunks)]
         self.combined_fast_h5parm = 'fast_phases.h5parm'
         self.combined_h5parms = 'combined_solutions.h5'
-<<<<<<< HEAD
-        output_slow_h5parm_separate = ['slow_gain_separate_{}.h5parm'.format(i)
-                                       for i in range(self.field.nfreqchunks_separate)]
         output_idgcal_h5parm = ['idgcal_{}.h5parm'.format(i)  # TODO: chunk the solve over frequency as well as time?
                                 for i in range(self.field.ntimechunks)]
-        combined_slow_h5parm_joint = 'slow_gains_joint.h5parm'
-        self.combined_slow_h5parm_separate = 'slow_gains_separate.h5parm'
-        combined_h5parms_fast_slow_joint = 'combined_solutions_fast_slow_joint.h5'
-        combined_h5parms_slow_joint_separate = 'combined_solutions_slow_joint_separate.h5'
-=======
         output_slow_h5parm = ['slow_gain_{}.h5parm'.format(i)
                               for i in range(self.field.nfreqchunks_slow)]
         self.combined_slow_h5parm = 'slow_gains.h5parm'
->>>>>>> da082a62
         if self.field.apply_diagonal_solutions:
             solution_combine_mode = 'p1p2a2_diagonal'
         else:
@@ -199,23 +183,11 @@
             dp3_steps_fast = ['avg', 'solve', 'null']
         else:
             dp3_steps_fast = ['solve']
-<<<<<<< HEAD
-        if self.field.bda_timebase_slow_joint > 0 and all_regular and not self.use_image_based_predict:
-            dp3_steps_slow_joint = ['avg', 'solve', 'null']
-        else:
-            dp3_steps_slow_joint = ['solve']
-        if self.field.bda_timebase_slow_separate > 0 and all_regular and not self.use_image_based_predict:
-            dp3_steps_slow_separate = ['avg', 'solve', 'null']
-        else:
-            dp3_steps_slow_separate = ['solve']
-        if self.use_image_based_predict:
-=======
         if self.field.bda_timebase_slow > 0 and all_regular and not self.field.use_image_based_predict:
             dp3_steps_slow = ['avg', 'solve', 'null']
         else:
             dp3_steps_slow = ['solve']
         if self.field.use_image_based_predict:
->>>>>>> da082a62
             # Add a predict, applybeam, and applycal steps to the beginning
             dp3_steps_fast = (['predict', 'applybeam', 'applycal'] if self.field.apply_normalizations else
                               ['predict', 'applybeam']) + dp3_steps_fast
@@ -267,11 +239,6 @@
             slow_initialsolutions_h5parm = None
 
         self.input_parms = {'timechunk_filename': CWLDir(timechunk_filename).to_json(),
-<<<<<<< HEAD
-                            'data_colname': self.field.data_colname,
-                            'starttime': starttime,
-                            'ntimes': ntimes,
-=======
                             'freqchunk_filename': CWLDir(freqchunk_filename).to_json(),
                             'data_colname': self.field.data_colname,
                             'starttime': starttime,
@@ -280,7 +247,6 @@
                             'slow_ntimes': slow_ntimes,
                             'startchan': startchan,
                             'nchan': nchan,
->>>>>>> da082a62
                             'solint_fast_timestep': solint_fast_timestep,
                             'solint_slow_timestep': solint_slow_timestep,
                             'solint_fast_freqstep': solint_fast_freqstep,
