"""
Module that holds the Calibrate classes
"""
import glob
import logging
import numpy as np
import os
from rapthor.lib.operation import Operation
from rapthor.lib import miscellaneous as misc
from rapthor.lib.cwl import CWLFile, CWLDir
import shutil

log = logging.getLogger('rapthor:calibrate')


class CalibrateDD(Operation):
    """
    Operation to perform direction-dependent (DD) calibration of the field
    """
    def __init__(self, field, index):
        super().__init__(field, index=index, name='calibrate')

    def set_parset_parameters(self):
        """
        Define parameters needed for the CWL workflow template
        """
        if self.batch_system == 'slurm':
            # For some reason, setting coresMax ResourceRequirement hints does
            # not work with SLURM
            max_cores = None
        else:
            max_cores = self.field.parset['cluster_specific']['max_cores']
        if self.field.slow_timestep_joint_sec > 0:
            self.do_joint_solve = True
        else:
            self.do_joint_solve = False

        self.parset_parms = {'rapthor_pipeline_dir': self.rapthor_pipeline_dir,
                             'use_image_based_predict': self.field.use_image_based_predict,
                             'generate_screens': self.field.generate_screens,
                             'do_slowgain_solve': self.field.do_slowgain_solve,
                             'do_joint_solve': self.do_joint_solve,
                             'max_cores': max_cores}

    def set_input_parameters(self):
        """
        Define the CWL workflow inputs
        """
        # First set the calibration parameters for each observation
        self.field.set_obs_parameters()

        # Next, get the various parameters needed by the workflow
        #
        # Get the filenames of the input files for each time chunk
        timechunk_filename = self.field.get_obs_parameters('timechunk_filename')

        # Get the start times and number of times for the time chunks (fast and slow
        # calibration)
        starttime = self.field.get_obs_parameters('starttime')
        ntimes = self.field.get_obs_parameters('ntimes')
        slow_starttime_joint = self.field.get_obs_parameters('slow_starttime_joint')
        slow_ntimes_joint = self.field.get_obs_parameters('slow_ntimes_joint')
        slow_starttime_separate = self.field.get_obs_parameters('slow_starttime_separate')
        slow_ntimes_separate = self.field.get_obs_parameters('slow_ntimes_separate')

        # Get the filenames of the input files for each frequency chunk
        freqchunk_filename_joint = self.field.get_obs_parameters('freqchunk_filename_joint')
        freqchunk_filename_separate = self.field.get_obs_parameters('freqchunk_filename_separate')

        # Get the start channel and number of channels for the frequency chunks
        startchan_joint = self.field.get_obs_parameters('startchan_joint')
        nchan_joint = self.field.get_obs_parameters('nchan_joint')
        startchan_separate = self.field.get_obs_parameters('startchan_separate')
        nchan_separate = self.field.get_obs_parameters('nchan_separate')

        # Get the solution intervals for the calibrations
        solint_fast_timestep = self.field.get_obs_parameters('solint_fast_timestep')
        solint_slow_timestep_joint = self.field.get_obs_parameters('solint_slow_timestep_joint')
        solint_slow_timestep_separate = self.field.get_obs_parameters('solint_slow_timestep_separate')
        solint_fast_freqstep = self.field.get_obs_parameters('solint_fast_freqstep')
        solint_slow_freqstep_joint = self.field.get_obs_parameters('solint_slow_freqstep_joint')
        solint_slow_freqstep_separate = self.field.get_obs_parameters('solint_slow_freqstep_separate')

        # Get the number of solutions per direction
        solutions_per_direction_fast = self.field.get_obs_parameters('solutions_per_direction_fast')
        solutions_per_direction_slow_joint = self.field.get_obs_parameters('solutions_per_direction_slow_joint')
        solutions_per_direction_slow_separate = self.field.get_obs_parameters('solutions_per_direction_slow_separate')

        # Get the BDA (baseline-dependent averaging) parameters
        bda_maxinterval_fast = self.field.get_obs_parameters('bda_maxinterval_fast')
        bda_maxinterval_slow_joint = self.field.get_obs_parameters('bda_maxinterval_slow_joint')
        bda_maxinterval_slow_separate = self.field.get_obs_parameters('bda_maxinterval_slow_separate')
        bda_timebase_fast = self.field.bda_timebase_fast
        bda_timebase_slow_joint = self.field.bda_timebase_slow_joint
        bda_timebase_slow_separate = self.field.bda_timebase_slow_separate

        # Define various output filenames for the solution tables. We save some
        # as attributes since they are needed in finalize()
        output_fast_h5parm = ['fast_phase_{}.h5parm'.format(i)
                              for i in range(self.field.ntimechunks)]
        self.combined_fast_h5parm = 'fast_phases.h5parm'
        output_slow_h5parm_joint = ['slow_gain_joint_{}.h5parm'.format(i)
                                    for i in range(self.field.nfreqchunks_joint)]
        self.combined_h5parms = 'combined_solutions.h5'
        output_slow_h5parm_separate = ['slow_gain_separate_{}.h5parm'.format(i)
                                       for i in range(self.field.nfreqchunks_separate)]
        combined_slow_h5parm_joint = 'slow_gains_joint.h5parm'
        self.combined_slow_h5parm_separate = 'slow_gains_separate.h5parm'
        combined_h5parms_fast_slow_joint = 'combined_solutions_fast_slow_joint.h5'
        combined_h5parms_slow_joint_separate = 'combined_solutions_slow_joint_separate.h5'
        if self.field.apply_diagonal_solutions:
            solution_combine_mode = 'p1p2a2_diagonal'
        else:
            solution_combine_mode = 'p1p2a2_scalar'

        # Define the input sky model
        if self.field.peel_non_calibrator_sources:
            calibration_skymodel_file = self.field.calibrators_only_skymodel_file
        else:
            calibration_skymodel_file = self.field.calibration_skymodel_file
        num_spectral_terms = misc.get_max_spectral_terms(calibration_skymodel_file)
        model_image_root = 'calibration_model'
        ra_hms = misc.ra2hhmmss(self.field.ra, as_string=True)
        dec_hms = misc.dec2ddmmss(self.field.dec, as_string=True)
        model_image_ra_dec = [ra_hms, dec_hms]
        model_image_frequency_bandwidth = [self.field.observations[0].referencefreq, 1e6]
        facet_region_width = 2 * self.field.get_calibration_radius() * 1.2
        facet_region_file = 'field_facets_ds9.reg'

        # Get the calibrator names and fluxes
        calibrator_patch_names = self.field.calibrator_patch_names
        calibrator_fluxes = self.field.calibrator_fluxes

        # Set the constraints used in the calibrations
        smoothness_dd_factors_fast = self.field.get_obs_parameters('smoothness_dd_factors_fast')
        smoothness_dd_factors_slow_joint = self.field.get_obs_parameters('smoothness_dd_factors_slow_joint')
        smoothness_dd_factors_slow_separate = self.field.get_obs_parameters('smoothness_dd_factors_slow_separate')
        fast_smoothnessconstraint = self.field.fast_smoothnessconstraint / np.min(smoothness_dd_factors_fast)
        fast_smoothnessreffrequency = self.field.get_obs_parameters('fast_smoothnessreffrequency')
        fast_smoothnessrefdistance = self.field.fast_smoothnessrefdistance
        slow_smoothnessconstraint_joint = (self.field.slow_smoothnessconstraint_joint /
                                           np.min(smoothness_dd_factors_slow_joint))
        slow_smoothnessconstraint_separate = (self.field.slow_smoothnessconstraint_separate /
                                              np.min(smoothness_dd_factors_slow_separate))
        if self.field.do_slowgain_solve or self.field.antenna == 'LBA':
            # Use the core stationconstraint if the slow solves will be done or if
            # we have LBA data (which has lower sensitivity than HBA data)
            core_stations = self.get_core_stations()
            # In the case of SKA sets, we currently have not defined core stations yet. To let
            # SKA continue, we disable the antennaconstraint for now if the list of core
            # stations is empty.
            if core_stations:
                fast_antennaconstraint = '[[{}]]'.format(','.join(core_stations))
            else:
                fast_antennaconstraint = '[]'
        else:
            # For HBA data, if the slow solves will not be done, we remove the
            # stationconstraint to allow each station to get its own fast phase
            # corrections
            fast_antennaconstraint = '[]'
        slow_antennaconstraint = '[[{}]]'.format(','.join(self.field.stations))
        max_normalization_delta = self.field.max_normalization_delta
        scale_normalization_delta = '{}'.format(self.field.scale_normalization_delta)

        # Get various DDECal solver parameters
        llssolver = self.field.llssolver
        maxiter = self.field.maxiter
        propagatesolutions = self.field.propagatesolutions
        solveralgorithm = self.field.solveralgorithm
        onebeamperpatch = self.field.onebeamperpatch
        stepsize = self.field.stepsize
        stepsigma = self.field.stepsigma
        tolerance = self.field.tolerance
        uvlambdamin = self.field.solve_min_uv_lambda
        parallelbaselines = self.field.parallelbaselines
        sagecalpredict = self.field.sagecalpredict
        solverlbfgs_dof = self.field.solverlbfgs_dof
        solverlbfgs_iter = self.field.solverlbfgs_iter
        solverlbfgs_minibatches = self.field.solverlbfgs_minibatches
        fast_datause = self.field.fast_datause
        slow_datause = self.field.slow_datause
        if self.field.use_scalarphase:
            dp3_solve_mode_fast = 'scalarphase'
        else:
            dp3_solve_mode_fast = 'scalar'

        # Get the size of the imaging area (for use in making the a-term images)
        sector_bounds_deg = '{}'.format(self.field.sector_bounds_deg)
        sector_bounds_mid_deg = '{}'.format(self.field.sector_bounds_mid_deg)

        # Set the DDECal steps depending on whether baseline-dependent averaging is
        # activated (and supported) or not. If BDA is used, a "null" step is also
        # added to prevent the writing of the BDA data
        all_regular = all([obs.channels_are_regular for obs in self.field.observations])
        if self.field.bda_timebase_fast > 0 and all_regular:
            dp3_steps_fast = '[avg,solve,null]'
        else:
            dp3_steps_fast = '[solve]'
        if self.field.bda_timebase_slow_joint > 0 and all_regular:
            dp3_steps_slow_joint = '[avg,solve,null]'
        else:
            dp3_steps_slow_joint = '[solve]'
        if self.field.bda_timebase_slow_separate > 0 and all_regular:
            dp3_steps_slow_separate = '[avg,solve,null]'
        else:
            dp3_steps_slow_separate = '[solve]'

        # Set the DDECal applycal steps and input H5parm files depending on what
        # solutions need to be applied
        if self.field.apply_normalizations:
            normalize_h5parm = CWLFile(self.field.normalize_h5parm).to_json()
            dp3_applycal_steps_fast = '[normalization]'
        else:
            normalize_h5parm = None
            dp3_applycal_steps_fast = None
        if self.field.do_slowgain_solve:
            dp3_applycal_steps_slow_joint = ['fastphase']
            dp3_applycal_steps_slow_separate = ['fastphase']
            if self.do_joint_solve:
                dp3_applycal_steps_slow_separate.append('slowgain')
            if self.field.apply_normalizations:
                dp3_applycal_steps_slow_joint.append('normalization')
                dp3_applycal_steps_slow_separate.append('normalization')
            dp3_applycal_steps_slow_joint = f"[{','.join(dp3_applycal_steps_slow_joint)}]"
            dp3_applycal_steps_slow_separate = f"[{','.join(dp3_applycal_steps_slow_separate)}]"
        else:
            dp3_applycal_steps_slow_joint = None
            dp3_applycal_steps_slow_separate = None
        fast_initialsolutions_h5parm = None
        slow_initialsolutions_h5parm = None
        if self.field.fast_phases_h5parm_filename:
            fast_initialsolutions_h5parm = CWLFile(self.field.fast_phases_h5parm_filename).to_json()
        if self.field.slow_gains_h5parm_filename:
            slow_initialsolutions_h5parm = CWLFile(self.field.slow_gains_h5parm_filename).to_json()

        self.input_parms = {'timechunk_filename': CWLDir(timechunk_filename).to_json(),
                            'freqchunk_filename_joint': CWLDir(freqchunk_filename_joint).to_json(),
                            'freqchunk_filename_separate': CWLDir(freqchunk_filename_separate).to_json(),
                            'data_colname': self.field.data_colname,
                            'starttime': starttime,
                            'ntimes': ntimes,
                            'slow_starttime_joint': slow_starttime_joint,
                            'slow_starttime_separate': slow_starttime_separate,
                            'slow_ntimes_joint': slow_ntimes_joint,
                            'slow_ntimes_separate': slow_ntimes_separate,
                            'startchan_joint': startchan_joint,
                            'startchan_separate': startchan_separate,
                            'nchan_joint': nchan_joint,
                            'nchan_separate': nchan_separate,
                            'solint_fast_timestep': solint_fast_timestep,
                            'solint_slow_timestep_joint': solint_slow_timestep_joint,
                            'solint_slow_timestep_separate': solint_slow_timestep_separate,
                            'solint_fast_freqstep': solint_fast_freqstep,
                            'solint_slow_freqstep_joint': solint_slow_freqstep_joint,
                            'solint_slow_freqstep_separate': solint_slow_freqstep_separate,
                            'solutions_per_direction_fast': solutions_per_direction_fast,
                            'solutions_per_direction_slow_joint': solutions_per_direction_slow_joint,
                            'solutions_per_direction_slow_separate': solutions_per_direction_slow_separate,
                            'calibrator_patch_names': calibrator_patch_names,
                            'calibrator_fluxes': calibrator_fluxes,
                            'output_fast_h5parm': output_fast_h5parm,
                            'combined_fast_h5parm': self.combined_fast_h5parm,
                            'output_slow_h5parm_joint': output_slow_h5parm_joint,
                            'output_slow_h5parm_separate': output_slow_h5parm_separate,
                            'calibration_skymodel_file': CWLFile(calibration_skymodel_file).to_json(),
<<<<<<< HEAD
                            'model_image_root': model_image_root,
                            'model_image_ra_dec': model_image_ra_dec,
                            'model_image_frequency_bandwidth': model_image_frequency_bandwidth,
                            'num_spectral_terms': num_spectral_terms,
                            'ra_mid': self.field.ra,
                            'dec_mid': self.field.dec,
                            'width_ra': facet_region_width,
                            'width_dec': facet_region_width,
                            'facet_region_file': facet_region_file,
                            'smoothness_dd_factors': smoothness_dd_factors,
=======
                            'smoothness_dd_factors_fast': smoothness_dd_factors_fast,
                            'smoothness_dd_factors_slow_joint': smoothness_dd_factors_slow_joint,
                            'smoothness_dd_factors_slow_separate': smoothness_dd_factors_slow_separate,
>>>>>>> bcb57f9e
                            'fast_smoothnessconstraint': fast_smoothnessconstraint,
                            'fast_smoothnessreffrequency': fast_smoothnessreffrequency,
                            'fast_smoothnessrefdistance': fast_smoothnessrefdistance,
                            'slow_smoothnessconstraint_joint': slow_smoothnessconstraint_joint,
                            'slow_smoothnessconstraint_separate': slow_smoothnessconstraint_separate,
                            'dp3_solve_mode_fast': dp3_solve_mode_fast,
                            'dp3_steps_fast': dp3_steps_fast,
                            'dp3_applycal_steps_fast': dp3_applycal_steps_fast,
                            'dp3_steps_slow_joint': dp3_steps_slow_joint,
                            'dp3_applycal_steps_slow_joint': dp3_applycal_steps_slow_joint,
                            'dp3_applycal_steps_slow_separate': dp3_applycal_steps_slow_separate,
                            'dp3_steps_slow_separate': dp3_steps_slow_separate,
                            'dp3_solve_mode_fast': dp3_solve_mode_fast,
                            'bda_maxinterval_fast': bda_maxinterval_fast,
                            'bda_timebase_fast': bda_timebase_fast,
                            'bda_maxinterval_slow_joint': bda_maxinterval_slow_joint,
                            'bda_timebase_slow_joint': bda_timebase_slow_joint,
                            'bda_maxinterval_slow_separate': bda_maxinterval_slow_separate,
                            'bda_timebase_slow_separate': bda_timebase_slow_separate,
                            'normalize_h5parm': normalize_h5parm,
                            'fast_initialsolutions_h5parm': fast_initialsolutions_h5parm,
                            'slow_initialsolutions_h5parm': slow_initialsolutions_h5parm,
                            'max_normalization_delta': max_normalization_delta,
                            'scale_normalization_delta': scale_normalization_delta,
                            'phase_center_ra': self.field.ra,
                            'phase_center_dec': self.field.dec,
                            'llssolver': llssolver,
                            'maxiter': maxiter,
                            'propagatesolutions': propagatesolutions,
                            'solveralgorithm': solveralgorithm,
                            'onebeamperpatch': onebeamperpatch,
                            'stepsize': stepsize,
                            'stepsigma': stepsigma,
                            'tolerance': tolerance,
                            'uvlambdamin': uvlambdamin,
                            'parallelbaselines': parallelbaselines,
                            'sagecalpredict': sagecalpredict,
                            'fast_datause': fast_datause,
                            'slow_datause': slow_datause,
                            'sector_bounds_deg': sector_bounds_deg,
                            'sector_bounds_mid_deg': sector_bounds_mid_deg,
                            'combined_h5parms': self.combined_h5parms,
                            'fast_antennaconstraint': fast_antennaconstraint,
                            'slow_antennaconstraint': slow_antennaconstraint,
                            'combined_slow_h5parm_joint': combined_slow_h5parm_joint,
                            'combined_slow_h5parm_separate': self.combined_slow_h5parm_separate,
                            'combined_h5parms_fast_slow_joint': combined_h5parms_fast_slow_joint,
                            'combined_h5parms_slow_joint_separate': combined_h5parms_slow_joint_separate,
                            'solution_combine_mode': solution_combine_mode,
                            'solverlbfgs_dof': solverlbfgs_dof,
                            'solverlbfgs_iter': solverlbfgs_iter,
                            'solverlbfgs_minibatches': solverlbfgs_minibatches,
                            'max_threads': self.parset['cluster_specific']['max_threads']}

    def get_baselines_core(self):
        """
        Returns DPPP string of baseline selection for core calibration

        Returns
        -------
        baselines : str
            Baseline selection string
        """
        cs = self.get_core_stations()
        non_core = [a for a in self.field.stations if a not in cs]

        return '[CR]*&&;!{}'.format(';!'.join(non_core))

    def get_superterp_stations(self):
        """
        Returns list of superterp station names

        Returns
        -------
        stations : list
            Station names
        """
        if self.field.antenna == 'HBA':
            all_st = ['CS002HBA0', 'CS003HBA0', 'CS004HBA0', 'CS005HBA0', 'CS006HBA0', 'CS007HBA0',
                      'CS002HBA1', 'CS003HBA1', 'CS004HBA1', 'CS005HBA1', 'CS006HBA1', 'CS007HBA1']
        elif self.field.antenna == 'LBA':
            all_st = ['CS002LBA', 'CS003LBA', 'CS004LBA', 'CS005LBA', 'CS006LBA', 'CS007LBA']

        return [a for a in all_st if a in self.field.stations]

    def get_core_stations(self, include_nearest_remote=True):
        """
        Returns list of station names for core calibration

        Parameters
        ----------
        include_nearest_remote : bool, optional
            If True, include the remote stations nearest to the core

        Returns
        -------
        stations : list
            Station names
        """
        if self.field.antenna == 'HBA':
            all_core = ['CS001HBA0', 'CS002HBA0', 'CS003HBA0', 'CS004HBA0', 'CS005HBA0', 'CS006HBA0',
                        'CS007HBA0', 'CS011HBA0', 'CS013HBA0', 'CS017HBA0', 'CS021HBA0', 'CS024HBA0',
                        'CS026HBA0', 'CS028HBA0', 'CS030HBA0', 'CS031HBA0', 'CS032HBA0', 'CS101HBA0',
                        'CS103HBA0', 'CS201HBA0', 'CS301HBA0', 'CS302HBA0', 'CS401HBA0', 'CS501HBA0',
                        'CS001HBA1', 'CS002HBA1', 'CS003HBA1', 'CS004HBA1', 'CS005HBA1', 'CS006HBA1',
                        'CS007HBA1', 'CS011HBA1', 'CS013HBA1', 'CS017HBA1', 'CS021HBA1', 'CS024HBA1',
                        'CS026HBA1', 'CS028HBA1', 'CS030HBA1', 'CS031HBA1', 'CS032HBA1', 'CS101HBA1',
                        'CS103HBA1', 'CS201HBA1', 'CS301HBA1', 'CS302HBA1', 'CS401HBA1', 'CS501HBA1']
            if include_nearest_remote:
                all_core.extend(['RS106HBA0', 'RS205HBA0', 'RS305HBA0', 'RS306HBA0', 'RS503HBA0',
                                 'RS106HBA1', 'RS205HBA1', 'RS305HBA1', 'RS306HBA1', 'RS503HBA1'])
        elif self.field.antenna == 'LBA':
            all_core = ['CS001LBA', 'CS002LBA', 'CS003LBA', 'CS004LBA', 'CS005LBA', 'CS006LBA',
                        'CS007LBA', 'CS011LBA', 'CS013LBA', 'CS017LBA', 'CS021LBA', 'CS024LBA',
                        'CS026LBA', 'CS028LBA', 'CS030LBA', 'CS031LBA', 'CS032LBA', 'CS101LBA',
                        'CS103LBA', 'CS201LBA', 'CS301LBA', 'CS302LBA', 'CS401LBA', 'CS501LBA']
            if include_nearest_remote:
                all_core.extend(['RS106LBA', 'RS205LBA', 'RS305LBA', 'RS306LBA', 'RS503LBA'])

        return [a for a in all_core if a in self.field.stations]

    def finalize(self):
        """
        Finalize this operation
        """
        # Copy the solutions (h5parm files) and report the flagged fraction
        dst_dir = os.path.join(self.parset['dir_working'], 'solutions', 'calibrate_{}'.format(self.index))
        os.makedirs(dst_dir, exist_ok=True)
        self.field.h5parm_filename = os.path.join(dst_dir, 'field-solutions.h5')
        self.field.fast_phases_h5parm_filename = os.path.join(dst_dir, 'field-solutions-fast-phase.h5')
        self.field.slow_gains_h5parm_filename = os.path.join(dst_dir, 'field-solutions-slow-gain.h5')
        if os.path.exists(self.field.h5parm_filename):
            os.remove(self.field.h5parm_filename)
        if self.field.do_slowgain_solve:
            shutil.copy(os.path.join(self.pipeline_working_dir, self.combined_h5parms),
                        os.path.join(dst_dir, self.field.h5parm_filename))
            shutil.copy(os.path.join(self.pipeline_working_dir, self.combined_slow_h5parm_separate),
                        os.path.join(dst_dir, self.field.slow_gains_h5parm_filename))
            shutil.copy(os.path.join(self.pipeline_working_dir, self.combined_fast_h5parm),
                        os.path.join(dst_dir, self.field.fast_phases_h5parm_filename))
        else:
            # The h5parm with the full, combined solutions is also the fast-phases
            # h5parm
            shutil.copy(os.path.join(self.pipeline_working_dir, self.combined_fast_h5parm),
                        os.path.join(dst_dir, self.field.h5parm_filename))
            shutil.copy(os.path.join(self.pipeline_working_dir, self.combined_fast_h5parm),
                        os.path.join(dst_dir, self.field.fast_phases_h5parm_filename))
        self.field.scan_h5parms()  # verify h5parm and update flags for predict/image operations
        flagged_frac = misc.get_flagged_solution_fraction(self.field.h5parm_filename)
        self.log.info('Fraction of solutions that are flagged = {0:.2f}'.format(flagged_frac))

        # Copy the plots (PNG files)
        dst_dir = os.path.join(self.parset['dir_working'], 'plots', 'calibrate_{}'.format(self.index))
        os.makedirs(dst_dir, exist_ok=True)
        plot_filenames = glob.glob(os.path.join(self.pipeline_working_dir, '*.png'))
        for plot_filename in plot_filenames:
            dst_filename = os.path.join(dst_dir, os.path.basename(plot_filename))
            if os.path.exists(dst_filename):
                os.remove(dst_filename)
            shutil.copy(plot_filename, dst_filename)

        # Finally call finalize() in the parent class
        super().finalize()


class CalibrateDI(Operation):
    """
    Operation to perform direction-independent (DI) calibration of the field
    """
    def __init__(self, field, index):
        super().__init__(field, index=index, name='calibrate_di')

    def set_parset_parameters(self):
        """
        Define parameters needed for the CWL workflow template
        """
        if self.batch_system == 'slurm':
            # For some reason, setting coresMax ResourceRequirement hints does
            # not work with SLURM
            max_cores = None
        else:
            max_cores = self.parset['cluster_specific']['max_cores']
        self.parset_parms = {'rapthor_pipeline_dir': self.rapthor_pipeline_dir,
                             'max_cores': max_cores}

    def set_input_parameters(self):
        """
        Define the CWL workflow inputs
        """
        # First set the calibration parameters for each observation
        self.field.set_obs_parameters()

        # Next, get the various parameters needed by the workflow
        #
        # Get the start times and number of times for the time chunks (fast and slow
        # calibration)
        starttime_fulljones = self.field.get_obs_parameters('slow_starttime_fulljones')
        ntimes_fulljones = self.field.get_obs_parameters('slow_ntimes_fulljones')

        # Get the filenames of the input files for each frequency chunk
        freqchunk_filename_fulljones = self.field.get_obs_parameters('freqchunk_filename_fulljones')

        # Get the start channel and number of channels for the frequency chunks
        startchan_fulljones = self.field.get_obs_parameters('startchan_fulljones')
        nchan_fulljones = self.field.get_obs_parameters('nchan_fulljones')

        # Get the solution intervals for the calibrations
        solint_fulljones_timestep = self.field.get_obs_parameters('solint_slow_timestep_fulljones')
        solint_fulljones_freqstep = self.field.get_obs_parameters('solint_slow_freqstep_fulljones')

        # Define various output filenames for the solution tables. We save some
        # as attributes since they are needed in finalize()
        output_h5parm_fulljones = ['fulljones_gain_{}.h5parm'.format(i)
                                   for i in range(self.field.nfreqchunks_separate)]
        self.combined_h5parm_fulljones = 'fulljones_gains.h5'

        # Set the constraints used in the calibrations
        smoothnessconstraint_fulljones = self.field.smoothnessconstraint_fulljones
        max_normalization_delta = self.field.max_normalization_delta

        # Get various DDECal solver parameters
        llssolver = self.field.llssolver
        maxiter = self.field.maxiter
        propagatesolutions = self.field.propagatesolutions
        solveralgorithm = self.field.solveralgorithm
        stepsize = self.field.stepsize
        stepsigma = self.field.stepsigma
        tolerance = self.field.tolerance
        uvlambdamin = self.field.solve_min_uv_lambda
        solverlbfgs_dof = self.field.solverlbfgs_dof
        solverlbfgs_iter = self.field.solverlbfgs_iter
        solverlbfgs_minibatches = self.field.solverlbfgs_minibatches

        self.input_parms = {'freqchunk_filename_fulljones': CWLDir(freqchunk_filename_fulljones).to_json(),
                            'data_colname': 'DATA',
                            'starttime_fulljones': starttime_fulljones,
                            'ntimes_fulljones': ntimes_fulljones,
                            'startchan_fulljones': startchan_fulljones,
                            'nchan_fulljones': nchan_fulljones,
                            'solint_fulljones_timestep': solint_fulljones_timestep,
                            'solint_fulljones_freqstep': solint_fulljones_freqstep,
                            'output_h5parm_fulljones': output_h5parm_fulljones,
                            'combined_h5parm_fulljones': self.combined_h5parm_fulljones,
                            'smoothnessconstraint_fulljones': smoothnessconstraint_fulljones,
                            'max_normalization_delta': max_normalization_delta,
                            'llssolver': llssolver,
                            'maxiter': maxiter,
                            'propagatesolutions': propagatesolutions,
                            'solveralgorithm': solveralgorithm,
                            'stepsize': stepsize,
                            'stepsigma': stepsigma,
                            'tolerance': tolerance,
                            'uvlambdamin': uvlambdamin,
                            'solverlbfgs_dof': solverlbfgs_dof,
                            'solverlbfgs_iter': solverlbfgs_iter,
                            'solverlbfgs_minibatches': solverlbfgs_minibatches,
                            'max_threads': self.parset['cluster_specific']['max_threads']}

    def finalize(self):
        """
        Finalize this operation
        """
        # Copy the solutions (h5parm file) and report the flagged fraction
        dst_dir = os.path.join(self.parset['dir_working'], 'solutions', 'calibrate_di_{}'.format(self.index))
        os.makedirs(dst_dir, exist_ok=True)
        self.field.fulljones_h5parm_filename = os.path.join(dst_dir, 'fulljones-solutions.h5')
        if os.path.exists(self.field.fulljones_h5parm_filename):
            os.remove(self.field.fulljones_h5parm_filename)
        shutil.copy(os.path.join(self.pipeline_working_dir, self.combined_h5parm_fulljones),
                    os.path.join(dst_dir, self.field.fulljones_h5parm_filename))
        self.field.scan_h5parms()  # verify h5parm and update flags for predict/image operations
        flagged_frac = misc.get_flagged_solution_fraction(self.field.fulljones_h5parm_filename)
        self.log.info('Fraction of solutions that are flagged = {0:.2f}'.format(flagged_frac))

        # Copy the plots (PNG files)
        dst_dir = os.path.join(self.parset['dir_working'], 'plots', 'calibrate_di_{}'.format(self.index))
        os.makedirs(dst_dir, exist_ok=True)
        plot_filenames = glob.glob(os.path.join(self.pipeline_working_dir, '*.png'))
        for plot_filename in plot_filenames:
            dst_filename = os.path.join(dst_dir, os.path.basename(plot_filename))
            if os.path.exists(dst_filename):
                os.remove(dst_filename)
            shutil.copy(plot_filename, dst_filename)

        # Finally call finalize() in the parent class
        super().finalize()<|MERGE_RESOLUTION|>--- conflicted
+++ resolved
@@ -263,7 +263,6 @@
                             'output_slow_h5parm_joint': output_slow_h5parm_joint,
                             'output_slow_h5parm_separate': output_slow_h5parm_separate,
                             'calibration_skymodel_file': CWLFile(calibration_skymodel_file).to_json(),
-<<<<<<< HEAD
                             'model_image_root': model_image_root,
                             'model_image_ra_dec': model_image_ra_dec,
                             'model_image_frequency_bandwidth': model_image_frequency_bandwidth,
@@ -273,12 +272,9 @@
                             'width_ra': facet_region_width,
                             'width_dec': facet_region_width,
                             'facet_region_file': facet_region_file,
-                            'smoothness_dd_factors': smoothness_dd_factors,
-=======
                             'smoothness_dd_factors_fast': smoothness_dd_factors_fast,
                             'smoothness_dd_factors_slow_joint': smoothness_dd_factors_slow_joint,
                             'smoothness_dd_factors_slow_separate': smoothness_dd_factors_slow_separate,
->>>>>>> bcb57f9e
                             'fast_smoothnessconstraint': fast_smoothnessconstraint,
                             'fast_smoothnessreffrequency': fast_smoothnessreffrequency,
                             'fast_smoothnessrefdistance': fast_smoothnessrefdistance,
