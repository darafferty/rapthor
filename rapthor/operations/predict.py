"""
Module that holds the Predict class
"""
import os
import logging
from rapthor.lib.operation import Operation
from rapthor.lib.cwl import CWLFile, CWLDir

log = logging.getLogger('rapthor:predict')


class Predict(Operation):
    """
    Operation to predict model data
    """
    def __init__(self, field, index):
        super(Predict, self).__init__(field, name='predict', index=index)

    def set_parset_parameters(self):
        """
        Define parameters needed for the pipeline parset template
        """
        if self.batch_system == 'slurm':
            # For some reason, setting coresMax ResourceRequirement hints does
            # not work with SLURM
            max_cores = None
        else:
            max_cores = self.field.parset['cluster_specific']['max_cores']
        self.parset_parms = {'rapthor_pipeline_dir': self.rapthor_pipeline_dir,
                             'max_cores': max_cores,
                             'max_threads': self.field.parset['cluster_specific']['max_threads'],
                             'do_slowgain_solve': self.field.do_slowgain_solve}

    def set_input_parameters(self):
        """
        Define the pipeline inputs
        """
        # Make list of sectors for which prediction needs to be done. Any imaging
        # sectors should come first, followed by bright-source, then outlier sectors
        # (as required by the rapthor/scripts/subtract_sector_models.py script)
        sectors = []
        if len(self.field.imaging_sectors) > 1 or self.field.reweight:
            # If we have more than one imaging sector or reweighting is desired,
            # predict the imaging sector models. (If we have a single imaging
            # sector, we don't need to predict its model data, just that of any
            # outlier or birght-source sectors)
            sectors.extend(self.field.imaging_sectors)
        sectors.extend(self.field.bright_source_sectors)
        sectors.extend(self.field.outlier_sectors)

        # Set sector-dependent parameters (input and output filenames, patch names, etc.)
        sector_skymodel = []
<<<<<<< HEAD
        sector_sourcedb = []
=======
>>>>>>> fe6ce222
        sector_filename = []
        sector_starttime = []
        sector_ntimes = []
        sector_model_filename = []
        sector_patches = []
        for sector in sectors:
            sector.set_prediction_parameters()
<<<<<<< HEAD
            sector_skymodel.extend([sector.predict_skymodel_file] * len(sector.observations))
            sdb_dir, sdb_file = os.path.split(
                os.path.splitext(sector.predict_skymodel_file)[0]+'.sourcedb'
            )
            sector_sourcedb.extend([sdb_file] * len(sector.observations))
=======
            sector_skymodel.extend(
                [sector.predict_skymodel_file] * len(self.field.observations)
            )
>>>>>>> fe6ce222
            sector_filename.extend(sector.get_obs_parameters('ms_filename'))
            sector_model_filename.extend(
                [os.path.basename(f) for f in sector.get_obs_parameters('ms_model_filename')]
            )
            sector_patches.extend(sector.get_obs_parameters('patch_names'))
            sector_starttime.extend(sector.get_obs_parameters('predict_starttime'))
            sector_ntimes.extend(sector.get_obs_parameters('predict_ntimes'))

        # Set observation-specific parameters (input filenames, solution intervals, etc.)
        obs_filename = []
        obs_starttime = []
        obs_infix = []
        obs_solint_sec = []
        obs_solint_hz = []
        for obs in self.field.observations:
            obs_filename.append(obs.ms_filename)
            obs_starttime.append(obs.convert_mjd(obs.starttime))
            obs_infix.append(obs.infix)
            obs_solint_sec.append(obs.parameters['solint_fast_timestep'][0] * obs.timepersample)
            obs_solint_hz.append(obs.parameters['solint_slow_freqstep'][0] * obs.channelwidth)

        # Set other parameters
        nr_outliers = len(self.field.outlier_sectors)
        peel_outliers = self.field.peel_outliers
        nr_bright = len(self.field.bright_source_sectors)
        peel_bright = self.field.peel_bright_sources
        reweight = self.field.reweight
        min_uv_lambda = self.field.parset['imaging_specific']['min_uv_lambda']
        max_uv_lambda = self.field.parset['imaging_specific']['max_uv_lambda']
        onebeamperpatch = self.field.onebeamperpatch

        self.input_parms = {'sector_filename': CWLDir(sector_filename).to_json(),
                            'sector_starttime': sector_starttime,
                            'sector_ntimes': sector_ntimes,
                            'sector_model_filename': sector_model_filename,
                            'sector_skymodel': CWLFile(sector_skymodel).to_json(),
<<<<<<< HEAD
                            'sector_sourcedb': sector_sourcedb,
=======
>>>>>>> fe6ce222
                            'sector_patches': sector_patches,
                            'h5parm': CWLFile(self.field.h5parm_filename).to_json(),
                            'obs_solint_sec': obs_solint_sec,
                            'obs_solint_hz': obs_solint_hz,
                            'min_uv_lambda': min_uv_lambda,
                            'max_uv_lambda': max_uv_lambda,
                            'onebeamperpatch': onebeamperpatch,
                            'obs_filename': CWLDir(obs_filename).to_json(),
                            'obs_starttime': obs_starttime,
                            'obs_infix': obs_infix,
                            'nr_outliers': nr_outliers,
                            'peel_outliers': peel_outliers,
                            'nr_bright': nr_bright,
                            'peel_bright': peel_bright,
                            'reweight': reweight}

    def finalize(self):
        """
        Finalize this operation
        """
        if self.field.peel_outliers:
            # Update the observations to use the new peeled datasets and remove the
            # outlier sectors (since, once peeled, they are no longer needed)
            self.field.sectors = [sector for sector in self.field.sectors if not sector.is_outlier]
            self.field.outlier_sectors = []

            # From now on, use imaged sources only in the sky models for selfcal, since
            # sources outside of imaged areas have been peeled
            self.field.imaged_sources_only = True

            for sector in self.field.sectors:
                for obs in sector.observations:
                    # Use new peeled datasets in future
                    obs.ms_filename = os.path.join(self.pipeline_working_dir, obs.ms_field)

                    # Remove infix for the sector observations, otherwise future predict
                    # operations will add it to the filenames multiple times
                    obs.infix = ''

                    # Update MS filename of the field's observations to match those of
                    # the sector's observations. This is required because the sector's
                    # observations are distinct copies of the field ones. Note, we do not
                    # reset the infix for the field observations, as it is needed as
                    # input to the pipeline
                    for field_obs in self.field.observations:
                        if (field_obs.name == obs.name) and (field_obs.starttime == obs.starttime):
                            field_obs.ms_filename = obs.ms_filename

        # Update filenames of datasets used for imaging
        if (len(self.field.imaging_sectors) > 1 or self.field.reweight or
            (len(self.field.outlier_sectors) > 0 and self.field.peel_outliers) or
            (len(self.field.bright_source_sectors) > 0 and self.field.peel_bright_sources)):
            for sector in self.field.sectors:
                for obs in sector.observations:
                    obs.ms_imaging_filename = os.path.join(self.pipeline_working_dir,
                                                           obs.ms_subtracted_filename)
        else:
            for sector in self.field.sectors:
                for obs in sector.observations:
                    obs.ms_imaging_filename = obs.ms_filename<|MERGE_RESOLUTION|>--- conflicted
+++ resolved
@@ -50,10 +50,6 @@
 
         # Set sector-dependent parameters (input and output filenames, patch names, etc.)
         sector_skymodel = []
-<<<<<<< HEAD
-        sector_sourcedb = []
-=======
->>>>>>> fe6ce222
         sector_filename = []
         sector_starttime = []
         sector_ntimes = []
@@ -61,17 +57,9 @@
         sector_patches = []
         for sector in sectors:
             sector.set_prediction_parameters()
-<<<<<<< HEAD
-            sector_skymodel.extend([sector.predict_skymodel_file] * len(sector.observations))
-            sdb_dir, sdb_file = os.path.split(
-                os.path.splitext(sector.predict_skymodel_file)[0]+'.sourcedb'
-            )
-            sector_sourcedb.extend([sdb_file] * len(sector.observations))
-=======
             sector_skymodel.extend(
                 [sector.predict_skymodel_file] * len(self.field.observations)
             )
->>>>>>> fe6ce222
             sector_filename.extend(sector.get_obs_parameters('ms_filename'))
             sector_model_filename.extend(
                 [os.path.basename(f) for f in sector.get_obs_parameters('ms_model_filename')]
@@ -108,10 +96,6 @@
                             'sector_ntimes': sector_ntimes,
                             'sector_model_filename': sector_model_filename,
                             'sector_skymodel': CWLFile(sector_skymodel).to_json(),
-<<<<<<< HEAD
-                            'sector_sourcedb': sector_sourcedb,
-=======
->>>>>>> fe6ce222
                             'sector_patches': sector_patches,
                             'h5parm': CWLFile(self.field.h5parm_filename).to_json(),
                             'obs_solint_sec': obs_solint_sec,
