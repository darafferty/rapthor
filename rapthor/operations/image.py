"""
Module that holds the Image classes
"""
import glob
import json
import logging
import os
from rapthor.lib import miscellaneous as misc
from rapthor.lib.operation import Operation
from rapthor.lib.cwl import CWLFile, CWLDir
import shutil

log = logging.getLogger('rapthor:image')


class Image(Operation):
    """
    Operation to image a field sector
    """
    def __init__(self, field, index, name='image'):
        super().__init__(field, index=index, name=name)

        # For imaging we use a subworkflow, so we set the template filename for that here
        self.subpipeline_parset_template = '{0}_sector_pipeline.cwl'.format(self.rootname)

        # Initialize various parameters
        # Note:
        #   Parameters set to None will be set in the set_parset_parameters() method
        #       as needed for the given imaging mode
        #   Paramters set to True or False must be explicitly set by a subclass
        self.apply_amplitudes = None
        self.apply_fulljones = None
        self.apply_normalizations = None
        self.preapply_dde_solutions = None
        self.apply_screens = None
        self.dde_method = None
        self.use_facets = None
        self.save_source_list = None
        self.image_pol = None
        self.peel_bright_sources = None
        self.imaging_sectors = None
        self.imaging_parameters = None
        self.do_predict = None
        self.do_multiscale_clean = None
        self.pol_combine_method = None
        self.apply_none = False  # no solutions applied before or during imaging (ImageInitial only)
        self.make_image_cube = False  # make an image cube (for now ImageNormalize only)
        self.normalize_flux_scale = False  # derive flux scale normalizations (ImageNormalize only)

    def set_parset_parameters(self):
        """
        Define parameters needed for the CWL workflow template
        """
        # Set parameters as needed
        if self.apply_screens is None:
            self.apply_screens = self.field.apply_screens  # set by process.run_steps()
        if self.dde_method is None:
            self.dde_method = self.field.dde_method
        if self.use_facets is None:
            self.use_facets = True if (self.dde_method == 'full' and not self.apply_screens) else False
        if self.image_pol is None:
            self.image_pol = self.field.image_pol  # set by process.run_steps()
        if self.save_source_list is None:
            self.save_source_list = True if self.image_pol.lower() == 'i' else False
        if self.peel_bright_sources is None:
            self.peel_bright_sources = self.field.peel_bright_sources
        if self.preapply_dde_solutions is None:
            if self.dde_method == 'single' and not self.apply_none:
                self.preapply_dde_solutions = True
            else:
                self.preapply_dde_solutions = False
        if self.batch_system == 'slurm':
            # For some reason, setting coresMax ResourceRequirement hints does
            # not work with SLURM
            max_cores = None
        else:
            max_cores = self.field.parset['cluster_specific']['max_cores']

        self.parset_parms = {'rapthor_pipeline_dir': self.rapthor_pipeline_dir,
                             'pipeline_working_dir': self.pipeline_working_dir,
                             'apply_screens': self.apply_screens,
                             'make_image_cube': self.make_image_cube,
                             'normalize_flux_scale': self.normalize_flux_scale,
                             'use_facets': self.use_facets,
                             'save_source_list': self.save_source_list,
                             'peel_bright_sources': self.peel_bright_sources,
                             'preapply_dde_solutions': self.preapply_dde_solutions,
                             'max_cores': max_cores,
                             'use_mpi': self.field.use_mpi}

    def set_input_parameters(self):
        """
        Define the CWL workflow inputs
        """
        # Set parameters as needed
        if self.imaging_sectors is None:
            self.imaging_sectors = self.field.imaging_sectors
        if self.imaging_parameters is None:
            self.imaging_parameters = self.field.parset['imaging_specific'].copy()
        if self.do_predict is None:
            self.do_predict = self.field.do_predict
        if self.do_multiscale_clean is None:
            self.do_multiscale_clean = self.field.do_multiscale_clean
        if self.pol_combine_method is None:
            self.pol_combine_method = self.field.pol_combine_method
        if self.apply_amplitudes is None:
            self.apply_amplitudes = self.field.apply_amplitudes  # set by CalibrateDD.finalize()
        if self.apply_fulljones is None:
            self.apply_fulljones = self.field.apply_fulljones  # set by CalibrateDI.finalize()
        if self.apply_normalizations is None:
            if self.normalize_flux_scale:
                self.apply_normalizations = False
            else:
                self.apply_normalizations = self.field.apply_normalizations  # set by ImageNormalize.finalize()

        nsectors = len(self.imaging_sectors)
        obs_filename = []
        prepare_filename = []
        concat_filename = []
        previous_mask_filename = []
        mask_filename = []
        starttime = []
        ntimes = []
        image_freqstep = []
        image_timestep = []
        phasecenter = []
        image_root = []
        central_patch_name = []
        image_cube_name = []
        normalize_h5parm = []
        output_source_catalog = []
        for sector in self.imaging_sectors:
            image_root.append(sector.name)

            # Set the imaging parameters for each imaging sector
            sector.set_imaging_parameters(self.do_multiscale_clean, recalculate_imsize=True,
                                          imaging_parameters=self.imaging_parameters)

            # Set input MS filenames
            if self.do_predict:
                sector_obs_filename = [obs.ms_imaging_filename for obs in sector.observations]
            else:
                sector_obs_filename = sector.get_obs_parameters('ms_filename')
            obs_filename.append(sector_obs_filename)

            # Set output MS filenames for step that prepares the data for WSClean
            prepare_filename.append(sector.get_obs_parameters('ms_prep_filename'))
            concat_filename.append(image_root[-1] + '_concat.ms')

            # Set other parameters
            if sector.I_mask_file is not None:
                # Use the existing mask
                previous_mask_filename.append(sector.I_mask_file)
            else:
                # Use a dummy mask
                previous_mask_filename.append(None)
            mask_filename.append(image_root[-1] + '_mask.fits')
            image_freqstep.append(sector.get_obs_parameters('image_freqstep'))
            image_timestep.append(sector.get_obs_parameters('image_timestep'))
            sector_starttime = []
            sector_ntimes = []
            for obs in self.field.observations:
                sector_starttime.append(misc.convert_mjd2mvt(obs.starttime))
                sector_ntimes.append(obs.numsamples)
            starttime.append(sector_starttime)
            ntimes.append(sector_ntimes)
            phasecenter.append("'[{0}deg, {1}deg]'".format(sector.ra, sector.dec))
            if self.preapply_dde_solutions:
                central_patch_name.append(sector.central_patch)
            if self.make_image_cube:
                image_cube_name.append(sector.name + '_freq_cube.fits')
            if self.normalize_flux_scale:
                output_source_catalog.append(sector.name + '_source_catalog.fits')
                normalize_h5parm.append(sector.name + '_normalize.h5parm')

        # Handle the polarization-related options
        link_polarizations = False
        join_polarizations = False
        if self.image_pol.lower() != 'i':
            if self.pol_combine_method == 'link':
                # Note: link_polarizations can be of CWL type boolean or string
                link_polarizations = 'I'
            else:
                join_polarizations = True

        # Set the DP3 steps and applycal steps depending on whether solutions
        # should be preapplied before imaging
        fulljones_h5parm = None
        input_normalize_h5parm = None
        prepare_data_applycal_steps = None
        if self.apply_none or (not self.preapply_dde_solutions and
                               not self.apply_fulljones and
                               not self.apply_normalizations):
            # No solutions should be preapplied, so define steps
            # without an applycal step
            prepare_data_steps = '[applybeam,shift,avg]'
        else:
            # Solutions should be applied, so add an applycal step
            # and set various parameters as needed
            prepare_data_steps = '[applybeam,shift,applycal,avg]'
            prepare_data_applycal_steps = []
            if self.preapply_dde_solutions:
                # Fast phases and slow amplitudes (if generated) should be
                # preapplied, as they are not applied during imaging
                prepare_data_applycal_steps.append('fastphase')
                if self.apply_amplitudes:
                    prepare_data_applycal_steps.append('slowgain')
            if self.apply_fulljones:
                prepare_data_applycal_steps.append('fulljones')
                fulljones_h5parm = CWLFile(self.field.fulljones_h5parm_filename).to_json()
            if self.apply_normalizations:
                prepare_data_applycal_steps.append('normalization')
                input_normalize_h5parm = CWLFile(self.field.normalize_h5parm).to_json()
            if prepare_data_applycal_steps:
                prepare_data_applycal_steps = f"[{','.join(prepare_data_applycal_steps)}]"

        # Set the h5parm to use to apply the DDE solutions as needed
        h5parm = None
        idgcal_h5parm = None
        if self.use_facets or self.preapply_dde_solutions:
            h5parm = CWLFile(self.field.h5parm_filename).to_json()
        if self.apply_screens:
            idgcal_h5parm = CWLFile(self.field.idgcal_h5parm_filename).to_json()

        # Set the parameters common to all modes
        self.input_parms = {'obs_filename': [CWLDir(name).to_json() for name in obs_filename],
                            'prepare_filename': prepare_filename,
                            'concat_filename': concat_filename,
                            'previous_mask_filename': [None if name is None else CWLFile(name).to_json() for name in previous_mask_filename],
                            'mask_filename': mask_filename,
                            'starttime': starttime,
                            'ntimes': ntimes,
                            'image_freqstep': image_freqstep,
                            'image_timestep': image_timestep,
                            'phasecenter': phasecenter,
                            'image_name': image_root,
                            'pol': self.image_pol,
                            'save_source_list': self.save_source_list,
                            'link_polarizations': link_polarizations,
                            'join_polarizations': join_polarizations,
                            'prepare_data_steps': prepare_data_steps,
                            'prepare_data_applycal_steps': prepare_data_applycal_steps,
                            'h5parm': h5parm,
                            'fulljones_h5parm': fulljones_h5parm,
                            'idgcal_h5parm': idgcal_h5parm,
                            'input_normalize_h5parm': input_normalize_h5parm,
                            'channels_out': [sector.wsclean_nchannels for sector in self.imaging_sectors],
                            'deconvolution_channels': [sector.wsclean_deconvolution_channels for sector in self.imaging_sectors],
                            'fit_spectral_pol': [sector.wsclean_spectral_poly_order for sector in self.imaging_sectors],
                            'ra': [sector.ra for sector in self.imaging_sectors],
                            'dec': [sector.dec for sector in self.imaging_sectors],
                            'wsclean_imsize': [sector.imsize for sector in self.imaging_sectors],
                            'vertices_file': [CWLFile(sector.vertices_file).to_json() for sector in self.imaging_sectors],
                            'region_file': [None if sector.region_file is None else CWLFile(sector.region_file).to_json() for sector in self.imaging_sectors],
                            'wsclean_niter': [sector.wsclean_niter for sector in self.imaging_sectors],
                            'wsclean_nmiter': [sector.wsclean_nmiter for sector in self.imaging_sectors],
                            'robust': [sector.robust for sector in self.imaging_sectors],
                            'cellsize_deg': [sector.cellsize_deg for sector in self.imaging_sectors],
                            'min_uv_lambda': [sector.min_uv_lambda for sector in self.imaging_sectors],
                            'max_uv_lambda': [sector.max_uv_lambda for sector in self.imaging_sectors],
                            'mgain': [sector.mgain for sector in self.imaging_sectors],
                            'taper_arcsec': [sector.taper_arcsec for sector in self.imaging_sectors],
                            'local_rms_strength': [sector.local_rms_strength for sector in self.imaging_sectors],
                            'auto_mask': [sector.auto_mask for sector in self.imaging_sectors],
                            'idg_mode': [sector.idg_mode for sector in self.imaging_sectors],
                            'wsclean_mem': [sector.mem_limit_gb for sector in self.imaging_sectors],
                            'threshisl': [sector.threshisl for sector in self.imaging_sectors],
                            'threshpix': [sector.threshpix for sector in self.imaging_sectors],
                            'do_multiscale': [sector.multiscale for sector in self.imaging_sectors],
                            'dd_psf_grid': [sector.dd_psf_grid for sector in self.imaging_sectors],
                            'max_threads': self.field.parset['cluster_specific']['max_threads'],
                            'deconvolution_threads': self.field.parset['cluster_specific']['deconvolution_threads']}

        # Add parameters that depend on the set_parset parameters (set in set_parset_parameters())
        if self.peel_bright_sources:
            self.input_parms.update({'bright_skymodel_pb': CWLFile(self.field.bright_source_skymodel_file).to_json()})
        if self.field.use_mpi:
            # Set number of nodes to allocate to each imaging subworkflow. We subtract
            # one node because Toil must use one node for its job, which in turn calls
            # salloc to reserve the nodes for the MPI job
            self.use_mpi = True
            nnodes = self.parset['cluster_specific']['max_nodes']
            nsubpipes = min(nsectors, nnodes)
            nnodes_per_subpipeline = max(1, int(nnodes / nsubpipes) - 1)
            self.input_parms.update({'mpi_nnodes': [nnodes_per_subpipeline] * nsectors})
            self.input_parms.update({'mpi_cpus_per_task': [self.parset['cluster_specific']['cpus_per_task']] * nsectors})
        if not self.apply_none and self.use_facets:
            # For faceting, we need inputs for making the ds9 facet region files
            self.input_parms.update({'skymodel': CWLFile(self.field.calibration_skymodel_file).to_json()})
            ra_mid = []
            dec_mid = []
            width_ra = []
            width_dec = []
            facet_region_file = []
            min_width = 2 * self.field.get_calibration_radius() * 1.2
            for sector in self.imaging_sectors:
                # Note: WSClean requires that all sources in the h5parm must have
                # corresponding regions in the facets region file. We ensure this
                # requirement is met by extending the regions to cover the larger of
                # the calibration region and the sector region, plus a 20% padding
                ra_mid.append(self.field.ra)
                dec_mid.append(self.field.dec)
                width_ra.append(max(min_width, sector.width_ra*1.2))
                width_dec.append(max(min_width, sector.width_dec*1.2))
                facet_region_file.append('{}_facets_ds9.reg'.format(sector.name))
            self.input_parms.update({'ra_mid': ra_mid})
            self.input_parms.update({'dec_mid': dec_mid})
            self.input_parms.update({'width_ra': width_ra})
            self.input_parms.update({'width_dec': width_dec})
            self.input_parms.update({'facet_region_file': facet_region_file})
            if self.apply_amplitudes:
                self.input_parms.update({'soltabs': 'amplitude000,phase000'})
            else:
                self.input_parms.update({'soltabs': 'phase000'})
            self.input_parms.update({'parallel_gridding_threads':
                                     self.field.parset['cluster_specific']['parallel_gridding_threads']})
            if self.image_pol.lower() == 'i':
                # For Stokes-I-only imaging, we can take advantage of the scalar or
                # diagonal visibilities options in WSClean (saving I/O)
                if self.apply_amplitudes:
                    # Diagonal solutions generated during calibration
                    if self.field.apply_diagonal_solutions:
                        # Diagonal solutions should be used during imaging
                        self.input_parms.update({'diagonal_visibilities': True})
                        self.input_parms.update({'scalar_visibilities': False})
                    else:
                        # Diagonal solutions should not be used during imaging (they
                        # were in fact converted to scalar solutions at the end of
                        # calibration)
                        self.input_parms.update({'diagonal_visibilities': False})
                        self.input_parms.update({'scalar_visibilities': True})
                else:
                    # Diagonal solutions not generated; only scalar solutions are
                    # available
                    self.input_parms.update({'diagonal_visibilities': False})
                    self.input_parms.update({'scalar_visibilities': True})
            else:
                # This case is of full-Stokes (IQUV) imaging, so do not use diagonal
                # or scalar visibilities (we need all four)
                self.input_parms.update({'diagonal_visibilities': False})
                self.input_parms.update({'scalar_visibilities': False})
        elif self.preapply_dde_solutions:
            self.input_parms.update({'central_patch_name': central_patch_name})
        if self.make_image_cube:
            self.input_parms.update({'image_cube_name': image_cube_name})
        if self.normalize_flux_scale:
            self.input_parms.update({'output_source_catalog': output_source_catalog})
            self.input_parms.update({'output_normalize_h5parm': normalize_h5parm})

    def finalize(self):
        """
        Finalize this operation
        """
        # Save the output FITS image filenames, sky models, ds9 facet region file, and
        # visibilities (if desired) for each sector. Also read the image diagnostics (rms
        # noise, etc.) derived by PyBDSF and print them to the log. The images are not
        # copied to the final location here, as this is done after mosaicking (if needed)
        # by the mosaic operation
        self.field.lofar_to_true_flux_ratio = 1.0  # reset values for this cycle
        self.field.lofar_to_true_flux_std = 0.0
        for sector in self.field.imaging_sectors:
            # The output image filenames
            image_root = os.path.join(self.pipeline_working_dir, sector.name)
            if self.field.image_pol.lower() == 'i':
                # When making only Stokes I images, WSClean does not include the
                # Stokes parameter name in the output filenames
                setattr(sector, "I_image_file_true_sky", f'{image_root}-MFS-image-pb.fits')
                setattr(sector, "I_image_file_apparent_sky", f'{image_root}-MFS-image.fits')
                setattr(sector, "I_model_file_true_sky", f'{image_root}-MFS-model-pb.fits')
                setattr(sector, "I_residual_file_apparent_sky", f'{image_root}-MFS-residual.fits')
            else:
                # When making all Stokes images, WSClean includes the Stokes parameter
                # name in the output filenames
                for pol in self.field.image_pol:
                    polup = pol.upper()
                    setattr(sector, f"{polup}_image_file_true_sky", f'{image_root}-MFS-{polup}-image-pb.fits')
                    setattr(sector, f"{polup}_image_file_apparent_sky", f'{image_root}-MFS-{polup}-image.fits')
                    setattr(sector, f"{polup}_model_file_true_sky", f'{image_root}-MFS-{polup}-model-pb.fits')
                    setattr(sector, f"{polup}_residual_file_apparent_sky", f'{image_root}-MFS-{polup}-residual.fits')

            # The output sky models, both true sky and apparent sky (the filenames are
            # defined in the rapthor/scripts/filter_skymodel.py file)
            #
            # Note: these are not generated when QUV images are made (WSClean does not
            # currently support writing a source list in this mode)
            if self.field.image_pol.lower() == 'i':
                sector.image_skymodel_file_true_sky = image_root + '.true_sky.txt'
                sector.image_skymodel_file_apparent_sky = image_root + '.apparent_sky.txt'
                dst_dir = os.path.join(self.parset['dir_working'], 'skymodels', 'image_{}'.format(self.index))
                os.makedirs(dst_dir, exist_ok=True)
                for src_filename in [sector.image_skymodel_file_true_sky, sector.image_skymodel_file_apparent_sky]:
                    dst_filename = os.path.join(dst_dir, os.path.basename(src_filename))
                    shutil.copy(src_filename, dst_filename)

            # The output ds9 region file, if made
            if self.use_facets:
                dst_dir = os.path.join(self.parset['dir_working'], 'regions', 'image_{}'.format(self.index))
                os.makedirs(dst_dir, exist_ok=True)
                region_filename = '{}_facets_ds9.reg'.format(sector.name)
                src_filename = os.path.join(self.pipeline_working_dir, region_filename)
                dst_filename = os.path.join(dst_dir, region_filename)
                shutil.copy(src_filename, dst_filename)

            # The imaging visibilities
            if self.field.save_visibilities:
                dst_dir = os.path.join(self.parset['dir_working'], 'visibilities',
                                       'image_{}'.format(self.index), sector.name)
                os.makedirs(dst_dir, exist_ok=True)
                ms_filenames = sector.get_obs_parameters('ms_prep_filename')
                for ms_filename in ms_filenames:
                    src_filename = os.path.join(self.pipeline_working_dir, ms_filename)
                    dst_filename = os.path.join(dst_dir, ms_filename)
                    if os.path.exists(dst_filename):
                        shutil.rmtree(dst_filename)
                    shutil.copytree(src_filename, dst_filename)

            # The astrometry and photometry plots
            dst_dir = os.path.join(self.parset['dir_working'], 'plots', 'image_{}'.format(self.index))
            os.makedirs(dst_dir, exist_ok=True)
            diagnostic_plots = glob.glob(os.path.join(self.pipeline_working_dir, f'{sector.name}*.pdf'))
            for src_filename in diagnostic_plots:
                dst_filename = os.path.join(dst_dir, os.path.basename(src_filename))
                shutil.copy(src_filename, dst_filename)

            # Read in the image diagnostics and log a summary of them
            diagnostics_file = image_root + '.image_diagnostics.json'
            with open(diagnostics_file, 'r') as f:
                diagnostics_dict = json.load(f)
            sector.diagnostics.append(diagnostics_dict)
            ratio, std = report_sector_diagnostics(sector.name, diagnostics_dict, self.log)
            if self.field.lofar_to_true_flux_std == 0.0 or std < self.field.lofar_to_true_flux_std:
                # Save the ratio with the lowest scatter for later use
                self.field.lofar_to_true_flux_ratio = ratio
                self.field.lofar_to_true_flux_std = std

        # Finally call finalize() in the parent class
        super().finalize()


class ImageInitial(Image):
    """
    Operation to image the field to generate an initial sky model
    """
    def __init__(self, field):
        super().__init__(field, index=None, name='initial_image')

        # Set the template filenames
        self.pipeline_parset_template = 'image_pipeline.cwl'
        self.subpipeline_parset_template = 'image_sector_pipeline.cwl'

    def set_parset_parameters(self):
        """
        Define parameters needed for the CWL workflow template
        """
        # Set parameters as needed
        self.apply_screens = False
        self.use_facets = False
        self.save_source_list = True
        self.peel_bright_sources = False
        self.image_pol = 'I'
        super().set_parset_parameters()

    def set_input_parameters(self):
        """
        Define the CWL workflow inputs
        """
        # Set the imaging parameters that are optimal for the initial sky
        # model generation
        self.apply_amplitudes = False
        self.apply_fulljones = False
        self.apply_none = True
        self.apply_normalizations = False
        self.field.full_field_sector.auto_mask = 5.0
        self.field.full_field_sector.threshisl = 4.0
        self.field.full_field_sector.threshpix = 5.0
        self.imaging_sectors = [self.field.full_field_sector]
        self.imaging_parameters = self.field.parset['imaging_specific'].copy()
        self.imaging_parameters['cellsize_arcsec'] = 1.5
        self.imaging_parameters['robust'] = -1.5
        self.imaging_parameters['taper_arcsec'] = 0.0
        self.imaging_parameters['min_uv_lambda'] = 0.0
        self.imaging_parameters['max_uv_lambda'] = 1e6
        self.imaging_parameters['mgain'] = 0.85
        self.imaging_parameters['reweight'] = False
        self.imaging_parameters['dd_psf_grid'] = [1, 1]
        self.do_predict = False
        self.do_multiscale_clean = True
        self.field.full_field_sector.max_nmiter = 8
        self.field.full_field_sector.max_wsclean_nchannels = 8
        super().set_input_parameters()

    def finalize(self):
        """
        Finalize this operation
        """
        # Save the output FITS images and sky models. Also read the image diagnostics (rms
        # noise, etc.) derived by PyBDSF and print them to the log
        sector = self.field.full_field_sector

        # The output image filenames
        image_root = os.path.join(self.pipeline_working_dir, sector.name)
        image_names = [f'{image_root}-MFS-image-pb.fits',
                       f'{image_root}-MFS-image.fits',
                       f'{image_root}-MFS-model-pb.fits',
                       f'{image_root}-MFS-residual.fits']
        dst_dir = os.path.join(self.parset['dir_working'], 'images', self.name)
        os.makedirs(dst_dir, exist_ok=True)
        for src_filename in image_names:
            dst_filename = os.path.join(dst_dir, os.path.basename(src_filename))
            shutil.copy(src_filename, dst_filename)

        # The output sky models, both true sky and apparent sky (the filenames are
        # defined in the rapthor/scripts/filter_skymodel.py file)
        sector.image_skymodel_file_true_sky = image_root + '.true_sky.txt'
        sector.image_skymodel_file_apparent_sky = image_root + '.apparent_sky.txt'
        dst_dir = os.path.join(self.parset['dir_working'], 'skymodels', self.name)
        os.makedirs(dst_dir, exist_ok=True)
        for src_filename in [sector.image_skymodel_file_true_sky, sector.image_skymodel_file_apparent_sky]:
            dst_filename = os.path.join(dst_dir, os.path.basename(src_filename))
            shutil.copy(src_filename, dst_filename)

        # The astrometry and photometry plots
        dst_dir = os.path.join(self.parset['dir_working'], 'plots', self.name)
        os.makedirs(dst_dir, exist_ok=True)
        diagnostic_plots = glob.glob(os.path.join(self.pipeline_working_dir, f'{sector.name}*.pdf'))
        for src_filename in diagnostic_plots:
            dst_filename = os.path.join(dst_dir, os.path.basename(src_filename))
            shutil.copy(src_filename, dst_filename)

        # Read in the image diagnostics and log a summary of them
        diagnostics_file = image_root + '.image_diagnostics.json'
        with open(diagnostics_file, 'r') as f:
            diagnostics_dict = json.load(f)
        sector.diagnostics.append(diagnostics_dict)
        ratio, std = report_sector_diagnostics(sector.name, diagnostics_dict, self.log)
        self.field.lofar_to_true_flux_ratio = ratio
        self.field.lofar_to_true_flux_std = std

        # Finally call finalize() of the Operation class
        super(Image, self).finalize()


class ImageNormalize(Image):
    """
    Operation to image for flux-scale normalization
    """
    def __init__(self, field, index):
        super().__init__(field, index=index, name='normalize')

        # Set the template filenames
        self.pipeline_parset_template = 'image_pipeline.cwl'
        self.subpipeline_parset_template = 'image_sector_pipeline.cwl'

    def set_parset_parameters(self):
        """
        Define parameters needed for the CWL workflow template
        """
        # Set parameters as needed
        self.save_source_list = False
        self.peel_bright_sources = False
        self.make_image_cube = True
        self.normalize_flux_scale = True
        if self.field.h5parm_filename is None:
            # No calibration has yet been done, so set various flags as needed
            self.use_facets = False
            self.apply_screens = False
        super().set_parset_parameters()

    def set_input_parameters(self):
        """
        Define the CWL workflow inputs
        """
        # Set the imaging parameters that are optimal for the flux-scale
        # normalization
        if self.field.h5parm_filename is None:
            # No calibration has yet been done
            self.apply_none = True
        else:
            self.apply_none = False
        self.apply_normalizations = False
        self.field.normalize_sector.auto_mask = 5.0
        self.field.normalize_sector.threshisl = 4.0
        self.field.normalize_sector.threshpix = 5.0
        self.field.normalize_sector.max_nmiter = 8
        self.field.normalize_sector.max_wsclean_nchannels = 8
        self.imaging_sectors = [self.field.normalize_sector]
        self.imaging_parameters = self.field.parset['imaging_specific'].copy()
        self.imaging_parameters['cellsize_arcsec'] = 6.0
        self.imaging_parameters['robust'] = -0.5
        self.imaging_parameters['taper_arcsec'] = 24.0
        self.do_predict = False
        self.do_multiscale_clean = False
        super().set_input_parameters()

    def finalize(self):
        """
        Finalize this operation
        """
<<<<<<< HEAD
        # Save the output image cube filenames
        sector = self.field.normalize_sector
        image_root = os.path.join(self.pipeline_working_dir, sector.name)
        src_filename = f'{image_root}_freq_cube.fits'
        dst_dir = os.path.join(self.parset['dir_working'], 'images', self.name)
        misc.create_directory(dst_dir)
        sector.I_freq_cube = os.path.join(dst_dir, os.path.basename(src_filename))
        shutil.copy(src_filename, sector.I_freq_cube)
=======
        # Save the output FITS cubes and h5parms with the flux-scale corrections
        for sector in self.imaging_sectors:
            # The output image cube filenames
            image_root = os.path.join(self.pipeline_working_dir, sector.name)
            sector.I_freq_cube = f'{image_root}_freq_cube.fits'
            dst_dir = os.path.join(self.parset['dir_working'], 'images', self.name)
            os.makedirs(dst_dir, exist_ok=True)
            dst_filename = os.path.join(dst_dir, os.path.basename(sector.I_freq_cube))
            shutil.copy(sector.I_freq_cube, dst_filename)
>>>>>>> ab242190

        # Save the output beams and frequencies files
        for suffix in ['_beams.txt', '_frequencies.txt']:
            src_filename = f'{image_root}_freq_cube.fits{suffix}'
            dst_filename = os.path.join(dst_dir, os.path.basename(src_filename))
            shutil.copy(src_filename, dst_filename)

        # Save the output h5parm with the flux-scale corrections
        src_filename = f'{image_root}_normalize.h5parm'
        dst_dir = os.path.join(self.parset['dir_working'], 'solutions', self.name)
        misc.create_directory(dst_dir)
        dst_basename = os.path.basename(f'{image_root}_normalize.h5')
        self.field.normalize_h5parm = os.path.join(dst_dir, dst_basename)
        shutil.copy(src_filename, self.field.normalize_h5parm)

        # Set the flags for subsequent processing
        self.field.normalize_flux_scale = False
        self.field.apply_normalizations = True

        # Finally call finalize() of the Operation class
        super(Image, self).finalize()


def report_sector_diagnostics(sector_name, diagnostics_dict, log):
    """
    Report the sector's image diagnostics

    Parameters
    ----------
    sector_name : str
        The name of the sector.
    diagnostics_dict : dict
        The dict containing the diagnostics. A check is mode for the required keys;
        if any is not present, the report is skipped.
    log : logging.Logger object
        The logger to use for the report.

    Returns
    -------
    lofar_to_true_flux_ratio : float
        Mean ratio of the LOFAR flux densities to the "true" ones. The true flux
        densities are assumed to be from one of the TGSS, NVSS, or LoTSS surveys.
        If ratios from multiple surveys are present, the one with the lowest scatter
        is returned
    lofar_to_true_flux_std : float
        Stdev of the ratio of the LOFAR flux densities to the "true" ones
    """
    try:
        theoretical_rms = '{0:.1f} uJy/beam'.format(diagnostics_dict['theoretical_rms']*1e6)
        min_rms_true_sky = '{0:.1f} uJy/beam'.format(diagnostics_dict['min_rms_true_sky']*1e6)
        median_rms_true_sky = '{0:.1f} uJy/beam'.format(diagnostics_dict['median_rms_true_sky']*1e6)
        dynr_true_sky = '{0:.2g}'.format(diagnostics_dict['dynamic_range_global_true_sky'])
        min_rms_flat_noise = '{0:.1f} uJy/beam'.format(diagnostics_dict['min_rms_flat_noise']*1e6)
        median_rms_flat_noise = '{0:.1f} uJy/beam'.format(diagnostics_dict['median_rms_flat_noise']*1e6)
        dynr_flat_noise = '{0:.2g}'.format(diagnostics_dict['dynamic_range_global_flat_noise'])
        nsources = '{0}'.format(diagnostics_dict['nsources'])
        freq = '{0:.1f} MHz'.format(diagnostics_dict['freq']/1e6)
        beam = '{0:.1f}" x {1:.1f}", PA = {2:.1f} deg'.format(diagnostics_dict['beam_fwhm'][0]*3600,
                                                              diagnostics_dict['beam_fwhm'][1]*3600,
                                                              diagnostics_dict['beam_fwhm'][2])
        unflagged_data_fraction = '{0:.2f}'.format(diagnostics_dict['unflagged_data_fraction'])
        log.info('Diagnostics for {}:'.format(sector_name))
        log.info('    Min RMS noise = {0} (non-PB-corrected), '
                 '{1} (PB-corrected), {2} (theoretical)'.format(min_rms_flat_noise, min_rms_true_sky,
                                                                theoretical_rms))
        log.info('    Median RMS noise = {0} (non-PB-corrected), '
                 '{1} (PB-corrected)'.format(median_rms_flat_noise, median_rms_true_sky))
        log.info('    Dynamic range = {0} (non-PB-corrected), '
                 '{1} (PB-corrected)'.format(dynr_flat_noise, dynr_true_sky))
        log.info('    Number of sources found by PyBDSF = {}'.format(nsources))
        log.info('    Reference frequency = {}'.format(freq))
        log.info('    Beam = {}'.format(beam))
        log.info('    Fraction of unflagged data = {}'.format(unflagged_data_fraction))

        # Log the estimates of the global flux ratio and astrometry offsets.
        # If the required keys are not present, then there were not enough
        # sources for a reliable estimate to be made so report 'N/A' (not
        # available)
        #
        # Note: the reported error is not allowed to fall below 10% for
        # the flux ratio and 0.5" for the astrometry, as these are the
        # realistic minimum uncertainties in these values
        lofar_to_true_flux_ratio = 1.0
        lofar_to_true_flux_std = 0.0
        missing_surveys = []
        for survey in ['TGSS', 'LOTSS', 'NVSS']:
            if survey in ['TGSS', 'LOTSS'] or (survey == 'NVSS' and missing_surveys == ['TGSS', 'LOTSS']):
                # Always report TGSS and LoTSS values when available, but only
                # report NVSS values if both the TGSS and LoTSS comparisons failed (the
                # NVSS ones can be highly uncertain due to the large extrapolation needed).
                # We add the warning below for NVSS
                warn_text = ' (warning: may be highly uncertain due to large extrapolation)' if survey == 'NVSS' else ''
                if f'meanClippedRatio_{survey}' in diagnostics_dict and f'stdClippedRatio_{survey}' in diagnostics_dict:
                    ratio = '{0:.1f}'.format(diagnostics_dict[f'meanClippedRatio_{survey}'])
                    stdratio = '{0:.1f}'.format(max(0.1, diagnostics_dict[f'stdClippedRatio_{survey}']))
                    log.info(f'    LOFAR/{survey} flux ratio = {ratio} +/- {stdratio}{warn_text}')

                    if ((lofar_to_true_flux_std == 0.0 or
                            diagnostics_dict[f'stdClippedRatio_{survey}'] < lofar_to_true_flux_std) and
                            survey != 'NVSS'):
                        # Save the ratio with the lowest scatter (excluding NVSS
                        # estimate) for later use
                        lofar_to_true_flux_ratio = diagnostics_dict[f'meanClippedRatio_{survey}']
                        lofar_to_true_flux_std = max(0.1, diagnostics_dict[f'stdClippedRatio_{survey}'])
                else:
                    missing_surveys.append(survey)
                    log.info(f'    LOFAR/{survey} flux ratio = N/A')
        if 'meanClippedRAOffsetDeg' in diagnostics_dict and 'stdClippedRAOffsetDeg' in diagnostics_dict:
            raoff = '{0:.1f}"'.format(diagnostics_dict['meanClippedRAOffsetDeg']*3600)
            stdraoff = '{0:.1f}"'.format(max(0.5, diagnostics_dict['stdClippedRAOffsetDeg']*3600))
            log.info('    LOFAR-PanSTARRS RA offset = {0} +/- {1}'.format(raoff, stdraoff))
        else:
            log.info('    LOFAR-PanSTARRS RA offset = N/A')
        if 'meanClippedDecOffsetDeg' in diagnostics_dict and 'stdClippedDecOffsetDeg' in diagnostics_dict:
            decoff = '{0:.1f}"'.format(diagnostics_dict['meanClippedDecOffsetDeg']*3600)
            stddecoff = '{0:.1f}"'.format(max(0.5, diagnostics_dict['stdClippedDecOffsetDeg']*3600))
            log.info('    LOFAR-PanSTARRS Dec offset = {0} +/- {1}'.format(decoff, stddecoff))
        else:
            log.info('    LOFAR-PanSTARRS Dec offset = N/A')

        return (lofar_to_true_flux_ratio, lofar_to_true_flux_std)

    except KeyError:
        log.warn('One or more of the expected image diagnostics is unavailable '
                 'for {}. Logging of diagnostics skipped.'.format(sector_name))
        req_keys = ['theoretical_rms', 'min_rms_flat_noise', 'median_rms_flat_noise',
                    'dynamic_range_global_flat_noise', 'min_rms_true_sky',
                    'median_rms_true_sky', 'dynamic_range_global_true_sky',
                    'nsources', 'freq', 'beam_fwhm', 'unflagged_data_fraction',
                    'meanClippedRatio_TGSS', 'stdClippedRatio_TGSS',
                    'meanClippedRAOffsetDeg', 'stdClippedRAOffsetDeg',
                    'meanClippedDecOffsetDeg', 'stdClippedDecOffsetDeg']
        missing_keys = []
        for key in req_keys:
            if key not in diagnostics_dict:
                missing_keys.append(key)
        log.debug('Keys missing from the diagnostics dict: {}.'.format(', '.join(missing_keys)))

        return (1.0, 0.0)<|MERGE_RESOLUTION|>--- conflicted
+++ resolved
@@ -596,26 +596,14 @@
         """
         Finalize this operation
         """
-<<<<<<< HEAD
         # Save the output image cube filenames
         sector = self.field.normalize_sector
         image_root = os.path.join(self.pipeline_working_dir, sector.name)
         src_filename = f'{image_root}_freq_cube.fits'
         dst_dir = os.path.join(self.parset['dir_working'], 'images', self.name)
-        misc.create_directory(dst_dir)
+        os.makedirs(dst_dir, exist_ok=True)
         sector.I_freq_cube = os.path.join(dst_dir, os.path.basename(src_filename))
         shutil.copy(src_filename, sector.I_freq_cube)
-=======
-        # Save the output FITS cubes and h5parms with the flux-scale corrections
-        for sector in self.imaging_sectors:
-            # The output image cube filenames
-            image_root = os.path.join(self.pipeline_working_dir, sector.name)
-            sector.I_freq_cube = f'{image_root}_freq_cube.fits'
-            dst_dir = os.path.join(self.parset['dir_working'], 'images', self.name)
-            os.makedirs(dst_dir, exist_ok=True)
-            dst_filename = os.path.join(dst_dir, os.path.basename(sector.I_freq_cube))
-            shutil.copy(sector.I_freq_cube, dst_filename)
->>>>>>> ab242190
 
         # Save the output beams and frequencies files
         for suffix in ['_beams.txt', '_frequencies.txt']:
