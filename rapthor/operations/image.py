--- conflicted
+++ resolved
@@ -34,12 +34,9 @@
                              'do_slowgain_solve': self.field.do_slowgain_solve,
                              'use_screens': self.field.use_screens,
                              'peel_bright_sources': self.field.peel_bright_sources,
-<<<<<<< HEAD
                              'max_cores': max_cores,
                              'max_threads': self.field.parset['cluster_specific']['max_threads'],
-=======
                              'do_multiscale_clean': self.field.do_multiscale_clean,
->>>>>>> 35b2cccb
                              'use_mpi': self.field.use_mpi}
 
     def set_input_parameters(self):
