"""
Module that holds the Image class
"""
import os
import json
import logging
import shutil
from rapthor.lib import miscellaneous as misc
from rapthor.lib.operation import Operation
from rapthor.lib.cwl import CWLFile, CWLDir

log = logging.getLogger('rapthor:image')


class Image(Operation):
    """
    Operation to image a field sector
    """
    def __init__(self, field, index):
        super(Image, self).__init__(field, name='image', index=index)

        # For imaging we use a subworkflow, so we set the template filename for that here
        self.subpipeline_parset_template = '{0}_sector_pipeline.cwl'.format(self.rootname)

    def set_parset_parameters(self):
        """
        Define parameters needed for the pipeline parset template
        """
        if self.batch_system == 'slurm':
            # For some reason, setting coresMax ResourceRequirement hints does
            # not work with SLURM
            max_cores = None
        else:
            max_cores = self.field.parset['cluster_specific']['max_cores']
        if self.field.dde_method == 'facets':
            use_facets = True
        else:
            use_facets = False
        self.parset_parms = {'rapthor_pipeline_dir': self.rapthor_pipeline_dir,
                             'pipeline_working_dir': self.pipeline_working_dir,
                             'do_slowgain_solve': self.field.do_slowgain_solve,
                             'use_screens': self.field.use_screens,
                             'use_facets': use_facets,
                             'peel_bright_sources': self.field.peel_bright_sources,
                             'max_cores': max_cores,
                             'use_mpi': self.field.use_mpi,
                             'toil_version': self.toil_major_version}

    def set_input_parameters(self):
        """
        Define the pipeline inputs
        """
        nsectors = len(self.field.imaging_sectors)
        obs_filename = []
        prepare_filename = []
        previous_mask_filename = []
        mask_filename = []
        starttime = []
        ntimes = []
        image_freqstep = []
        image_timestep = []
        dir_local = []
        phasecenter = []
        image_root = []
        central_patch_name = []
        for i, sector in enumerate(self.field.imaging_sectors):
            image_root.append(sector.name)

            # Set the imaging parameters for each imaging sector. Note the we do not
            # let the imsize be recalcuated, as otherwise it may change from the previous
            # iteration and the mask made in that iteration can not be used in this one.
            # Generally, this should work fine, since we do not expect large changes in
            # the size of the sector from iteration to iteration (small changes are OK,
            # given the padding we use during imaging)
            sector.set_imaging_parameters(do_multiscale=self.field.do_multiscale_clean,
                                          recalculate_imsize=False)

            # Set input MS filenames
            if self.field.do_predict:
                sector_obs_filename = [obs.ms_imaging_filename for obs in sector.observations]
            else:
                sector_obs_filename = sector.get_obs_parameters('ms_filename')
            obs_filename.append(sector_obs_filename)

            # Set output MS filenames for step that prepares the data for WSClean
            prepare_filename.append(sector.get_obs_parameters('ms_prep_filename'))

            # Set other parameters
            if sector.I_mask_file is not None:
                # Use the existing mask
                previous_mask_filename.append(sector.I_mask_file)
            else:
                # Use a dummy mask
                previous_mask_filename.append(None)
            mask_filename.append(image_root[-1] + '_mask.fits')
            image_freqstep.append(sector.get_obs_parameters('image_freqstep'))
            image_timestep.append(sector.get_obs_parameters('image_timestep'))
            sector_starttime = []
            sector_ntimes = []
            for obs in self.field.observations:
                sector_starttime.append(obs.convert_mjd(obs.starttime))
                sector_ntimes.append(obs.numsamples)
            starttime.append(sector_starttime)
            ntimes.append(sector_ntimes)
            phasecenter.append("'[{0}deg, {1}deg]'".format(sector.ra, sector.dec))
            if self.scratch_dir is None:
                dir_local.append(self.pipeline_working_dir)
            else:
                dir_local.append(self.scratch_dir)
            central_patch_name.append(sector.central_patch)

        self.input_parms = {'obs_filename': [CWLDir(name).to_json() for name in obs_filename],
                            'prepare_filename': prepare_filename,
                            'previous_mask_filename': [None if name is None else CWLFile(name).to_json() for name in previous_mask_filename],
                            'mask_filename': mask_filename,
                            'starttime': starttime,
                            'ntimes': ntimes,
                            'image_freqstep': image_freqstep,
                            'image_timestep': image_timestep,
                            'phasecenter': phasecenter,
                            'image_name': image_root,
                            'dir_local': dir_local,
                            'do_slowgain_solve': [self.field.do_slowgain_solve] * nsectors,
                            'channels_out': [sector.wsclean_nchannels for sector in self.field.imaging_sectors],
                            'deconvolution_channels': [sector.wsclean_deconvolution_channels for sector in self.field.imaging_sectors],
                            'ra': [sector.ra for sector in self.field.imaging_sectors],
                            'dec': [sector.dec for sector in self.field.imaging_sectors],
                            'wsclean_imsize': [sector.imsize for sector in self.field.imaging_sectors],
                            'vertices_file': [CWLFile(sector.vertices_file).to_json() for sector in self.field.imaging_sectors],
                            'region_file': [None if sector.region_file is None else CWLFile(sector.region_file).to_json() for sector in self.field.imaging_sectors],
                            'wsclean_niter': [sector.wsclean_niter for sector in self.field.imaging_sectors],
                            'wsclean_nmiter': [sector.wsclean_nmiter for sector in self.field.imaging_sectors],
                            'robust': [sector.robust for sector in self.field.imaging_sectors],
                            'cellsize_deg': [sector.cellsize_deg for sector in self.field.imaging_sectors],
                            'min_uv_lambda': [sector.min_uv_lambda for sector in self.field.imaging_sectors],
                            'max_uv_lambda': [sector.max_uv_lambda for sector in self.field.imaging_sectors],
                            'taper_arcsec': [sector.taper_arcsec for sector in self.field.imaging_sectors],
                            'auto_mask': [sector.auto_mask for sector in self.field.imaging_sectors],
                            'idg_mode': [sector.idg_mode for sector in self.field.imaging_sectors],
                            'wsclean_mem': [sector.mem_percent for sector in self.field.imaging_sectors],
                            'threshisl': [sector.threshisl for sector in self.field.imaging_sectors],
                            'threshpix': [sector.threshpix for sector in self.field.imaging_sectors],
                            'do_multiscale': [sector.multiscale for sector in self.field.imaging_sectors],
                            'max_threads': self.field.parset['cluster_specific']['max_threads'],
                            'deconvolution_threads': self.field.parset['cluster_specific']['deconvolution_threads']}

        if self.field.peel_bright_sources:
            self.input_parms.update({'bright_skymodel_pb': CWLFile(self.field.bright_source_skymodel_file).to_json()})
        if self.field.use_screens:
            # The following parameters were set by the preceding calibrate operation, where
            # aterm image files were generated. They do not need to be set separately for
            # each sector
            self.input_parms.update({'aterm_image_filenames': CWLFile(self.field.aterm_image_filenames).to_json()})
<<<<<<< HEAD
=======

>>>>>>> a32b73c1
            if self.field.use_mpi:
                # Set number of nodes to allocate to each imaging subpipeline. We subtract
                # one node because Toil must use one node for its job, which in turn calls
                # salloc to reserve the nodes for the MPI job
                nnodes = self.parset['cluster_specific']['max_nodes']
                nsubpipes = min(nsectors, nnodes)
                nnodes_per_subpipeline = max(1, int(nnodes / nsubpipes) - 1)
                self.input_parms.update({'mpi_nnodes': [nnodes_per_subpipeline] * nsectors})
                self.input_parms.update({'mpi_cpus_per_task': [self.parset['cluster_specific']['cpus_per_task']] * nsectors})
        else:
            self.input_parms.update({'h5parm': CWLFile(self.field.h5parm_filename).to_json()})
            if self.field.dde_method == 'facets':
                # For faceting, we need inputs for making the ds9 facet region files
                self.input_parms.update({'skymodel': CWLFile(self.field.calibration_skymodel_file).to_json()})
                ra_mid = []
                dec_mid = []
                width_ra = []
                width_dec = []
                facet_region_file = []
                for sector in self.field.imaging_sectors:
                    # Note: WSClean requires that all sources in the h5parm must have
                    # corresponding regions in the facets region file. We ensure this
                    # requirement is met by making the region file very large so that
                    # it covers the full field (10x10 deg)
                    ra_mid.append(self.field.ra)
                    dec_mid.append(self.field.dec)
                    width_ra.append(10.0)
                    width_dec.append(10.0)
                    facet_region_file.append('{}_facets_ds9.reg'.format(sector.name))
                self.input_parms.update({'ra_mid': ra_mid})
                self.input_parms.update({'dec_mid': dec_mid})
                self.input_parms.update({'width_ra': width_ra})
                self.input_parms.update({'width_dec': width_dec})
                self.input_parms.update({'facet_region_file': facet_region_file})
                if self.field.do_slowgain_solve:
                    self.input_parms.update({'soltabs': 'amplitude000,phase000'})
                else:
                    self.input_parms.update({'soltabs': 'phase000'})
                self.input_parms.update({'parallel_gridding_threads':
                                         self.field.parset['cluster_specific']['parallel_gridding_threads']})
            else:
                self.input_parms.update({'central_patch_name': central_patch_name})

    def finalize(self):
        """
        Finalize this operation
        """
        # Copy the output FITS image, the clean mask, sky models, , and ds9 facet
        # region file for each sector. Also read the image diagnostics (rms noise,
        # etc.) derived by PyBDSF and print them to the log.
        # NOTE: currently, -save-source-list only works with pol=I -- when it works with other
        # pols, copy them all
        for sector in self.field.imaging_sectors:
            image_root = os.path.join(self.pipeline_working_dir, sector.name)
            sector.I_image_file_true_sky = image_root + '-MFS-image-pb.fits'
            sector.I_image_file_apparent_sky = image_root + '-MFS-image.fits'
            sector.I_model_file_true_sky = image_root + '-MFS-model-pb.fits'

            # Check to see if a clean mask image was made (only made when at least one
            # island is found in the Stokes I image). The filename is defined
            # in the rapthor/scripts/filter_skymodel.py file
            mask_filename = sector.I_image_file_apparent_sky + '.mask'
            if os.path.exists(mask_filename):
                sector.I_mask_file = mask_filename
            else:
                sector.I_mask_file = None

            # The sky models, both true sky and apparent sky (the filenames are defined
            # in the rapthor/scripts/filter_skymodel.py file)
            sector.image_skymodel_file_true_sky = image_root + '.true_sky.txt'
            sector.image_skymodel_file_apparent_sky = image_root + '.apparent_sky.txt'

            # The ds9 region file, if made
            if self.field.dde_method == 'facets':
                dst_dir = os.path.join(self.parset['dir_working'], 'regions', 'image_{}'.format(self.index))
                misc.create_directory(dst_dir)
                region_filename = '{}_facets_ds9.reg'.format(sector.name)
                src_filename = os.path.join(self.pipeline_working_dir, region_filename)
                dst_filename = os.path.join(dst_dir, region_filename)
                if os.path.exists(dst_filename):
                    os.remove(dst_filename)
                shutil.copy(src_filename, dst_filename)

            # Read in the image diagnostics and log a summary of them
            diagnostics_file = image_root + '.image_diagnostics.json'
            with open(diagnostics_file, 'r') as f:
                diagnostics_dict = json.load(f)
            sector.diagnostics.append(diagnostics_dict)
            theoretical_rms = '{0:.1f} uJy/beam'.format(diagnostics_dict['theoretical_rms']*1e6)
            min_rms = '{0:.1f} uJy/beam'.format(diagnostics_dict['min_rms']*1e6)
            mean_rms = '{0:.1f} uJy/beam'.format(diagnostics_dict['mean_rms']*1e6)
            dynr = '{0:.2g}'.format(diagnostics_dict['dynamic_range_global'])
            freq = '{0:.1f} MHz'.format(diagnostics_dict['freq']/1e6)
            beam = '{0:.1f}" x {1:.1f}", PA = {2:.1f} deg'.format(diagnostics_dict['beam_fwhm'][0]*3600,
                                                                  diagnostics_dict['beam_fwhm'][1]*3600,
                                                                  diagnostics_dict['beam_fwhm'][2])
            self.log.info('Diagnostics for {}:'.format(sector.name))
            self.log.info('    Min RMS noise = {0} (theoretical = {1})'.format(min_rms, theoretical_rms))
            self.log.info('    Mean RMS noise = {}'.format(mean_rms))
            self.log.info('    Dynamic range = {}'.format(dynr))
            self.log.info('    Reference frequency = {}'.format(freq))
            self.log.info('    Beam = {}'.format(beam))<|MERGE_RESOLUTION|>--- conflicted
+++ resolved
@@ -151,10 +151,7 @@
             # aterm image files were generated. They do not need to be set separately for
             # each sector
             self.input_parms.update({'aterm_image_filenames': CWLFile(self.field.aterm_image_filenames).to_json()})
-<<<<<<< HEAD
-=======
-
->>>>>>> a32b73c1
+
             if self.field.use_mpi:
                 # Set number of nodes to allocate to each imaging subpipeline. We subtract
                 # one node because Toil must use one node for its job, which in turn calls
