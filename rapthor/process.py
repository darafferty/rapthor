"""
Module that performs the processing
"""
import logging
import os
from rapthor import _logging
from rapthor.lib.parset import parset_read
from rapthor.lib.strategy import set_strategy
from rapthor.operations.concatenate import Concatenate
from rapthor.operations.calibrate import CalibrateDD, CalibrateDI
from rapthor.operations.image import Image, ImageInitial, ImageNormalize
from rapthor.operations.mosaic import Mosaic
from rapthor.operations.predict import PredictDD, PredictDI, PredictNC
from rapthor.lib.field import Field
import numpy as np

log = logging.getLogger('rapthor')


def run(parset_file, logging_level='info'):
    """
    Processes a dataset using direction-dependent calibration and imaging

    Parameters
    ----------
    parset_file : str
        Filename of parset containing processing parameters
    logging_level : str, optional
        One of 'degug', 'info', 'warning' in decreasing order of verbosity
    """
    # Read parset
    parset = parset_read(parset_file)

    # Set up logger
    log.info("Setting log level to %s", logging_level.upper())
    _logging.set_level(logging_level)

    # Initialize field object and do concatenation if needed
    field = Field(parset)
    if any([len(obs) > 1 for obs in field.epoch_observations]):
        log.info("MS files with different frequencies found for one "
                 "or more epochs. Concatenation over frequency will be done.")
        op = Concatenate(field, 1)
        op.run()

    # Set the processing strategy
    strategy_steps = set_strategy(field)
    if strategy_steps:
        selfcal_steps = strategy_steps[:-1]  # can be an empty list (when no selfcal needed)
        final_step = strategy_steps[-1]
    else:
        log.warning("The strategy '{}' does not define any processing steps. No "
                    "processing can be done.".format(parset['strategy']))
        return

    # Generate an initial sky model from the input data if needed
    if parset['generate_initial_skymodel']:
        if not any([step['do_calibrate'] for step in strategy_steps]):
            log.warning("Generation of an initial sky model has been activated but "
                        "the strategy '{}' does not contain any calibration steps. "
                        "Skipping the initial skymodel generation...".format(parset['strategy']))
            field.parset['generate_initial_skymodel'] = False
        else:
            field.define_full_field_sector(radius=parset['generate_initial_skymodel_radius'])
            log.info("Imaging full field to generate an initial sky model...")
            chunk_observations(field, [], parset['generate_initial_skymodel_data_fraction'])
            op = ImageInitial(field)
            op.run()

    # Run the self calibration
    if selfcal_steps:
        log.info("Starting self calibration with a data fraction of "
                 "{0:.2f}".format(parset['selfcal_data_fraction']))

        # Set the data chunking to match the longest solution interval set in
        # the strategy
        chunk_observations(field, selfcal_steps, parset['selfcal_data_fraction'])
        run_steps(field, selfcal_steps)

    # Run a final pass if needed
    field.do_final = do_final_pass(field, selfcal_steps, final_step)
    if field.do_final:
        if selfcal_steps:
            if not any([len(obs) > 1 for obs in field.epoch_observations]):
                # Use concatenation was not done the user input data column
                # for the final calibration run
                field.data_colname = parset['data_colname']

            # If selfcal was done, set peel_outliers to that of the initial cycle, since the
            # observations will be regenerated and outliers (if any) need to be peeled again
            final_step['peel_outliers'] = selfcal_steps[0]['peel_outliers']
            log.info("Starting final cycle with a data fraction of "
                     "{0:.2f}".format(parset['final_data_fraction']))
            field.cycle_number += 1
        else:
            if not final_step['do_calibrate']:
                if not parset["input_h5parm"]:
                    raise ValueError("The stratgey indicates that no calibration is to be done "
                                     "but no calibration solutions were provided. Please provide "
                                     "the solutions with the input_h5parm parameter")
                elif (
                    (final_step['peel_outliers'] or final_step['peel_bright_sources']) and
                    not parset["input_skymodel"]
                ):
                    raise ValueError("Peeling of outliers or bright sources was activated but no "
                                     "sky model was provided. Please provide a sky model with the "
                                     "input_skymodel parameter")
                else:
                    # Turn off conflicting flags
                    field.parset['generate_initial_skymodel'] = False
                    field.parset['download_initial_skymodel'] = False
            log.info("Using a data fraction of {0:.2f}".format(parset['final_data_fraction']))

        if field.make_quv_images:
            log.info("Stokes I, Q, U, and V images will be made")
        if field.dde_mode == 'hybrid':
            log.info("Screens will be used for calibration and imaging (since dde_mode = "
                     "'hybrid' and this is the final iteration)")
            field.generate_screens = True
            field.apply_screens = True
            if final_step['peel_outliers']:
                # Currently, when screens are used peeling cannot be done
                log.warning("Peeling of outliers is currently not supported when using "
                            "screens. Peeling will be skipped")
                final_step['peel_outliers'] = False

        # Set the data chunking to match the longest solution interval set in
        # the strategy
        chunk_observations(field, [final_step], parset['final_data_fraction'])

        run_steps(field, [final_step], final=True)

    # Make a summary report for the run and finish
    make_report(field)
    log.info("Rapthor has finished :)")


def run_steps(field, steps, final=False):
    """
    Runs the steps in a reduction

    This function runs the operations in the correct order and handles all the
    bookkeeping for the processing

    Parameters
    ----------
    field : Field object
        The Field object for this run
    steps : list of dict
        List of strategy step dicts containing the processing parameters
    final : bool, optional
        If True, process as the final pass
    """
    # Run the self calibration part of the strategy (if any)
    for index, step in enumerate(steps):

        # Update the field object for the current step
        cycle_number = index + field.cycle_number
        field.update(step, cycle_number, final=final)

        # Calibrate
        if field.do_calibrate:
            # Set whether screens should be generated
            field.generate_screens = True if (field.dde_mode == 'hybrid' and final) else False

            if field.peel_non_calibrator_sources:
                # Predict and subtract non-calibrator sources before calibration
                op = PredictNC(field, cycle_number)
                op.run()

            # Calibrate (direction-dependent)
            op = CalibrateDD(field, cycle_number)
            op.run()

            # Calibrate (direction-independent)
            if field.do_fulljones_solve:
                op = PredictDI(field, cycle_number)
                op.run()
                op = CalibrateDI(field, cycle_number)
                op.run()

        # Predict and subtract the sector models
        # Note: DD predict is not yet supported when screens are used
        if field.do_predict and not field.generate_screens:
            op = PredictDD(field, cycle_number)
            op.run()

        # Image and mosaic the sectors
        if field.do_image:
            # Normalize the flux scale
            if field.do_normalize:
                # Define sector and set the Stokes polarization to I
                field.define_normalize_sector()
                field.image_pol = 'I'

                op = ImageNormalize(field, cycle_number)
                op.run()

            # Set the Stokes polarizations for imaging
            field.image_pol = 'IQUV' if (field.make_quv_images and final) else 'I'

            # Set whether an image-frequency cube should be made
            field.make_image_cube = (
                field.save_image_cube and field.image_pol == "I" and final
            )

            # Set whether screens should be applied
            field.apply_screens = True if (field.dde_mode == 'hybrid' and final) else False

            # Set whether the final major iteration is skipped (note: it is never skipped
            # for the final iteration)
            field.skip_final_major_iteration = False if final else field.parset['imaging_specific']['skip_final_major_iteration']

            op = Image(field, cycle_number)
            op.run()

            op = Mosaic(field, cycle_number)
            op.run()

        # Check for selfcal convergence/divergence
        if field.do_check and not final:
            log.info("Checking selfcal convergence...")
            selfcal_state = field.check_selfcal_progress()
            if not any(selfcal_state):
                # Continue selfcal
                log.info("Improvement in image noise, dynamic range, and/or number of "
                         "sources exceeds that set by the convergence ratio of "
                         "{0}.".format(field.convergence_ratio))
                log.info("Continuing selfcal...")
            else:
                # Stop selfcal
                if selfcal_state.converged:
                    log.info("Selfcal has converged (improvement in image noise, dynamic "
                             "range, and number of sources does not exceed that set by the "
                             "convergence ratio of {0})".format(field.convergence_ratio))
                if selfcal_state.diverged:
                    log.warning("Selfcal has diverged (ratio of current image noise "
                                "to previous value is > {})".format(field.divergence_ratio))
                if selfcal_state.failed:
                    log.warning("Selfcal has failed due to high noise (ratio of current image noise "
                                "to theoretical value is > {})".format(field.failure_ratio))
                log.info("Stopping selfcal at cycle {0} of {1}".format(cycle_number, len(steps)))
                break
        else:
            selfcal_state = None

    field.selfcal_state = selfcal_state
    field.cycle_number = cycle_number


def do_final_pass(field, selfcal_steps, final_step):
    """
    Check the processing state to determine whether a final pass is needed

    A final pass is needed when:
        - selfcal was not done
        - selfcal was done, but:
            - the final data fraction is different from the selfcal one, or
            - QUV images are to be made, or
            - the parameters for the final pass differ from those of the last
              cycle of selfcal

    Parameters
    ----------
    field : Field object
        The Field object for this run
    selfcal_steps : list of dicts
        List of strategy step dicts containing the selfcal processing parameters
    final_step : dict
        Dict containing the processing parameters for the final pass

    Returns
    -------
    final_pass : bool
        True is a final pass is needed and False if not
    """
    if not selfcal_steps:
        # No selfcal was done, final pass needed
        final_pass = True
    else:
        # Selfcal was done
        if field.do_check and (field.selfcal_state.diverged or field.selfcal_state.failed):
            # Selfcal was found to have diverged or failed, so don't do the final pass
            # even if required otherwise
            log.warning("Selfcal diverged or failed, so skipping final cycle (with a data "
                        "fraction of {0:.2f})".format(field.parset['final_data_fraction']))
            final_pass = False
        elif final_step == selfcal_steps[field.cycle_number-1]:
            # Selfcal successful, but the strategy parameters of the final pass are
            # identical to those of the last step of selfcal. Only do final pass if
            # required by other settings
            if not np.isclose(field.parset['final_data_fraction'],
                              field.parset['selfcal_data_fraction']) or field.make_quv_images:
                # Parset parameters require final pass
                final_pass = True
            else:
                # Final pass not needed
                final_pass = False
        else:
            # Selfcal successful, and the strategy parameters of the final pass differ
            # from those of the last step of selfcal
            final_pass = True

    return final_pass


def chunk_observations(field, steps, data_fraction):
    """
    Chunks observations in time

    The resulting data fraction may differ from observation to observation
    depending on the length of each observation.

    Parameters
    ----------
    field : Field object
        The Field object for this run
    steps : list of dicts
        List of strategy step dicts containing the processing parameters
    data_fraction : float
        The target data fraction
    """
    # Find the overall minimum duration that can be used and still satisfy the
    # specified solution intervals. This is only needed when the data fraction
    # is less than one, so that the uv coverage can be optimized in this case
    min_time = None
    if data_fraction < 1.0:
        if steps and any([step['do_calibrate'] for step in steps]):
            # When calibration is to be done, use the solution intervals to
            # set the minimum time
<<<<<<< HEAD
            fast_solint = max([step['fast_timestep_sec'] if 'fast_timestep_sec'
                            in step else 0 for step in steps])
            slow_solint = max([step['slow_timestep_sec'] if 'slow_timestep_sec'
                            in step else 0 for step in steps])
            fulljones_solint = max(
                [
                    (
                        step["fulljones_timestep_sec"]
                        if "fulljones_timestep_sec" in step
                        else 0
                    )
=======
            fast_solint = max(
                [
                    step["fast_timestep_sec"] if "fast_timestep_sec" in step else 0
                    for step in steps
                ]
            )
            slow_solint = max(
                [
                    step["slow_timestep_sec"] if "slow_timestep_sec" in step else 0
>>>>>>> c3f3a0fb
                    for step in steps
                ]
            )
            max_dd_timestep = max(fast_solint, slow_solint)

            # For DD solves (all solves except the full-Jones ones), include the effect
            # of DD solution intervals (given by dd_interval_factor), which increases
            # the solution intervals
            min_time = max(max_dd_timestep * field.dd_interval_factor, fulljones_solint)  # sec
        else:
            # If no calibration is to be done, set the minimum time to a typical value
            # (600 s) that should result in enough chunks to obtain good uv coverage
            min_time = 600.0  # sec

    for obs in field.full_observations:
        tot_time = obs.endtime - obs.starttime
        obs.data_fraction = data_fraction
        if min_time:
            min_fraction = min(1.0, min_time/tot_time)
            if data_fraction < min_fraction:
                obs.log.warning('The specified value of data_fraction ({0:0.3f}) results in a '
                                'total time for this observation that is less than the largest '
                                'potential calibration timestep ({1} s). The data fraction will be '
                                'increased to {2:0.3f} to attempt to meet the timestep '
                                'requirement.'.format(data_fraction, min_time, min_fraction))
                obs.data_fraction = min_fraction

    field.chunk_observations(min_time)


def make_report(field, outfile=None):
    """
    Make a summary report of QA metrics for the run

    Parameters
    ----------
    field : Field object
        The Field object for this run
    outfile : str
        The filename of the output file
    """
    # Report selfcal convergence
    output_lines = ['Selfcal diagnostics:\n']
    if field.selfcal_state:
        if field.selfcal_state.diverged:
            output_lines.append(f'  Selfcal diverged in cycle {field.cycle_number}. '
                                'The final cycle was therefore skipped.\n')
        elif field.selfcal_state.failed:
            output_lines.append(f'  Selfcal failed due to excessively high noise in cycle {field.cycle_number}. '
                                'The final cycle was therefore skipped.\n')
        else:
            if field.do_final:
                output_lines.append(f'  Selfcal converged in cycle {field.cycle_number - 1} '
                                    'and a further, final cycle was done.\n')
            else:
                output_lines.append(f'  Selfcal converged in cycle {field.cycle_number}. '
                                    'A final cycle was not done as it was not needed.\n')
    else:
        output_lines.append('  No selfcal performed.\n')
    output_lines.append('\n')

    # Report calibration diagnostics: these are stored in field.calibration_diagnostics
    output_lines.append('Calibration diagnostics:\n')
    if not field.calibration_diagnostics:
        output_lines.append('  No calibration done.\n')
    else:
        for index, diagnostics in enumerate(field.calibration_diagnostics):
            if index == 0:
                output_lines.append('  Fraction of solutions flagged:\n')
            output_lines.append(f"    cycle {diagnostics['cycle_number']}: "
                                f"{diagnostics['solution_flagged_fraction']:.1f}\n")
    output_lines.append('\n')

    # Report imaging diagnostics: these are stored for each sector and cycle in
    # sector.diagnostics
    for sector in field.imaging_sectors:
        output_lines.append(f'Image diagnostics for {sector.name}:\n')
        if not sector.diagnostics:
            output_lines.append('  No imaging done.\n')
        else:
            for index, diagnostics in enumerate(sector.diagnostics):
                if index == 0:
                    min_rms_lines = ["  Minimum image noise (uJy/beam):\n"]
                    median_rms_lines = ["  Median image noise (uJy/beam):\n"]
                    dynamic_range_lines = ["  Image dynamic range:\n"]
                    nsources_lines = ["  Number of sources found by PyBDSF:\n"]
                min_rms_lines.append(f"    cycle {diagnostics['cycle_number']}: "
                                     f"{diagnostics['min_rms_flat_noise']*1e6:.1f} (non-PB-corrected), "
                                     f"{diagnostics['min_rms_true_sky']*1e6:.1f} (PB-corrected), "
                                     f"{diagnostics['theoretical_rms']*1e6:.1f} (theoretical)\n")
                median_rms_lines.append(f"    cycle {diagnostics['cycle_number']}: "
                                        f"{diagnostics['median_rms_flat_noise']*1e6:.1f} (non-PB-corrected), "
                                        f"{diagnostics['median_rms_true_sky']*1e6:.1f} (PB-corrected)\n")
                dynamic_range_lines.append(f"    cycle {diagnostics['cycle_number']}: "
                                           f"{diagnostics['dynamic_range_global_true_sky']:.1f}\n")
                nsources_lines.append(f"    cycle {diagnostics['cycle_number']}: {diagnostics['nsources']}\n")
            output_lines.extend(min_rms_lines)
            output_lines.extend(median_rms_lines)
            output_lines.extend(dynamic_range_lines)
            output_lines.extend(nsources_lines)
        output_lines.append('\n')

    # Open output file
    if outfile is None:
        outfile = os.path.join(field.parset["dir_working"], 'logs', 'diagnostics.txt')
    with open(outfile, 'w') as f:
        f.writelines(output_lines)<|MERGE_RESOLUTION|>--- conflicted
+++ resolved
@@ -328,19 +328,6 @@
         if steps and any([step['do_calibrate'] for step in steps]):
             # When calibration is to be done, use the solution intervals to
             # set the minimum time
-<<<<<<< HEAD
-            fast_solint = max([step['fast_timestep_sec'] if 'fast_timestep_sec'
-                            in step else 0 for step in steps])
-            slow_solint = max([step['slow_timestep_sec'] if 'slow_timestep_sec'
-                            in step else 0 for step in steps])
-            fulljones_solint = max(
-                [
-                    (
-                        step["fulljones_timestep_sec"]
-                        if "fulljones_timestep_sec" in step
-                        else 0
-                    )
-=======
             fast_solint = max(
                 [
                     step["fast_timestep_sec"] if "fast_timestep_sec" in step else 0
@@ -350,16 +337,25 @@
             slow_solint = max(
                 [
                     step["slow_timestep_sec"] if "slow_timestep_sec" in step else 0
->>>>>>> c3f3a0fb
                     for step in steps
                 ]
             )
             max_dd_timestep = max(fast_solint, slow_solint)
-
-            # For DD solves (all solves except the full-Jones ones), include the effect
-            # of DD solution intervals (given by dd_interval_factor), which increases
-            # the solution intervals
-            min_time = max(max_dd_timestep * field.dd_interval_factor, fulljones_solint)  # sec
+            max_di_timestep = max(
+                [
+                    (
+                        step["fulljones_timestep_sec"]
+                        if "fulljones_timestep_sec" in step
+                        else 0
+                    )
+                    for step in steps
+                ]
+            )
+
+            # For DD solves, include the effect of DD solution intervals (given by
+            # dd_interval_factor), which increases the solution intervals. This effect
+            # does not apply to the DI solves
+            min_time = max(max_dd_timestep * field.dd_interval_factor, max_di_timestep)  # sec
         else:
             # If no calibration is to be done, set the minimum time to a typical value
             # (600 s) that should result in enough chunks to obtain good uv coverage
