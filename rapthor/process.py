--- conflicted
+++ resolved
@@ -335,11 +335,7 @@
                 obs.log.warning('The specified value of data_fraction ({0:0.3f}) results in a '
                                 'total time for this observation that is less than the largest '
                                 'potential calibration timestep ({1} s). The data fraction will be '
-<<<<<<< HEAD
-                                'increased to {2:0.3f} to atempt to meet the timestep '
-=======
                                 'increased to {2:0.3f} to attempt to meet the timestep '
->>>>>>> 067e6c5a
                                 'requirement.'.format(data_fraction, min_time, min_fraction))
                 obs.data_fraction = min_fraction
 
