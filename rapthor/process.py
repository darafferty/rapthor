"""
Module that performs the processing
"""
import logging
from rapthor import _logging
from rapthor.lib.parset import parset_read
from rapthor.lib.strategy import set_strategy
from rapthor.operations.concatenate import Concatenate
from rapthor.operations.calibrate import CalibrateDD, CalibrateDI
from rapthor.operations.image import Image, ImageInitial, ImageNormalize
from rapthor.operations.mosaic import Mosaic
from rapthor.operations.predict import PredictDD, PredictDI, PredictNC
from rapthor.lib.field import Field
import numpy as np

log = logging.getLogger('rapthor')


def run(parset_file, logging_level='info'):
    """
    Processes a dataset using direction-dependent calibration and imaging

    Parameters
    ----------
    parset_file : str
        Filename of parset containing processing parameters
    logging_level : str, optional
        One of 'degug', 'info', 'warning' in decreasing order of verbosity
    """
    # Read parset
    parset = parset_read(parset_file)

    # Set up logger
    parset['logging_level'] = logging_level
    _logging.set_level(logging_level)

    # Initialize field object and do concatenation if needed
    field = Field(parset)
    if any([len(obs) > 1 for obs in field.epoch_observations]):
        log.info("MS files with different frequencies found for one "
                 "or more epochs. Concatenation over frequency will be done.")
        op = Concatenate(field, 1)
        op.run()

    # Set the processing strategy
    strategy_steps = set_strategy(field)
    if strategy_steps:
        selfcal_steps = strategy_steps[:-1]  # can be an empty list (when no selfcal needed)
        final_step = strategy_steps[-1]
    else:
        log.warning("The strategy '{}' does not define any processing steps. No "
                    "processing can be done.".format(parset['strategy']))
        return

    # Generate an initial sky model from the input data if needed
    if parset['generate_initial_skymodel']:
        if not any([step['do_calibrate'] for step in strategy_steps]):
            log.warning("Generation of an initial sky model has been activated "
                        "but the strategy '{}' does not contain any calibration "
                        "steps.".format(parset['strategy']))
        field.define_full_field_sector(radius=parset['generate_initial_skymodel_radius'])
        log.info("Imaging full field to generate an initial sky model...")
        chunk_observations(field, [], parset['generate_initial_skymodel_data_fraction'])
        op = ImageInitial(field)
        op.run()

    # Run the self calibration
    if selfcal_steps:
        if field.antenna == 'LBA' and not np.isclose(parset['final_data_fraction'],
                                                     parset['selfcal_data_fraction']):
            # This check ensures that the solutions derived during selfcal can
            # be used to peel non-calibrator sources before the final
            # calibration is done (i.e., they must have the same time coverage).
            # This peeling is done only for LBA data
            log.error("When processing LBA data, the selfcal_data_fraction (currently "
                      "set to {0:.2f}) and final_data_fraction (currently set to {1:.2f}) "
                      "must be identical.".format(parset['selfcal_data_fraction'],
                                                  parset['final_data_fraction']))
            return
        log.info("Starting self calibration with a data fraction of "
                 "{0:.2f}".format(parset['selfcal_data_fraction']))

        # Set the data chunking to match the longest solution interval set in
        # the strategy
        if field.antenna == 'LBA':
            # For LBA data, consider all steps (given by strategy_steps) when doing
            # the chunking, since the chunks used for selfcal must be the same
            # as those used in the final pass. Note that selfcal_data_fraction =
            # final_data_fraction for LBA data
            chunk_observations(field, strategy_steps, parset['selfcal_data_fraction'])
        else:
            # For other (HBA) data, the chunks used for selfcal can differ from
            # those used in the final pass, so consider only selfcal_steps here
            chunk_observations(field, selfcal_steps, parset['selfcal_data_fraction'])
        run_steps(field, selfcal_steps)

    # Run a final pass if needed
    if do_final_pass(field, selfcal_steps, final_step):
        if selfcal_steps:
            # If selfcal was done, set peel_outliers to that of the initial iteration, since the
            # observations will be regenerated and outliers (if any) need to be peeled again
            final_step['peel_outliers'] = selfcal_steps[0]['peel_outliers']
            log.info("Starting final iteration with a data fraction of "
                     "{0:.2f}".format(parset['final_data_fraction']))
            field.cycle_number += 1
        else:
            log.info("Using a data fraction of {0:.2f}".format(parset['final_data_fraction']))
        if field.make_quv_images:
            log.info("Stokes I, Q, U, and V images will be made")
        if field.dde_mode == 'hybrid':
<<<<<<< HEAD
            log.info("Screens will be used for calibration and imaging")
            field.generate_screens = True
            field.apply_screens = True
=======
            log.info("Screens will be used for calibration and imaging (since dde_mode = "
                     "'hybrid' and this is the final iteration)")
>>>>>>> f1b31207
            if final_step['peel_outliers']:
                # Currently, when screens are used peeling cannot be done
                log.warning("Peeling of outliers is currently not supported when using "
                            "screens. Peeling will be skipped")
                final_step['peel_outliers'] = False

        # Set the data chunking to match the longest solution interval set in
        # the strategy
        if field.antenna == 'LBA' and selfcal_steps:
            # For LBA data when selfcal has been done, consider all steps (given
            # by strategy_steps) when doing the chunking to ensure the chunks do
            # not change from those used in selfcal
            chunk_observations(field, strategy_steps, parset['final_data_fraction'])
        else:
            # For other cases, consider only final_step in the chunking
            chunk_observations(field, [final_step], parset['final_data_fraction'])
        run_steps(field, [final_step], final=True)

    log.info("Rapthor has finished :)")


def run_steps(field, steps, final=False):
    """
    Runs the steps in a reduction

    This function runs the operations in the correct order and handles all the
    bookkeeping for the processing

    Parameters
    ----------
    field : Field object
        The Field object for this run
    steps : list of dict
        List of strategy step dicts containing the processing parameters
    final : bool, optional
        If True, process as the final pass
    """
    # Run the self calibration part of the strategy (if any)
    for index, step in enumerate(steps):

        # Update the field object for the current step
        cycle_number = index + field.cycle_number
        field.update(step, cycle_number, final=final)

        # Normalize the flux scale
        field.do_normalize = False  # TODO: enable when functionality is complete
        if field.do_normalize:
            # Set the Stokes polarization to I
            field.image_pol = 'I'

            op = ImageNormalize(field, cycle_number)
            op.run()

        # Calibrate
        if field.do_calibrate:
            # Set whether screens should be generated
            field.generate_screens = True if (field.dde_mode == 'hybrid' and final) else False

            if field.peel_non_calibrator_sources:
                # Predict and subtract non-calibrator sources before calibration
                op = PredictNC(field, cycle_number)
                op.run()

            # Calibrate (direction-dependent)
            op = CalibrateDD(field, cycle_number)
            op.run()

            # Calibrate (direction-independent)
            if field.do_fulljones_solve:
                op = PredictDI(field, cycle_number)
                op.run()
                op = CalibrateDI(field, cycle_number)
                op.run()

        # Predict and subtract the sector models
        # Note: DD predict is not yet supported when screens are used
        if field.do_predict and not field.generate_screens:
            op = PredictDD(field, cycle_number)
            op.run()

        # Image and mosaic the sectors
        if field.do_image:
            # Set the Stokes polarizations for imaging
            field.image_pol = 'IQUV' if (field.make_quv_images and final) else 'I'

            # Set whether screens should be applied
            field.apply_screens = True if (field.dde_mode == 'hybrid' and final) else False

            op = Image(field, cycle_number)
            op.run()

            op = Mosaic(field, cycle_number)
            op.run()

        # Check for selfcal convergence/divergence
        if field.do_check and not final:
            log.info("Checking selfcal convergence...")
            selfcal_state = field.check_selfcal_progress()
            if not any(selfcal_state):
                # Continue selfcal
                log.info("Improvement in image noise, dynamic range, and/or number of "
                         "sources exceeds that set by the convergence ratio of "
                         "{0}.".format(field.convergence_ratio))
                log.info("Continuing selfcal...")
            else:
                # Stop selfcal
                if selfcal_state.converged:
                    log.info("Selfcal has converged (improvement in image noise, dynamic "
                             "range, and number of sources does not exceed that set by the "
                             "convergence ratio of {0})".format(field.convergence_ratio))
                if selfcal_state.diverged:
                    log.warning("Selfcal has diverged (ratio of current image noise "
                                "to previous value is > {})".format(field.divergence_ratio))
                if selfcal_state.failed:
                    log.warning("Selfcal has failed due to high noise (ratio of current image noise "
                                "to theoretical value is > {})".format(field.failure_ratio))
                log.info("Stopping selfcal at iteration {0} of {1}".format(index+1, len(steps)))
                break
        else:
            selfcal_state = None

    field.selfcal_state = selfcal_state
    field.cycle_number = cycle_number


def do_final_pass(field, selfcal_steps, final_step):
    """
    Check the processing state to determine whether a final pass is needed

    A final pass is needed when:
        - selfcal was not done
        - selfcal was done, but:
            - the final data fraction is different from the selfcal one, or
            - QUV images are to be made, or
            - the parameters for the final pass differ from those of the last
              cycle of selfcal

    Parameters
    ----------
    field : Field object
        The Field object for this run
    selfcal_steps : list of dicts
        List of strategy step dicts containing the selfcal processing parameters
    final_step : dict
        Dict containing the processing parameters for the final pass

    Returns
    -------
    final_pass : bool
        True is a final pass is needed and False if not
    """
    if not selfcal_steps:
        # No selfcal was done, final pass needed
        final_pass = True
    else:
        # Selfcal was done
        if field.do_check and (field.selfcal_state.diverged or field.selfcal_state.failed):
            # Selfcal was found to have diverged or failed, so don't do the final pass
            # even if required otherwise
            log.warning("Selfcal diverged or failed, so skipping final iteration (with a data "
                        "fraction of {0:.2f})".format(field.parset['final_data_fraction']))
            final_pass = False
        elif final_step == selfcal_steps[field.cycle_number-1]:
            # Selfcal successful, but the strategy parameters of the final pass are
            # identical to those of the last step of selfcal. Only do final pass if
            # required by other settings
            if not np.isclose(field.parset['final_data_fraction'],
                              field.parset['selfcal_data_fraction']) or field.make_quv_images:
                # Parset parameters require final pass
                final_pass = True
            else:
                # Final pass not needed
                final_pass = False
        else:
            # Selfcal successful, and the strategy parameters of the final pass differ
            # from those of the last step of selfcal
            final_pass = True

    return final_pass


def chunk_observations(field, steps, data_fraction):
    """
    Chunks observations in time

    The resulting data fraction may differ from observation to observation
    depending on the length of each observation.

    Parameters
    ----------
    field : Field object
        The Field object for this run
    steps : list of dicts
        List of strategy step dicts containing the processing parameters
    data_fraction : float
        The target data fraction
    """
    # Find the overall minimum duration that can be used and still satisfy the
    # specified solution intervals
    if steps:
        fast_solint = max([step['fast_timestep_sec'] for step in steps])
        joint_solint = max([step['slow_timestep_joint_sec'] for step in steps])
        separate_solint = max([step['slow_timestep_separate_sec'] for step in steps])
        max_dd_timestep = max(fast_solint, joint_solint, separate_solint)
        max_di_timestep = field.fulljones_timestep_sec
        min_time = max(max_dd_timestep * field.dd_interval_factor, max_di_timestep)
    else:
        # If no strategy steps are given, use a standard minimum time
        min_time = 600

    for obs in field.full_observations:
        tot_time = obs.endtime - obs.starttime
        min_fraction = min(1.0, min_time/tot_time)
        if data_fraction < min_fraction:
            if steps:
                obs.log.warning('The specified value of data_fraction ({0:0.3f}) results in a '
                                'total time for this observation that is less than the largest '
                                'potential calibration timestep ({1} s). The data fraction will be '
                                'increased to {2:0.3f} to ensure the timestep requirement is '
                                'met.'.format(data_fraction, min_time, min_fraction))
            else:
                obs.log.warning('The specified value of data_fraction ({0:0.3f}) results in a '
                                'total time for this observation that is less than {1} s. '
                                'The data fraction will be increased to {2:0.3f} to ensure this '
                                'time requirement is met.'.format(data_fraction, min_time,
                                                                  min_fraction))
            obs.data_fraction = min_fraction
        else:
            obs.data_fraction = data_fraction
    field.chunk_observations(min_time)<|MERGE_RESOLUTION|>--- conflicted
+++ resolved
@@ -108,14 +108,10 @@
         if field.make_quv_images:
             log.info("Stokes I, Q, U, and V images will be made")
         if field.dde_mode == 'hybrid':
-<<<<<<< HEAD
-            log.info("Screens will be used for calibration and imaging")
+            log.info("Screens will be used for calibration and imaging (since dde_mode = "
+                     "'hybrid' and this is the final iteration)")
             field.generate_screens = True
             field.apply_screens = True
-=======
-            log.info("Screens will be used for calibration and imaging (since dde_mode = "
-                     "'hybrid' and this is the final iteration)")
->>>>>>> f1b31207
             if final_step['peel_outliers']:
                 # Currently, when screens are used peeling cannot be done
                 log.warning("Peeling of outliers is currently not supported when using "
