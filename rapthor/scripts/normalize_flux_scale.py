--- conflicted
+++ resolved
@@ -241,32 +241,6 @@
         # so we use np.squeeze to remove the length-one axes
         ra, dec = np.squeeze(fieldTable.getcol('PHASE_DIR'))  # radians
 
-<<<<<<< HEAD
-=======
-    # Filter the sources to keep only:
-    #  - sources within radius_cut degrees of phase center
-    #  - sources with major axes less than major_axis_cut degrees
-    #  - sources that have no neighbors within neighbor_cut degrees
-    source_ra = []
-    source_dec = []
-    for ra_deg, dec_deg in zip(data['RA'], data['DEC']):
-        ra_norm, dec_norm = misc.normalize_ra_dec(ra_deg, dec_deg)
-        source_ra.append(ra_norm)
-        source_dec.append(dec_norm)
-    source_coords = SkyCoord(ra=np.array(source_ra)*u.degree,
-                             dec=np.array(source_dec)*u.degree)
-    center_coord = SkyCoord(ra=ra*u.radian, dec=dec*u.radian)
-    source_distances = np.array([sep.value for sep in center_coord.separation(source_coords)])
-
-    # To find the distance to the nearest neighbor of each source, cross match
-    # the source catalog with itself and take the second-closest match using
-    # nthneighbor = 2 (the closest match, returned by nthneighbor = 1, will
-    # always be each source matched to itself and hence at a distance of 0)
-    _, separation, _ = match_coordinates_sky(source_coords, source_coords, nthneighbor=2)
-    neighbor_distances = np.array([sep.value for sep in separation])
-
-    # Apply the cuts
->>>>>>> 961daf98
     do_normalization = True
     print(f"Number of sources before applying cuts: {data['RA'].size}")
     if data['RA'].size < min_sources:
@@ -277,10 +251,14 @@
         #  - sources within radius_cut degrees of phase center
         #  - sources with major axes less than major_axis_cut degrees
         #  - sources that have no neighbors within neighbor_cut degrees
-        source_coords = SkyCoord(ra=np.array([misc.normalize_ra(source_ra)
-                                              for source_ra in data['RA']])*u.degree,
-                                 dec=np.array([misc.normalize_dec(source_dec)
-                                               for source_dec in data['DEC']])*u.degree)
+        source_ra = []
+        source_dec = []
+        for ra_deg, dec_deg in zip(data['RA'], data['DEC']):
+            ra_norm, dec_norm = misc.normalize_ra_dec(ra_deg, dec_deg)
+            source_ra.append(ra_norm)
+            source_dec.append(dec_norm)
+        source_coords = SkyCoord(ra=np.array(source_ra)*u.degree,
+                                 dec=np.array(source_dec)*u.degree)
         center_coord = SkyCoord(ra=ra*u.radian, dec=dec*u.radian)
         source_distances = np.array([sep.value for sep in center_coord.separation(source_coords)])
 
