#!/usr/bin/env python3
"""
Script to filter and group a sky model with an image
"""
import argparse
from argparse import RawTextHelpFormatter
import lsmtool
import numpy as np
import bdsf
from rapthor.lib import miscellaneous as misc
import casacore.tables as pt
import ast
import astropy.io.ascii
from astropy.io import fits as pyfits
from astropy import wcs
from astropy.utils import iers
import os
import json
import tempfile


# Turn off astropy's IERS downloads to fix problems in cases where compute
# node does not have internet access
iers.conf.auto_download = False


def main(flat_noise_image, true_sky_image, true_sky_skymodel, output_root,
         vertices_file, beamMS, bright_true_sky_skymodel=None, threshisl=5.0,
         threshpix=7.5, rmsbox=(150, 50), rmsbox_bright=(35, 7),
         adaptive_thresh=75.0, filter_by_mask=True, remove_negative=False,
         ncores=8):
    """
    Filter the input sky model

    Note: If no islands of emission are detected in the input image, a
    blank sky model is made. If any islands are detected in the input image,
    filtered true-sky and apparent-sky models are made, as well as a FITS clean
    mask (with the filename img_true_sky+'.mask'). Various diagnostics are also
    derived and saved in JSON format.

    Parameters
    ----------
    flat_noise_image : str
        Filename of input image to use to detect sources for filtering. Ideally, this
        should be a flat-noise image (i.e., without primary-beam correction)
    true_sky_image : str
        Filename of input image to use to measure the flux densities sources. This
        should be a true-sky image (i.e., with primary-beam correction)
    true_sky_skymodel : str
        Filename of input makesourcedb sky model, with primary-beam correction.
        Note:
            if this file does not exist, steps related to the input sky model are skipped
            but all other processing is still done
    output_root : str
        Root of filenames of output makesourcedb sky models, images, and image diagnostics
        files. Output filenames will be:
            output_root+'.apparent_sky.txt'
            output_root+'.true_sky.txt'
            output_root+'.flat_noise_rms.fits'
            output_root+'.true_sky_rms.fits'
            output_root+'.source_catalog.fits'
            output_root+'.image_diagnostics.json'
    vertices_file : str
        Filename of file with vertices
    beamMS : list of str
        The list of MS files to use to derive the beam attenuation and theorectical
        image noise
    bright_true_sky_skymodel : str, optional
        Filename of input makesourcedb sky model of bright sources only, with primary-
        beam correction
    threshisl : float, optional
        Value of thresh_isl PyBDSF parameter
    threshpix : float, optional
        Value of thresh_pix PyBDSF parameter
    rmsbox : tuple of floats, optional
        Value of rms_box PyBDSF parameter
    rmsbox_bright : tuple of floats, optional
        Value of rms_box_bright PyBDSF parameter
    adaptive_thresh : float, optional
        This value sets the threshold above which a source will use the small
        rms box
    filter_by_mask : bool, optional
        If True, filter the input sky model by the PyBDSF-derived mask,
        removing sources that lie in unmasked regions
    remove_negative : bool, optional
        If True, remove negative sky model components
    ncores : int, optional
        Maximum number of cores to use
    """
    if rmsbox is not None and isinstance(rmsbox, str):
        rmsbox = ast.literal_eval(rmsbox)
    if isinstance(rmsbox_bright, str):
        rmsbox_bright = ast.literal_eval(rmsbox_bright)

<<<<<<< HEAD
    # Try to set the TMPDIR evn var to a short path, to ensure we do not hit the length
    # limits for socket paths (used by the mulitprocessing module) in the PyBDSF calls.
    # We try a number of standard paths (the same ones used in the tempfile Python
    # library)
    old_tmpdir = os.getenv("TMPDIR")
    for tmpdir in ['/tmp', '/var/tmp', '/usr/tmp']:
        if os.path.exists(tmpdir):
            os.environ["TMPDIR"] = tmpdir
            break
=======
    # Try to set the TMPDIR env var to a short path (/tmp, /var/tmp, or
    # /usr/tmp), to try to avoid hitting the length limits for socket paths
    # (used by the mulitprocessing module) in the PyBDSF calls
    os.environ["TMPDIR"] = tempfile.gettempdir()  # note: no effect if TMPDIR already set
>>>>>>> f72cca5a

    # Run PyBDSF first on the true-sky image to determine its properties and
    # measure source fluxes. The background RMS map is saved for later use in
    # the image diagnostics step
    img_true_sky = bdsf.process_image(true_sky_image, mean_map='zero', rms_box=rmsbox,
                                      thresh_pix=threshpix, thresh_isl=threshisl,
                                      thresh='hard', adaptive_rms_box=True,
                                      adaptive_thresh=adaptive_thresh,
                                      rms_box_bright=rmsbox_bright, atrous_do=True,
                                      atrous_jmax=3, rms_map=True, quiet=True,
                                      ncores=ncores, outdir='.')
    catalog_filename = output_root+'.source_catalog.fits'
    img_true_sky.write_catalog(outfile=catalog_filename, format='fits', catalog_type='srl',
                               clobber=True)
    true_sky_rms_filename = output_root+'.true_sky_rms.fits'
    img_true_sky.export_image(outfile=true_sky_rms_filename, img_type='rms', clobber=True)
    nsources = img_true_sky.nsrc
    ra, dec = img_true_sky.pix2sky((img_true_sky.shape[-2]/2.0, img_true_sky.shape[-1]/2.0))

    # Run PyBDSF again on the flat-noise image and save the RMS map for later
    # use in the image diagnostics step
    img_flat_noise = bdsf.process_image(flat_noise_image, mean_map='zero', rms_box=rmsbox,
                                        thresh_pix=threshpix, thresh_isl=threshisl,
                                        thresh='hard', adaptive_rms_box=True,
                                        adaptive_thresh=adaptive_thresh, rms_box_bright=rmsbox_bright,
                                        rms_map=True, stop_at='isl', quiet=True,
                                        ncores=ncores, outdir='.')
    flat_noise_rms_filename = output_root+'.flat_noise_rms.fits'
    img_flat_noise.export_image(outfile=flat_noise_rms_filename, img_type='rms', clobber=True)
    del img_flat_noise  # helps reduce memory usage

    emptysky = False
    if img_true_sky.nisl > 0 and os.path.exists(true_sky_skymodel):
        maskfile = true_sky_image + '.mask'
        img_true_sky.export_image(outfile=maskfile, clobber=True, img_type='island_mask')
        del img_true_sky  # helps reduce memory usage

        # Construct polygon needed to trim the mask to the sector
        header = pyfits.getheader(maskfile, 0)
        w = wcs.WCS(header)
        RAind = w.axis_type_names.index('RA')
        Decind = w.axis_type_names.index('DEC')
        vertices = misc.read_vertices(vertices_file)
        RAverts = vertices[0]
        Decverts = vertices[1]
        verts = []
        for RAvert, Decvert in zip(RAverts, Decverts):
            ra_dec = np.array([[0.0, 0.0, 0.0, 0.0]])
            ra_dec[0][RAind] = RAvert
            ra_dec[0][Decind] = Decvert
            verts.append((w.wcs_world2pix(ra_dec, 0)[0][RAind], w.wcs_world2pix(ra_dec, 0)[0][Decind]))

        hdu = pyfits.open(maskfile, memmap=False)
        data = hdu[0].data

        # Rasterize the poly
        data_rasertize = data[0, 0, :, :]
        data_rasertize = misc.rasterize(verts, data_rasertize)
        data[0, 0, :, :] = data_rasertize

        hdu[0].data = data
        hdu.writeto(maskfile, overwrite=True)

        # Select the best MS for the beam attenuation
        ms_times = []
        for ms in beamMS:
            tab = pt.table(ms, ack=False)
            ms_times.append(np.mean(tab.getcol('TIME')))
            tab.close()
        ms_times_sorted = sorted(ms_times)
        mid_time = ms_times_sorted[int(len(ms_times)/2)]
        beam_ind = ms_times.index(mid_time)

        # Load the sky model with the associated beam MS
        try:
            s_in = lsmtool.load(true_sky_skymodel, beamMS=beamMS[beam_ind])
        except astropy.io.ascii.InconsistentTableError:
            emptysky = True

        # If bright sources were peeled before imaging, add them back
        if bright_true_sky_skymodel is not None:
            try:
                s_bright = lsmtool.load(bright_true_sky_skymodel)

                # Rename the bright sources, removing the '_sector_*' added previously
                # (otherwise the '_sector_*' text will be added every iteration,
                # eventually making for very long source names)
                new_names = [name.split('_sector')[0] for name in s_bright.getColValues('Name')]
                s_bright.setColValues('Name', new_names)
                if not emptysky:
                    s_in.concatenate(s_bright)
                else:
                    s_in = s_bright
                    emptysky = False
            except astropy.io.ascii.InconsistentTableError:
                pass

        # Do final filtering and write out the sky models
        if not emptysky:
            if remove_negative:
                # Keep only those sources with positive flux densities
                s_in.select('I > 0.0')
            if s_in and filter_by_mask:
                # Keep only those sources in PyBDSF masked regions
                s_in.select('{} == True'.format(maskfile))
            if s_in:
                # Write out apparent- and true-sky models
                s_in.group(maskfile)  # group the sky model by mask islands
                s_in.write(output_root+'.true_sky.txt', clobber=True)
                s_in.write(output_root+'.apparent_sky.txt', clobber=True, applyBeam=True)
            else:
                emptysky = True
    else:
        emptysky = True

    if emptysky:
        # No sources cleaned/found in image, so just make a dummy sky model with single,
        # very faint source at center
        nsources = 0
        dummylines = ["Format = Name, Type, Patch, Ra, Dec, I, SpectralIndex, LogarithmicSI, "
                      "ReferenceFrequency='100000000.0', MajorAxis, MinorAxis, Orientation\n"]
        if ra < 0.0:
            ra += 360.0
        ra = misc.ra2hhmmss(ra)
        sra = str(ra[0]).zfill(2)+':'+str(ra[1]).zfill(2)+':'+str("%.6f" % (ra[2])).zfill(6)
        dec = misc.dec2ddmmss(dec)
        decsign = ('-' if dec[3] < 0 else '+')
        sdec = decsign+str(dec[0]).zfill(2)+'.'+str(dec[1]).zfill(2)+'.'+str("%.6f" % (dec[2])).zfill(6)
        dummylines.append(',,p1,{0},{1}\n'.format(sra, sdec))
        dummylines.append('s0c0,POINT,p1,{0},{1},0.00000001,'
                          '[0.0,0.0],false,100000000.0,,,\n'.format(sra, sdec))
        with open(output_root+'.apparent_sky.txt', 'w') as f:
            f.writelines(dummylines)
        with open(output_root+'.true_sky.txt', 'w') as f:
            f.writelines(dummylines)

    # Write out number of sources found by PyBDSF for later use
    cwl_output = {'nsources': nsources}
    with open(output_root+'.image_diagnostics.json', 'w') as fp:
        json.dump(cwl_output, fp)


if __name__ == '__main__':
    descriptiontext = "Filter and group a sky model with an image.\n"

    parser = argparse.ArgumentParser(description=descriptiontext, formatter_class=RawTextHelpFormatter)
    parser.add_argument('flat_noise_image', help='Filename of input flat-noise (non-primary-beam-corrected) image')
    parser.add_argument('true_sky_image', help='Filename of input true-sky (primary-beam-corrected) image')
    parser.add_argument('true_sky_skymodel', help='Filename of input true-sky sky model')
    parser.add_argument('output_root', help='Root of output files')
    parser.add_argument('vertices_file', help='Filename of vertices file')
    parser.add_argument('beamMS', help='MS filename(s) to use for beam attenuation')
    parser.add_argument('--bright_true_sky_skymodel', help='Filename of input bright-source true-sky sky model',
                        type=str, default=None)
    parser.add_argument('--threshisl', help='Island threshold', type=float, default=3.0)
    parser.add_argument('--threshpix', help='Peak pixel threshold', type=float, default=5.0)
    parser.add_argument('--rmsbox', help='Rms box width and step (e.g., "(60, 20)")',
                        type=str, default='(150, 50)')
    parser.add_argument('--rmsbox_bright', help='Rms box for bright sources, width and step (e.g., "(60, 20)")',
                        type=str, default='(35, 7)')
    parser.add_argument('--adaptive_thresh', help='Adaptive threshold', type=float, default=75.0)
    parser.add_argument('--ncores', help='Max number of cores to use', type=int, default=8)

    args = parser.parse_args()
    main(args.flat_noise_image, args.true_sky_image, args.true_sky_skymodel, args.output_root,
         args.vertices_file, misc.string2list(args.beamMS),
         bright_true_sky_skymodel=args.bright_true_sky_skymodel,
         threshisl=args.threshisl, threshpix=args.threshpix, rmsbox=args.rmsbox,
         rmsbox_bright=args.rmsbox_bright, adaptive_thresh=args.adaptive_thresh,
         ncores=args.ncores)<|MERGE_RESOLUTION|>--- conflicted
+++ resolved
@@ -92,22 +92,10 @@
     if isinstance(rmsbox_bright, str):
         rmsbox_bright = ast.literal_eval(rmsbox_bright)
 
-<<<<<<< HEAD
-    # Try to set the TMPDIR evn var to a short path, to ensure we do not hit the length
-    # limits for socket paths (used by the mulitprocessing module) in the PyBDSF calls.
-    # We try a number of standard paths (the same ones used in the tempfile Python
-    # library)
-    old_tmpdir = os.getenv("TMPDIR")
-    for tmpdir in ['/tmp', '/var/tmp', '/usr/tmp']:
-        if os.path.exists(tmpdir):
-            os.environ["TMPDIR"] = tmpdir
-            break
-=======
     # Try to set the TMPDIR env var to a short path (/tmp, /var/tmp, or
     # /usr/tmp), to try to avoid hitting the length limits for socket paths
     # (used by the mulitprocessing module) in the PyBDSF calls
     os.environ["TMPDIR"] = tempfile.gettempdir()  # note: no effect if TMPDIR already set
->>>>>>> f72cca5a
 
     # Run PyBDSF first on the true-sky image to determine its properties and
     # measure source fluxes. The background RMS map is saved for later use in
