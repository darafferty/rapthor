--- conflicted
+++ resolved
@@ -119,18 +119,11 @@
     catalog : astropy Table object
         Input PyBDSF catalog
     reference_freq : float
-<<<<<<< HEAD
-        Reference frequency in Hz for the catalog
-    flux_colname : str, optional
-        Name of the column of the input catalog to use for the Stokes-I flux density
-        output column
-=======
         The reference frequency in Hz for the input catalog at which the flux
         densities were measured
     flux_colname : str, optional
         The name of the column in the input catalog that contains the flux
         density values
->>>>>>> c50e6907
 
     Returns
     -------
@@ -151,15 +144,7 @@
     return skymodel
 
 
-<<<<<<< HEAD
-def main(flat_noise_image, flat_noise_rms_image, true_sky_image, true_sky_rms_image,
-         input_catalog, input_skymodel, obs_ms, diagnostics_file, output_root,
-         facet_region_file=None, photometry_comparison_skymodel=None,
-         photometry_comparison_surveys=['TGSS', 'NVSS', 'LOTSS'],
-         astrometry_comparison_skymodel=None, min_number=5):
-=======
 def check_photometry(obs, input_catalog, freq, min_number, comparison_skymodel=None):
->>>>>>> c50e6907
     """
     Calculate and plot various photometry diagnostics
 
@@ -175,21 +160,6 @@
         Minimum number of matched sources required for the comparisons
     comparison_skymodel : str, optional
         Filename of the sky model to use for the photometry (flux scale)
-<<<<<<< HEAD
-        comparison (in makesourcedb format). If not given, models are
-        downloaded from the surveys defined by photometry_comparison_surveys
-    photometry_comparison_surveys : list, optional
-        A list giving the names of surveys to use for the photometry comparison
-        (each must be one of the VO services supported by LSMTool: see
-        https://lsmtool.readthedocs.io/en/latest/lsmtool.html#lsmtool.load for
-        the supported services)
-    astrometry_comparison_skymodel : str, optional
-        Filename of the sky model to use for the astrometry comparison (in
-        makesourcedb format). If not given, a Pan-STARRS model is downloaded
-    min_number : int, optional
-        Minimum number of sources needed for the diagnostics. If fewer than
-        this number of sources are available, the diagnostic steps are skipped
-=======
         comparison (in makesourcedb format). If not given, a TGSS model is
         downloaded
 
@@ -197,7 +167,6 @@
     -------
     photometry_diagnostics : dict
         Photometry diagnositcs
->>>>>>> c50e6907
     """
     # Load photometry comparison model
     if comparison_skymodel:
@@ -210,63 +179,6 @@
             print('Comparison sky model could not be loaded. Error was: {}. Trying default '
                   'sky model instead...'.format(e))
     else:
-<<<<<<< HEAD
-        beam_ind = 0
-
-    # Read in the images and diagnostics
-    img_flat_noise = FITSImage(flat_noise_image)
-    rms_img_flat_noise = FITSImage(flat_noise_rms_image)
-    img_true_sky = FITSImage(true_sky_image)
-    rms_img_true_sky = FITSImage(true_sky_rms_image)
-    with open(diagnostics_file, 'r') as fp:
-        cwl_output = json.load(fp)
-
-    # Collect some diagnostic numbers from the images. Note: we ensure all
-    # non-integer numbers are float, as, e.g., np.float32 is not supported by json.dump()
-    obs_list = [Observation(ms) for ms in obs_ms]
-    theoretical_rms, unflagged_fraction = misc.calc_theoretical_noise(obs_list)  # Jy/beam
-    dynamic_range_global_true_sky = float(img_true_sky.max_value / rms_img_true_sky.min_value)
-    dynamic_range_local_true_sky = float(np.nanmax(rms_img_flat_noise.img_data / rms_img_true_sky.img_data))
-    dynamic_range_global_flat_noise = float(img_flat_noise.max_value / rms_img_flat_noise.min_value)
-    dynamic_range_local_flat_noise = float(np.nanmax(img_flat_noise.img_data / rms_img_flat_noise.img_data))
-    cwl_output.update({'theoretical_rms': theoretical_rms,
-                       'unflagged_data_fraction': unflagged_fraction,
-                       'min_rms_true_sky': rms_img_true_sky.min_value,
-                       'max_rms_true_sky': rms_img_true_sky.max_value,
-                       'mean_rms_true_sky': rms_img_true_sky.mean_value,
-                       'median_rms_true_sky': rms_img_true_sky.median_value,
-                       'dynamic_range_global_true_sky': dynamic_range_global_true_sky,
-                       'dynamic_range_local_true_sky': dynamic_range_local_true_sky,
-                       'min_rms_flat_noise': rms_img_flat_noise.min_value,
-                       'max_rms_flat_noise': rms_img_flat_noise.max_value,
-                       'mean_rms_flat_noise': rms_img_flat_noise.mean_value,
-                       'median_rms_flat_noise': rms_img_flat_noise.median_value,
-                       'dynamic_range_global_flat_noise': dynamic_range_global_flat_noise,
-                       'dynamic_range_local_flat_noise': dynamic_range_local_flat_noise,
-                       'freq': img_true_sky.freq,
-                       'beam_fwhm': img_true_sky.beam})
-
-    # Load input sky model and photometry comparison model
-    s_in = lsmtool.load(input_skymodel)
-    if photometry_comparison_skymodel is None:
-        # Download sky model(s) given by photometry_comparison_surveys around the
-        # midpoint of the input sky model, using a 5-deg radius to ensure the field
-        # is fully covered
-        _, _, midRA, midDec = s_in._getXY()
-        photometry_comparison_skymodels = []
-        for survey in photometry_comparison_surveys:
-            try:
-                photometry_comparison_skymodels.append(lsmtool.load(survey,
-                                                                    VOPosition=[midRA, midDec],
-                                                                    VORadius=5.0))
-            except OSError:
-                # Comparison catalog not downloaded successfully
-                print(f'A problem occurred when downloading the {survey} catalog '
-                      'for use in the photometry check. Skipping this survey...')
-    else:
-        photometry_comparison_skymodels = [lsmtool.load(photometry_comparison_skymodel)]
-        photometry_comparison_surveys = ['USER_SUPPLIED']
-=======
         s_comp_photometry = None
     if s_comp_photometry is None:
         try:
@@ -280,10 +192,9 @@
                   'check...'.format(e))
             s_comp_photometry = None
             photometry_diagnostics = None
->>>>>>> c50e6907
 
     # Do the photometry check
-    if photometry_comparison_skymodels:
+    if s_comp_photometry:
         # Filter the input PyBDSF FITS catalog as needed for the photometry check
         # Sources are filtered to keep only those that:
         #   - lie within the FWHM of the primary beam (to exclude sources with
@@ -300,51 +211,6 @@
         major_axis = catalog['DC_Maj']  # degrees
         catalog = catalog[major_axis < 10/3600]
 
-<<<<<<< HEAD
-        if len(catalog) >= min_number:
-            # Convert the filtered catalog to a minimal sky model for use with LSMTool
-            # and do the comparison for each survey
-            for i, s_comp_photometry in enumerate(photometry_comparison_skymodels):
-                survey = photometry_comparison_surveys[i].strip().upper()
-                if survey == 'LOTSS':
-                    # For LoTSS catalog, use total flux from Gaussian fits as it
-                    # matches the method used for the LoTSS catalog (and the resolution
-                    # of LoTSS is close to that of our LOFAR image)
-                    flux_colname = 'Total_flux'
-                else:
-                    # For TGSS and NVSS catalogs, use total island flux as it works
-                    # better for the low resolutions they have then using the total
-                    # flux from the Gaussian fits
-                    flux_colname = 'Isl_Total_flux'
-                s_pybdsf = fits_to_makesourcedb(catalog, img_true_sky.freq,
-                                                flux_colname=flux_colname)
-                s_comp_photometry.group('every')
-                result = s_pybdsf.compare(s_comp_photometry, radius='5 arcsec',
-                                          excludeMultiple=True, make_plots=True,
-                                          name1='LOFAR',
-                                          name2=survey)
-                if result is not None:
-                    # Save the diagnostics
-                    photometry_diagnostics = {f'meanRatio_{survey}': result['meanRatio'],
-                                              f'stdRatio_{survey}': result['stdRatio'],
-                                              f'meanClippedRatio_{survey}': result['meanClippedRatio'],
-                                              f'stdClippedRatio_{survey}': result['stdClippedRatio']}
-                    cwl_output.update(photometry_diagnostics)
-
-                    # Append survey name to the diagnostic plots generated by LSMTool
-                    photometry_plots = ['flux_ratio_vs_distance', 'flux_ratio_vs_flux',
-                                        'flux_ratio_sky']
-                    for plot in photometry_plots:
-                        src_filename = plot + '.pdf'
-                        dst_filename = plot + f'_{survey}.pdf'
-                        if os.path.exists(dst_filename):
-                            os.remove(dst_filename)
-                        shutil.copy(src_filename, dst_filename)
-                else:
-                    # Comparison failed due to no matches
-                    print(f'The photometry check with the {survey} catalog could not '
-                          'be done due to insufficient matches. Skipping this survey...')
-=======
         # Convert the filtered catalog to a minimal sky model for use with LSMTool
         # and do the comparison
         s_pybdsf = fits_to_makesourcedb(catalog, freq)
@@ -353,14 +219,11 @@
             photometry_diagnostics = s_pybdsf.compare(s_comp_photometry, radius='5 arcsec',
                                                       excludeMultiple=True, make_plots=True,
                                                       name1='LOFAR', name2=name_comp_photometry)
->>>>>>> c50e6907
         else:
             photometry_diagnostics = None
             print(f'Fewer than {min_number} sources found in the LOFAR image meet '
                   'the photometry cuts (major axis < 10" and located inside the FWHM '
                   'of the primary beam"). Skipping photometry check...')
-<<<<<<< HEAD
-=======
 
     return photometry_diagnostics
 
@@ -389,7 +252,6 @@
         Filename of the sky model to use for the photometry (flux scale)
         comparison (in makesourcedb format). If not given, a Pan-STARRS model is
         downloaded
->>>>>>> c50e6907
 
     Returns
     -------
@@ -498,6 +360,7 @@
 def main(flat_noise_image, flat_noise_rms_image, true_sky_image, true_sky_rms_image,
          input_catalog, input_skymodel, obs_ms, diagnostics_file, output_root,
          facet_region_file=None, photometry_comparison_skymodel=None,
+         photometry_comparison_surveys=['TGSS', 'NVSS', 'LOTSS'],
          astrometry_comparison_skymodel=None, min_number=5):
     """
     Calculate various image diagnostics
@@ -529,8 +392,13 @@
         facets used in imaging
     photometry_comparison_skymodel : str, optional
         Filename of the sky model to use for the photometry (flux scale)
-        comparison (in makesourcedb format). If not given, a TGSS model is
-        downloaded
+        comparison (in makesourcedb format). If not given, models are
+        downloaded from the surveys defined by photometry_comparison_surveys
+    photometry_comparison_surveys : list, optional
+        A list giving the names of surveys to use for the photometry comparison
+        (each must be one of the VO services supported by LSMTool: see
+        https://lsmtool.readthedocs.io/en/latest/lsmtool.html#lsmtool.load for
+        the supported services)
     astrometry_comparison_skymodel : str, optional
         Filename of the sky model to use for the astrometry comparison (in
         makesourcedb format). If not given, a Pan-STARRS model is downloaded
