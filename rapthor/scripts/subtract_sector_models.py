--- conflicted
+++ resolved
@@ -208,11 +208,7 @@
         if os.path.exists(msout):
             # File may exist from a previous iteration; delete it if so
             misc.delete_directory(msout)
-<<<<<<< HEAD
-        subprocess.call(['cp', '-r', '-L', '--no-preserve=mode', mssrc, msout])
-=======
         subprocess.check_call(['cp', '-r', '-L', '--no-preserve=mode', mssrc, msout])
->>>>>>> 32dee2df
         tout = pt.table(msout, readonly=False, ack=False)
 
         # Define chunks based on available memory
@@ -285,11 +281,7 @@
         if os.path.exists(msout):
             # File may exist from a previous iteration; delete it if so
             misc.delete_directory(msout)
-<<<<<<< HEAD
-        subprocess.call(['cp', '-r', '-L', '--no-preserve=mode', mssrc, msout])
-=======
         subprocess.check_call(['cp', '-r', '-L', '--no-preserve=mode', mssrc, msout])
->>>>>>> 32dee2df
         tout = pt.table(msout, readonly=False, ack=False)
 
         # Define chunks based on available memory
@@ -385,16 +377,7 @@
             # Break so we don't open output tables for the bright sources
             break
         msout = os.path.basename(msmod).rstrip('_modeldata')
-<<<<<<< HEAD
         mssrc = model_list[-1]
-=======
-        if starttime is not None:
-            # Use a model ms file as source for the copy (since otherwise we could copy the
-            # entire msin and not just the data for the correct time range)
-            mssrc = model_list[-1]
-        else:
-            mssrc = msin
->>>>>>> 32dee2df
 
         # Use subprocess to call 'cp' to ensure that the copied version has the
         # default permissions (e.g., so it's not read only)
@@ -404,11 +387,7 @@
         if os.path.exists(msout):
             # File may exist from a previous iteration; delete it if so
             misc.delete_directory(msout)
-<<<<<<< HEAD
-        subprocess.call(['cp', '-r', '-L', '--no-preserve=mode', mssrc, msout])
-=======
         subprocess.check_call(['cp', '-r', '-L', '--no-preserve=mode', mssrc, msout])
->>>>>>> 32dee2df
         tout_list.append(pt.table(msout, readonly=False, ack=False))
 
     # Process the data chunk by chunk
@@ -572,11 +551,7 @@
             CoeffArray[:, :, i][tempars < thres] = thres
         return CoeffArray
 
-<<<<<<< HEAD
     def calcWeights(self, CoeffArray, max_radius=5e3):
-=======
-    def calcWeights(self, CoeffArray, max_radius = 5e3):
->>>>>>> 32dee2df
         ms = pt.table(self.MSName, readonly=True, ack=False)
         ants = pt.table(ms.getkeyword("ANTENNA"), ack=False)
         antnames = ants.getcol("NAME")
