--- conflicted
+++ resolved
@@ -165,8 +165,6 @@
       (length = 1).
     type: File?
 
-<<<<<<< HEAD
-=======
   - id: input_normalize_h5parm
     label: Filename of normalize h5parm
     doc: |
@@ -174,7 +172,6 @@
       (length = 1).
     type: File?
 
->>>>>>> 8b70e73c
 {% if use_facets %}
 # start use_facets
   - id: skymodel
