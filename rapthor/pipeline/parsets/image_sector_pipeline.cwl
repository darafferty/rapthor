--- conflicted
+++ resolved
@@ -930,7 +930,6 @@
 # start normalize_flux_scale
   - id: make_catalog_from_image_cube
     label: Make a source catalog from an image cube
-<<<<<<< HEAD
     doc: |
       This step makes a source catalog from a FITS image cube
     run: {{ rapthor_pipeline_dir }}/steps/make_catalog_from_image_cube.cwl
@@ -954,13 +953,11 @@
 
   - id: normalize_flux_scale
     label: Normalize the flux scale
-=======
->>>>>>> 557cc5a6
-    doc: |
-      This step makes a source catalog from a FITS image cube
-    run: {{ rapthor_pipeline_dir }}/steps/make_catalog_from_image_cube.cwl
-    in:
-<<<<<<< HEAD
+    doc: |
+      This step determines the corrections necessary to
+      normalize the flux scale
+    run: {{ rapthor_pipeline_dir }}/steps/normalize_flux_scale.cwl
+    in:
       - id: source_catalog
         source: make_catalog_from_image_cube/source_catalog
       - id: ra
@@ -971,37 +968,6 @@
         source: normalize_h5parm
     out:
       - id: output_h5parm
-=======
-      - id: cube
-        source: make_image_cube/image_cube
-      - id: cube_beams
-        source: make_image_cube/image_cube_beams
-      - id: cube_frequencies
-        source: make_image_cube/image_cube_frequencies
-      - id: output_catalog
-        source: output_source_catalog
-      - id: threshisl
-        source: threshisl
-      - id: threshpix
-        source: threshpix
-      - id: ncores
-        source: max_threads
-    out:
-      - id: source_catalog
-
-  # - id: normalize_flux_scale
-  #   label: Normalize the flux scale
-  #   doc: |
-  #     This step determines the corrections necessary to
-  #     normalize the flux scale
-  #   run: {{ rapthor_pipeline_dir }}/steps/normalize_flux_scale.cwl
-  #   in:
-  #     - id: source_catalog
-  #       source: make_catalog_from_image_cube/source_catalog
-  #     - id: normalize_h5parm
-  #       source: normalize_h5parm
-  #   out:
-  #     - id: h5parm
->>>>>>> 557cc5a6
+
 {% endif %}
 # end normalize_flux_scale