cwlVersion: v1.2
class: Workflow
label: Rapthor imaging pipeline
doc: |
  This workflow performs imaging with direction-dependent corrections. The
  imaging data are generated (and averaged if possible) and WSClean+IDG is
  used to perform the imaging. Masking and sky model filtering is then done
  using PyBDSF.

requirements:
  MultipleInputFeatureRequirement: {}
  ScatterFeatureRequirement: {}
  StepInputExpressionRequirement: {}
  SubworkflowFeatureRequirement: {}

inputs:
  - id: obs_filename
    label: Filename of input MS
    doc: |
      The filenames of input MS files for which imaging will be done (length =
      n_obs * n_sectors).
    type:
      type: array
      items:
        type: array
        items: Directory

  - id: prepare_filename
    label: Filename of imaging MS
    doc: |
      The filenames of output MS files used for imaging (length = n_obs * n_sectors).
    type:
      type: array
      items:
        type: array
        items: string

  - id: starttime
    label: Start time of each obs
    doc: |
      The start time (in casacore MVTime) for each observation (length = n_obs *
      n_sectors).
    type:
      type: array
      items:
        type: array
        items: string

  - id: ntimes
    label: Number of times of each obs
    doc: |
      The number of timeslots for each observation (length = n_obs * n_sectors).
    type:
      type: array
      items:
        type: array
        items: int

  - id: image_freqstep
    label: Averaging interval in frequency
    doc: |
      The averaging interval in number of frequency channels (length = n_obs *
      n_sectors).
    type:
      type: array
      items:
        type: array
        items: int

  - id: image_timestep
    label: Fast solution interval in time
    doc: |
      The averaging interval in number of timeslots (length = n_obs * n_sectors).
    type:
      type: array
      items:
        type: array
        items: int

  - id: previous_mask_filename
    label: Filename of previous mask
    doc: |
      The filename of the image mask from the previous iteration (length = n_sectors).
    type:
      type: array
      items:
        - File
        - "null"

  - id: mask_filename
    label: Filename of current mask
    doc: |
      The filename of the current image mask (length = n_sectors).
    type: string[]

  - id: phasecenter
    label: Phase center of image
    doc: |
      The phase center of the image in deg (length = n_sectors).
    type: string[]

  - id: ra
    label: RA of center of image
    doc: |
      The RA of the center of the image in deg (length = n_sectors).
    type: float[]

  - id: dec
    label: Dec of center of image
    doc: |
      The Dec of the center of the image in deg (length = n_sectors).
    type: float[]

  - id: image_name
    label: Filename of output image
    doc: |
      The root filename of the output image (length = n_sectors).
    type: string[]

  - id: cellsize_deg
    label: Pixel size
    doc: |
      The size of one pixel of the image in deg (length = n_sectors).
    type: float[]

  - id: wsclean_imsize
    label: Image size
    doc: |
      The size of the image in pixels (length = 2 * n_sectors).
    type:
      type: array
      items:
        type: array
        items: int

  - id: vertices_file
    label: Filename of vertices file
    doc: |
      The filename of the file containing sector vertices (length = n_sectors).
    type: File[]

  - id: region_file
    label: Filename of region file
    doc: |
      The filename of the region file (length = n_sectors).
    type:
      type: array
      items:
        - File
        - "null"

{% if use_screens %}
# start use_screens
  - id: aterm_image_filenames
    label: Filenames of a-terms
    doc: |
      The filenames of the a-term images (length = 1, with n_aterms subelements).
    type: File[]

{% if use_mpi %}
  - id: mpi_cpus_per_task
    label: Number of CPUs per task
    doc: |
      The number of CPUs per task to request from Slurm for MPI jobs (length = n_sectors).
    type: int[]

  - id: mpi_nnodes
    label: Number of nodes
    doc: |
      The number of nodes for MPI jobs (length = n_sectors).
    type: int[]

{% endif %}
{% else %}
# start not use_screens
  - id: h5parm
    label: Filename of h5parm
    doc: |
      The filename of the h5parm file with the calibration solutions (length =
      1).
    type: File

{% if use_facets %}
# start use_facets
  - id: skymodel
    label: Filename of sky model
    doc: |
      The filename of the sky model file with the calibration patches (length =
      1).
    type: File

  - id: ra_mid
    label: RA of the midpoint
    doc: |
        The RA in degrees of the middle of the region to be imaged (length =
        n_sectors).
    type: float[]

  - id: dec_mid
    label: Dec of the midpoint
    doc: |
        The Dec in degrees of the middle of the region to be imaged (length =
        n_sectors).
    type: float[]

  - id: width_ra
    label: Width along RA
    doc: |
      The width along RA in degrees (corrected to Dec = 0) of the region to be
      imaged (length = n_sectors).
    type: float[]

  - id: width_dec
    label:  Width along Dec
    doc: |
      The width along Dec in degrees of the region to be imaged (length =
      n_sectors).
    type: float[]

  - id: facet_region_file
    label: Filename of output region file
    doc: |
      The filename of the output ds9 region file (length = n_sectors).
    type: string[]

  - id: soltabs
    label: Names of calibration soltabs
    doc: |
      The names of the calibration solution tables (length = 1).
    type: string

{% else %}
# start not use_facets

  - id: central_patch_name
    label: Name of central patch
    doc: |
      The name of the central patch of the sector (length = n_sectors).
    type: string[]
{% endif %}
# end use_facets / not use_facets

{% endif %}
# end use_screens / not use_screens

  - id: channels_out
    label: Number of channels
    doc: |
      The number of WSClean output channels (length = n_sectors).
    type: int[]

  - id: deconvolution_channels
    label: Number of deconvolution channels
    doc: |
      The number of WSClean deconvolution channels (length = n_sectors).
    type: int[]

  - id: wsclean_niter
    label: Number of iterations
    doc: |
      The number of WSClean iterations (length = n_sectors).
    type: int[]

  - id: wsclean_nmiter
    label: Number of major iterations
    doc: |
      The number of WSClean major iterations (length = n_sectors).
    type: int[]

  - id: robust
    label: Robust weighting
    doc: |
      The value of the WSClean robust weighting parameter (length = n_sectors).
    type: float[]

  - id: min_uv_lambda
    label: Minimum us distance
    doc: |
      The WSClean minimum uv distance in lambda (length = n_sectors).
    type: float[]

  - id: max_uv_lambda
    label: Maximum us distance
    doc: |
      The WSClean maximum uv distance in lambda (length = n_sectors).
    type: float[]

{% if do_multiscale_clean %}
  - id: multiscale_scales_pixel
    label: Multiscale scales
    doc: |
      The WSClean multiscale scales in pixels (length = n_sectors).
    type: string[]
{% endif %}
<<<<<<< HEAD

  - id: dir_local
    label: Scratch directory
    doc: |
      The path to a (node-local) scratch directory (length = n_sectors).
    type: string[]

=======
>>>>>>> dfca1f04
  - id: taper_arcsec
    label: Taper value
    doc: |
      The WSClean taper value in arcsec (length = n_sectors).
    type: float[]

  - id: wsclean_mem
    label: Memory percentage
    doc: |
      The memory limit for WSClean in percent of total (length = n_sectors).
    type: float[]

  - id: auto_mask
    label: Auto mask value
    doc: |
      The WSClean auto mask value (length = n_sectors).
    type: float[]

  - id: idg_mode
    label: IDG mode
    doc: |
      The WSClean IDG mode (length = n_sectors).
    type: string[]

  - id: threshisl
    label: Island threshold
    doc: |
      The PyBDSF island threshold (length = n_sectors).
    type: float[]

  - id: threshpix
    label: Pixel threshold
    doc: |
      The PyBDSF pixel threshold (length = n_sectors).
    type: float[]

  - id: bright_skymodel_pb
    label: Bright-source sky model
    doc: |
      The primary-beam-corrected bright-source sky model (length = n_sectors).
    type: File[]

  - id: peel_bright
    label: Peeling flag
    doc: |
      The flag that sets whether peeling of bright sources was done in the predict
      pipeline (length = n_sectors).
    type: boolean[]

outputs:
  - id: filtered_skymodels
    outputSource:
      - image_sector/filtered_skymodels
    type:
      type: array
      items:
        type: array
        items: File
  - id: sector_images
    outputSource:
      - image_sector/sector_images
    type:
      type: array
      items:
        type: array
        items: File

steps:
  - id: image_sector
    label: Image a sector
    doc: |
      This step is a subpipeline that performs the processing (imaging, etc) for
      each sector.
    run: {{ pipeline_working_dir }}/subpipeline_parset.cwl
    in:
      - id: obs_filename
        source: obs_filename
      - id: prepare_filename
        source: prepare_filename
      - id: starttime
        source: starttime
      - id: ntimes
        source: ntimes
      - id: image_freqstep
        source: image_freqstep
      - id: image_timestep
        source: image_timestep
      - id: previous_mask_filename
        source: previous_mask_filename
      - id: mask_filename
        source: mask_filename
      - id: phasecenter
        source: phasecenter
      - id: ra
        source: ra
      - id: dec
        source: dec
      - id: image_name
        source: image_name
      - id: cellsize_deg
        source: cellsize_deg
      - id: wsclean_imsize
        source: wsclean_imsize
      - id: vertices_file
        source: vertices_file
      - id: region_file
        source: region_file
{% if use_screens %}
# start use_screens
      - id: aterm_image_filenames
        source: aterm_image_filenames
{% if use_mpi %}
      - id: mpi_cpus_per_task
        source: mpi_cpus_per_task
      - id: mpi_nnodes
        source: mpi_nnodes
{% endif %}
{% else %}
# start not use_screens
      - id: h5parm
        source: h5parm
{% if use_facets %}
# start use_facets
      - id: skymodel
        source: skymodel
      - id: ra_mid
        source: ra_mid
      - id: dec_mid
        source: dec_mid
      - id: width_ra
        source: width_ra
      - id: width_dec
        source: width_dec
      - id: facet_region_file
        source: facet_region_file
      - id: soltabs
        source: soltabs
{% else %}
# start not use_facets
      - id: central_patch_name
        source: central_patch_name
{% endif %}
# end use_facets / not use_facets
{% endif %}
# end use_screens / not use_screens
      - id: channels_out
        source: channels_out
      - id: deconvolution_channels
        source: deconvolution_channels
      - id: wsclean_niter
        source: wsclean_niter
      - id: wsclean_nmiter
        source: wsclean_nmiter
      - id: robust
        source: robust
      - id: min_uv_lambda
        source: min_uv_lambda
      - id: max_uv_lambda
        source: max_uv_lambda
{% if do_multiscale_clean %}
      - id: multiscale_scales_pixel
        source: multiscale_scales_pixel
{% endif %}
      - id: taper_arcsec
        source: taper_arcsec
      - id: wsclean_mem
        source: wsclean_mem
      - id: auto_mask
        source: auto_mask
      - id: idg_mode
        source: idg_mode
      - id: threshisl
        source: threshisl
      - id: threshpix
        source: threshpix
      - id: bright_skymodel_pb
        source: bright_skymodel_pb
      - id: peel_bright
        source: peel_bright
{% if use_screens %}
# start use_screens
    scatter: [obs_filename, prepare_filename, starttime, ntimes, image_freqstep,
              image_timestep, previous_mask_filename, mask_filename,
              phasecenter, ra, dec, image_name, cellsize_deg, wsclean_imsize,
              vertices_file, region_file,
{% if use_mpi %}
              mpi_cpus_per_task, mpi_nnodes,
{% endif %}
{% if do_multiscale_clean %}
              multiscale_scales_pixel,
{% endif %}
              channels_out, deconvolution_channels, wsclean_niter,
              wsclean_nmiter, robust, min_uv_lambda,
              max_uv_lambda, taper_arcsec, wsclean_mem,
              auto_mask, idg_mode, threshisl, threshpix, bright_skymodel_pb,
              peel_bright]
{% else %}
# start not use_screens
    scatter: [obs_filename, prepare_filename, starttime, ntimes, image_freqstep,
              image_timestep, previous_mask_filename, mask_filename,
              phasecenter, ra, dec, image_name, cellsize_deg, wsclean_imsize,
              vertices_file, region_file,
{% if use_facets %}
              ra_mid, dec_mid, width_ra, width_dec, facet_region_file,
{% else %}
              central_patch_name,
{% endif %}
{% if use_mpi %}
              mpi_cpus_per_task, mpi_nnodes,
{% endif %}
{% if do_multiscale_clean %}
              multiscale_scales_pixel,
{% endif %}
              channels_out, deconvolution_channels, wsclean_niter,
              wsclean_nmiter, robust, min_uv_lambda,
              max_uv_lambda, taper_arcsec, wsclean_mem,
              auto_mask, idg_mode, threshisl, threshpix, bright_skymodel_pb,
              peel_bright]
{% endif %}
# end use_screens / not use_screens

    scatterMethod: dotproduct

    out:
      - id: filtered_skymodels
      - id: sector_images<|MERGE_RESOLUTION|>--- conflicted
+++ resolved
@@ -292,16 +292,7 @@
       The WSClean multiscale scales in pixels (length = n_sectors).
     type: string[]
 {% endif %}
-<<<<<<< HEAD
-
-  - id: dir_local
-    label: Scratch directory
-    doc: |
-      The path to a (node-local) scratch directory (length = n_sectors).
-    type: string[]
-
-=======
->>>>>>> dfca1f04
+
   - id: taper_arcsec
     label: Taper value
     doc: |
