cwlVersion: v1.2
class: Workflow
label: Rapthor imaging pipeline
doc: |
  This workflow performs imaging with direction-dependent corrections. The
  imaging data are generated (and averaged if possible) and WSClean+IDG is
  used to perform the imaging. Masking and sky model filtering is then done
  using PyBDSF.

requirements:
  MultipleInputFeatureRequirement: {}
  ScatterFeatureRequirement: {}
  StepInputExpressionRequirement: {}
  SubworkflowFeatureRequirement: {}

inputs:
  - id: obs_filename
    label: Filename of input MS
    doc: |
      The filenames of input MS files for which imaging will be done (length =
      n_obs * n_sectors).
    type:
      type: array
      items:
        type: array
        items: Directory

  - id: prepare_filename
    label: Filename of imaging MS
    doc: |
      The filenames of output MS files used for imaging (length = n_obs * n_sectors).
    type:
      type: array
      items:
        type: array
        items: string

  - id: starttime
    label: Start time of each obs
    doc: |
      The start time (in casacore MVTime) for each observation (length = n_obs *
      n_sectors).
    type:
      type: array
      items:
        type: array
        items: string

  - id: ntimes
    label: Number of times of each obs
    doc: |
      The number of timeslots for each observation (length = n_obs * n_sectors).
    type:
      type: array
      items:
        type: array
        items: int

  - id: image_freqstep
    label: Averaging interval in frequency
    doc: |
      The averaging interval in number of frequency channels (length = n_obs *
      n_sectors).
    type:
      type: array
      items:
        type: array
        items: int

  - id: image_timestep
    label: Fast solution interval in time
    doc: |
      The averaging interval in number of timeslots (length = n_obs * n_sectors).
    type:
      type: array
      items:
        type: array
        items: int

  - id: previous_mask_filename
    label: Filename of previous mask
    doc: |
      The filename of the image mask from the previous iteration (length = n_sectors).
    type:
      type: array
      items:
        - File
        - "null"

  - id: mask_filename
    label: Filename of current mask
    doc: |
      The filename of the current image mask (length = n_sectors).
    type: string[]

  - id: phasecenter
    label: Phase center of image
    doc: |
      The phase center of the image in deg (length = n_sectors).
    type: string[]

  - id: ra
    label: RA of center of image
    doc: |
      The RA of the center of the image in deg (length = n_sectors).
    type: float[]

  - id: dec
    label: Dec of center of image
    doc: |
      The Dec of the center of the image in deg (length = n_sectors).
    type: float[]

  - id: image_name
    label: Filename of output image
    doc: |
      The root filename of the output image (length = n_sectors).
    type: string[]

  - id: cellsize_deg
    label: Pixel size
    doc: |
      The size of one pixel of the image in deg (length = n_sectors).
    type: float[]

  - id: wsclean_imsize
    label: Image size
    doc: |
      The size of the image in pixels (length = 2 * n_sectors).
    type:
      type: array
      items:
        type: array
        items: int

  - id: vertices_file
    label: Filename of vertices file
    doc: |
      The filename of the file containing sector vertices (length = n_sectors).
    type: File[]

  - id: region_file
    label: Filename of region file
    doc: |
      The filename of the region file (length = n_sectors).
    type:
      type: array
      items:
        - File
        - "null"

{% if use_screens %}
# start use_screens
  - id: aterm_image_filenames
    label: Filenames of a-terms
    doc: |
      The filenames of the a-term images (length = 1, with n_aterms subelements).
    type: File[]

{% if use_mpi %}
  - id: mpi_cpus_per_task
    label: Number of CPUs per task
    doc: |
      The number of CPUs per task to request from Slurm for MPI jobs (length = n_sectors).
    type: int[]

  - id: mpi_nnodes
    label: Number of nodes
    doc: |
      The number of nodes for MPI jobs (length = n_sectors).
    type: int[]

{% endif %}
{% else %}
# start not use_screens
  - id: h5parm
    label: Filename of h5parm
    doc: |
      The filename of the h5parm file with the calibration solutions (length =
      1).
    type: File

{% if use_facets %}
# start use_facets
  - id: skymodel
    label: Filename of sky model
    doc: |
      The filename of the sky model file with the calibration patches (length =
      1).
    type: File

  - id: ra_mid
    label: RA of the midpoint
    doc: |
        The RA in degrees of the middle of the region to be imaged (length =
        n_sectors).
    type: float[]

  - id: dec_mid
    label: Dec of the midpoint
    doc: |
        The Dec in degrees of the middle of the region to be imaged (length =
        n_sectors).
    type: float[]

  - id: width_ra
    label: Width along RA
    doc: |
      The width along RA in degrees (corrected to Dec = 0) of the region to be
      imaged (length = n_sectors).
    type: float[]

  - id: width_dec
    label:  Width along Dec
    doc: |
      The width along Dec in degrees of the region to be imaged (length =
      n_sectors).
    type: float[]

  - id: facet_region_file
    label: Filename of output region file
    doc: |
      The filename of the output ds9 region file (length = n_sectors).
    type: string[]

  - id: soltabs
    label: Names of calibration soltabs
    doc: |
      The name of the calibration solution table (length = 1).
    type: string

{% else %}
# start not use_facets

  - id: central_patch_name
    label: Name of central patch
    doc: |
      The name of the central patch of the sector (length = n_sectors).
    type: string[]
{% endif %}
# end use_facets / not use_facets

{% endif %}
# end use_screens / not use_screens

  - id: channels_out
    label: Number of channels
    doc: |
      The number of WSClean output channels (length = n_sectors).
    type: int[]

  - id: deconvolution_channels
    label: Number of deconvolution channels
    doc: |
      The number of WSClean deconvolution channels (length = n_sectors).
    type: int[]

  - id: wsclean_niter
    label: Number of iterations
    doc: |
      The number of WSClean iterations (length = n_sectors).
    type: int[]

  - id: wsclean_nmiter
    label: Number of major iterations
    doc: |
      The number of WSClean major iterations (length = n_sectors).
    type: int[]

  - id: robust
    label: Robust weighting
    doc: |
      The value of the WSClean robust weighting parameter (length = n_sectors).
    type: float[]

  - id: min_uv_lambda
    label: Minimum us distance
    doc: |
      The WSClean minimum uv distance in lambda (length = n_sectors).
    type: float[]

  - id: max_uv_lambda
    label: Maximum us distance
    doc: |
      The WSClean maximum uv distance in lambda (length = n_sectors).
    type: float[]

{% if do_multiscale_clean %}
  - id: multiscale_scales_pixel
    label: Multiscale scales
    doc: |
      The WSClean multiscale scales in pixels (length = n_sectors).
    type: string[]
{% endif %}

  - id: taper_arcsec
    label: Taper value
    doc: |
      The WSClean taper value in arcsec (length = n_sectors).
    type: float[]

  - id: wsclean_mem
    label: Memory percentage
    doc: |
      The memory limit for WSClean in percent of total (length = n_sectors).
    type: float[]

  - id: auto_mask
    label: Auto mask value
    doc: |
      The WSClean auto mask value (length = n_sectors).
    type: float[]

  - id: idg_mode
    label: IDG mode
    doc: |
      The WSClean IDG mode (length = n_sectors).
    type: string[]

  - id: threshisl
    label: Island threshold
    doc: |
      The PyBDSF island threshold (length = n_sectors).
    type: float[]

  - id: threshpix
    label: Pixel threshold
    doc: |
      The PyBDSF pixel threshold (length = n_sectors).
    type: float[]

{% if peel_bright_sources %}
  - id: bright_skymodel_pb
    label: Bright-source sky model
    doc: |
      The primary-beam-corrected bright-source sky model (length = 1).
    type: File
{% endif %}

outputs:
  - id: filtered_skymodels
    outputSource:
      - image_sector/filtered_skymodels
    type:
      type: array
      items:
        type: array
        items: File
  - id: sector_diagnostics
    outputSource:
      - image_sector/sector_diagnostics
    type: File[]
  - id: sector_images
    outputSource:
      - image_sector/sector_images
    type:
      type: array
      items:
        type: array
        items: File
{% if use_facets %}
  - id: region_file
    outputSource:
      - image_sector/region_file
    type:
      type: array
      items: File
{% endif %}


steps:
  - id: image_sector
    label: Image a sector
    doc: |
      This step is a subpipeline that performs the processing (imaging, etc) for
      each sector.
    run: {{ pipeline_working_dir }}/subpipeline_parset.cwl
    in:
      - id: obs_filename
        source: obs_filename
      - id: prepare_filename
        source: prepare_filename
      - id: starttime
        source: starttime
      - id: ntimes
        source: ntimes
      - id: image_freqstep
        source: image_freqstep
      - id: image_timestep
        source: image_timestep
      - id: previous_mask_filename
        source: previous_mask_filename
      - id: mask_filename
        source: mask_filename
      - id: phasecenter
        source: phasecenter
      - id: ra
        source: ra
      - id: dec
        source: dec
      - id: image_name
        source: image_name
      - id: cellsize_deg
        source: cellsize_deg
      - id: wsclean_imsize
        source: wsclean_imsize
      - id: vertices_file
        source: vertices_file
      - id: region_file
        source: region_file
{% if use_screens %}
# start use_screens
      - id: aterm_image_filenames
        source: aterm_image_filenames
{% if use_mpi %}
      - id: mpi_cpus_per_task
        source: mpi_cpus_per_task
      - id: mpi_nnodes
        source: mpi_nnodes
{% endif %}
{% else %}
# start not use_screens
      - id: h5parm
        source: h5parm
{% if use_facets %}
# start use_facets
      - id: skymodel
        source: skymodel
      - id: ra_mid
        source: ra_mid
      - id: dec_mid
        source: dec_mid
      - id: width_ra
        source: width_ra
      - id: width_dec
        source: width_dec
      - id: facet_region_file
        source: facet_region_file
      - id: soltabs
        source: soltabs
{% else %}
# start not use_facets
      - id: central_patch_name
        source: central_patch_name
{% endif %}
# end use_facets / not use_facets
{% endif %}
# end use_screens / not use_screens
      - id: channels_out
        source: channels_out
      - id: deconvolution_channels
        source: deconvolution_channels
      - id: wsclean_niter
        source: wsclean_niter
      - id: wsclean_nmiter
        source: wsclean_nmiter
      - id: robust
        source: robust
      - id: min_uv_lambda
        source: min_uv_lambda
      - id: max_uv_lambda
        source: max_uv_lambda
{% if do_multiscale_clean %}
      - id: multiscale_scales_pixel
        source: multiscale_scales_pixel
{% endif %}
      - id: taper_arcsec
        source: taper_arcsec
      - id: wsclean_mem
        source: wsclean_mem
      - id: auto_mask
        source: auto_mask
      - id: idg_mode
        source: idg_mode
      - id: threshisl
        source: threshisl
      - id: threshpix
        source: threshpix
{% if peel_bright_sources %}
      - id: bright_skymodel_pb
        source: bright_skymodel_pb
{% endif %}
{% if use_screens %}
# start use_screens
    scatter: [obs_filename, prepare_filename, starttime, ntimes, image_freqstep,
              image_timestep, previous_mask_filename, mask_filename,
              phasecenter, ra, dec, image_name, cellsize_deg, wsclean_imsize,
              vertices_file, region_file,
{% if use_mpi %}
              mpi_cpus_per_task, mpi_nnodes,
{% endif %}
{% if do_multiscale_clean %}
              multiscale_scales_pixel,
{% endif %}
              channels_out, deconvolution_channels, wsclean_niter,
              wsclean_nmiter, robust, min_uv_lambda,
              max_uv_lambda, taper_arcsec, wsclean_mem,
              auto_mask, idg_mode, threshisl, threshpix]
{% else %}
# start not use_screens
    scatter: [obs_filename, prepare_filename, starttime, ntimes, image_freqstep,
              image_timestep, previous_mask_filename, mask_filename,
              phasecenter, ra, dec, image_name, cellsize_deg, wsclean_imsize,
              vertices_file, region_file,
{% if use_facets %}
              ra_mid, dec_mid, width_ra, width_dec, facet_region_file,
{% else %}
              central_patch_name,
{% endif %}
{% if use_mpi %}
              mpi_cpus_per_task, mpi_nnodes,
{% endif %}
{% if do_multiscale_clean %}
              multiscale_scales_pixel,
{% endif %}
              channels_out, deconvolution_channels, wsclean_niter,
              wsclean_nmiter, robust, min_uv_lambda,
              max_uv_lambda, taper_arcsec, wsclean_mem,
              auto_mask, idg_mode, threshisl, threshpix]
{% endif %}
# end use_screens / not use_screens

    scatterMethod: dotproduct

    out:
      - id: filtered_skymodels
      - id: sector_images
<<<<<<< HEAD
      - id: sector_diagnostics
=======
      - id: region_file
>>>>>>> 8be9f5fb
<|MERGE_RESOLUTION|>--- conflicted
+++ resolved
@@ -525,8 +525,5 @@
     out:
       - id: filtered_skymodels
       - id: sector_images
-<<<<<<< HEAD
       - id: sector_diagnostics
-=======
-      - id: region_file
->>>>>>> 8be9f5fb
+      - id: region_file