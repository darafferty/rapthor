cwlVersion: v1.2
class: Workflow
label: Rapthor imaging workflow
doc: |
  This workflow performs imaging with direction-dependent corrections. The
  imaging data are generated (and averaged if possible) and WSClean is
  used to perform the imaging. Masking and sky model filtering is then done
  using PyBDSF.

requirements:
  MultipleInputFeatureRequirement: {}
  ScatterFeatureRequirement: {}
  StepInputExpressionRequirement: {}
  SubworkflowFeatureRequirement: {}

inputs:
  - id: obs_filename
    label: Filename of input MS
    doc: |
      The filenames of input MS files for which imaging will be done (length =
      n_obs * n_sectors).
    type:
      type: array
      items:
        type: array
        items: Directory

  - id: prepare_filename
    label: Filename of preparatory MS
    doc: |
      The filenames of the preparatory MS files used as input to concatenation
      (length = n_obs * n_sectors).
    type:
      type: array
      items:
        type: array
        items: string

  - id: concat_filename
    label: Filename of imaging MS
    doc: |
      The filename of the MS file resulting from concatenation of the preparatory
      files and used for imaging (length = n_sectors).
    type: string[]

  - id: starttime
    label: Start time of each obs
    doc: |
      The start time (in casacore MVTime) for each observation (length = n_obs *
      n_sectors).
    type:
      type: array
      items:
        type: array
        items: string

  - id: ntimes
    label: Number of times of each obs
    doc: |
      The number of timeslots for each observation (length = n_obs * n_sectors).
    type:
      type: array
      items:
        type: array
        items: int

  - id: image_freqstep
    label: Averaging interval in frequency
    doc: |
      The averaging interval in number of frequency channels (length = n_obs *
      n_sectors).
    type:
      type: array
      items:
        type: array
        items: int

  - id: image_timestep
    label: Fast solution interval in time
    doc: |
      The averaging interval in number of timeslots (length = n_obs * n_sectors).
    type:
      type: array
      items:
        type: array
        items: int

  - id: previous_mask_filename
    label: Filename of previous mask
    doc: |
      The filename of the image mask from the previous iteration (length = n_sectors).
    type:
      type: array
      items:
        - File
        - "null"

  - id: mask_filename
    label: Filename of current mask
    doc: |
      The filename of the current image mask (length = n_sectors).
    type: string[]

  - id: phasecenter
    label: Phase center of image
    doc: |
      The phase center of the image in deg (length = n_sectors).
    type: string[]

  - id: ra
    label: RA of center of image
    doc: |
      The RA of the center of the image in deg (length = n_sectors).
    type: float[]

  - id: dec
    label: Dec of center of image
    doc: |
      The Dec of the center of the image in deg (length = n_sectors).
    type: float[]

  - id: image_name
    label: Filename of output image
    doc: |
      The root filename of the output image (length = n_sectors).
    type: string[]

  - id: cellsize_deg
    label: Pixel size
    doc: |
      The size of one pixel of the image in deg (length = n_sectors).
    type: float[]

  - id: wsclean_imsize
    label: Image size
    doc: |
      The size of the image in pixels (length = 2 * n_sectors).
    type:
      type: array
      items:
        type: array
        items: int

  - id: vertices_file
    label: Filename of vertices file
    doc: |
      The filename of the file containing sector vertices (length = n_sectors).
    type: File[]

  - id: region_file
    label: Filename of region file
    doc: |
      The filename of the region file (length = n_sectors).
    type:
      type: array
      items:
        - File
        - "null"

{% if use_mpi %}
  - id: mpi_cpus_per_task
    label: Number of CPUs per task
    doc: |
      The number of CPUs per task to request from Slurm for MPI jobs (length = n_sectors).
    type: int[]

  - id: mpi_nnodes
    label: Number of nodes
    doc: |
      The number of nodes for MPI jobs (length = n_sectors).
    type: int[]
{% endif %}

{% if not apply_none %}
  - id: h5parm
    label: Filename of h5parm
    doc: |
      The filename of the h5parm file with the calibration solutions (length =
      1).
    type: File
{% endif %}

{% if apply_fulljones %}
  - id: fulljones_h5parm
    label: Filename of h5parm
    doc: |
      The filename of the h5parm file with the full-Jones calibration solutions
      (length = 1).
    type: File
{% endif %}

{% if apply_screens %}
  - id: idgcal_h5parm
    label: Filename of h5parm
    doc: |
      The filename of the h5parm file with the IDGCal screeen solutions
      (length = 1).
    type: File
{% endif %}

{% if use_facets %}
# start use_facets
  - id: skymodel
    label: Filename of sky model
    doc: |
      The filename of the sky model file with the calibration patches (length =
      1).
    type: File

  - id: ra_mid
    label: RA of the midpoint
    doc: |
        The RA in degrees of the middle of the region to be imaged (length =
        n_sectors).
    type: float[]

  - id: dec_mid
    label: Dec of the midpoint
    doc: |
        The Dec in degrees of the middle of the region to be imaged (length =
        n_sectors).
    type: float[]

  - id: width_ra
    label: Width along RA
    doc: |
      The width along RA in degrees (corrected to Dec = 0) of the region to be
      imaged (length = n_sectors).
    type: float[]

  - id: width_dec
    label:  Width along Dec
    doc: |
      The width along Dec in degrees of the region to be imaged (length =
      n_sectors).
    type: float[]

  - id: facet_region_file
    label: Filename of output region file
    doc: |
      The filename of the output ds9 region file (length = n_sectors).
    type: string[]

  - id: soltabs
    label: Names of calibration soltabs
    doc: |
      The name of the calibration solution table (length = 1).
    type: string

  - id: scalar_visibilities
    label: Use scalar visibilities
    doc: |
      Use only scalar (Stokes I) visibilities (length = 1).
    type: boolean

  - id: diagonal_visibilities
    label: Use diagonal visibilities
    doc: |
      Use only diagonal (XX and YY) visibilities (length = 1).
    type: boolean

  - id: parallel_gridding_threads
    label: Max number of gridding threads
    doc: |
      The maximum number of threads to use during parallel gridding (length = 1).
    type: int

{% else %}
# start not use_facets

{% if not apply_none %}
  - id: central_patch_name
    label: Name of central patch
    doc: |
      The name of the central patch of the sector (length = n_sectors).
    type: string[]
{% endif %}
{% endif %}
# end use_facets / not use_facets

  - id: channels_out
    label: Number of channels
    doc: |
      The number of WSClean output channels (length = n_sectors).
    type: int[]

  - id: deconvolution_channels
    label: Number of deconvolution channels
    doc: |
      The number of WSClean deconvolution channels (length = n_sectors).
    type: int[]

  - id: fit_spectral_pol
    label: Spectral poly order
    doc: |
      The order of WSClean spectral polynomial (length = n_sectors).
    type: int[]

  - id: wsclean_niter
    label: Number of iterations
    doc: |
      The number of WSClean iterations (length = n_sectors).
    type: int[]

  - id: wsclean_nmiter
    label: Number of major iterations
    doc: |
      The number of WSClean major iterations (length = n_sectors).
    type: int[]

  - id: robust
    label: Robust weighting
    doc: |
      The value of the WSClean robust weighting parameter (length = n_sectors).
    type: float[]

  - id: min_uv_lambda
    label: Minimum uv distance
    doc: |
      The WSClean minimum uv distance in lambda (length = n_sectors).
    type: float[]

  - id: max_uv_lambda
    label: Maximum uv distance
    doc: |
      The WSClean maximum uv distance in lambda (length = n_sectors).
    type: float[]

  - id: mgain
    label: Cleaning gain
    doc: |
      The WSClean cleaning gain for major iterations (length = n_sectors).
    type: float[]

  - id: do_multiscale
    label: Activate multiscale
    doc: |
      Activate multiscale clean (length = n_sectors).
    type: boolean[]

  - id: pol
    label: Pol list
    doc: |
      List of polarizations to image; e.g. "i" or "iquv" (length = 1).
    type: string

  - id: save_source_list
    label: Save source list
    doc: |
      Save list of clean components (length = 1).
    type: boolean

  - id: link_polarizations
    label: Link polarizations
    doc: |
      Link polarizations during clean (length = 1).
    type:
      - boolean?
      - string?

  - id: join_polarizations
    label: Join polarizations
    doc: |
      Join polarizations during clean (length = 1).
    type: boolean

  - id: taper_arcsec
    label: Taper value
    doc: |
      The WSClean taper value in arcsec (length = n_sectors).
    type: float[]

  - id: local_rms_strength
    label: RMS strength value
    doc: |
      The WSClean local RMS strength value (length = n_sectors).
    type: float[]

  - id: wsclean_mem
    label: Memory in GB
    doc: |
      The memory limit for WSClean in GB (length = n_sectors).
    type: float[]

  - id: auto_mask
    label: Auto mask value
    doc: |
      The WSClean auto mask value (length = n_sectors).
    type: float[]

  - id: idg_mode
    label: IDG mode
    doc: |
      The WSClean IDG mode (length = n_sectors).
    type: string[]

  - id: threshisl
    label: Island threshold
    doc: |
      The PyBDSF island threshold (length = n_sectors).
    type: float[]

  - id: threshpix
    label: Pixel threshold
    doc: |
      The PyBDSF pixel threshold (length = n_sectors).
    type: float[]

{% if peel_bright_sources %}
  - id: bright_skymodel_pb
    label: Bright-source sky model
    doc: |
      The primary-beam-corrected bright-source sky model (length = 1).
    type: File
{% endif %}

  - id: max_threads
    label: Max number of threads
    doc: |
      The maximum number of threads to use for a job (length = 1).
    type: int

  - id: deconvolution_threads
    label: Max number of deconvolution threads
    doc: |
      The maximum number of threads to use during deconvolution (length = 1).
    type: int

  - id: dd_psf_grid
    label: Direction-dependent PSF grid
    doc: |
      The number of direction-dependent PSFs which should be fit horizontally and
      vertically in the image (length = n_sectors).
    type:
      type: array
      items:
        type: array
        items: int

{% if make_image_cube %}
  - id: image_cube_name
    label: Filename of output image cube
    doc: |
      The filename of the output image cube (length = n_sectors).
    type: string[]
{% endif %}

{% if normalize_flux_scale %}
  - id: output_source_catalog
    label: Filename of FITS source catalog
    doc: |
      The filename of the FITS source catalog to use for flux-scale normalizations
      (length = n_sectors).
    type: string[]
  - id: normalize_h5parm
    label: Filename of normalize h5parm
    doc: |
      The filename of the h5parm file with the flux-scale normalizations
      (length = n_sectors).
    type: string[]
{% endif %}


outputs:
  - id: filtered_skymodel_true_sky
    outputSource:
      - image_sector/filtered_skymodel_true_sky
    type: File[]
  - id: filtered_skymodel_apparent_sky
    outputSource:
      - image_sector/filtered_skymodel_apparent_sky
    type: File[]
  - id: sector_diagnostics
    outputSource:
      - image_sector/sector_diagnostics
    type: File[]
  - id: sector_offsets
    outputSource:
      - image_sector/sector_offsets
    type: File[]
  - id: sector_diagnostic_plots
    outputSource:
      - image_sector/sector_diagnostic_plots
    type:
      type: array
      items:
        type: array
        items: File
  - id: visibilities
    outputSource:
      - image_sector/visibilities
    type:
      type: array
      items:
        type: array
        items: Directory
  - id: sector_I_images
    outputSource:
      - image_sector/sector_I_images
    type:
      type: array
      items:
        type: array
        items: File
  - id: sector_extra_images
    outputSource:
      - image_sector/sector_extra_images
    type:
      type: array
      items:
        type: array
        items: File
{% if save_source_list %}
  - id: sector_skymodels
    outputSource:
      - image_sector/sector_skymodels
    type:
      type: array
      items:
        - type: array
          items: File
        - "null"
{% endif %}
{% if use_facets %}
  - id: sector_region_file
    outputSource:
      - image_sector/sector_region_file
    type:
      type: array
      items: File
{% endif %}
{% if make_image_cube %}
  - id: sector_image_cube
    outputSource:
      - image_sector/sector_image_cube
    type: File[]
  - id: sector_image_cube_beams
    outputSource:
      - image_sector/sector_image_cube_beams
    type: File[]
  - id: sector_image_cube_frequencies
    outputSource:
      - image_sector/sector_image_cube_frequencies
    type: File[]
{% endif %}
{% if normalize_flux_scale %}
  - id: sector_source_catalog
    outputSource:
      - image_sector/sector_source_catalog
    type: File[]
  - id: sector_normalize_h5parm
    outputSource:
      - image_sector/sector_normalize_h5parm
    type: File[]
{% endif %}


steps:
  - id: image_sector
    label: Image a sector
    doc: |
      This step is a subworkflow that performs the processing (imaging, etc) for
      each sector.
    run: {{ pipeline_working_dir }}/subpipeline_parset.cwl
    in:
      - id: obs_filename
        source: obs_filename
      - id: prepare_filename
        source: prepare_filename
      - id: concat_filename
        source: concat_filename
      - id: starttime
        source: starttime
      - id: ntimes
        source: ntimes
      - id: image_freqstep
        source: image_freqstep
      - id: image_timestep
        source: image_timestep
      - id: previous_mask_filename
        source: previous_mask_filename
      - id: mask_filename
        source: mask_filename
      - id: phasecenter
        source: phasecenter
      - id: ra
        source: ra
      - id: dec
        source: dec
      - id: image_name
        source: image_name
      - id: cellsize_deg
        source: cellsize_deg
      - id: wsclean_imsize
        source: wsclean_imsize
      - id: vertices_file
        source: vertices_file
      - id: region_file
        source: region_file
{% if use_mpi %}
      - id: mpi_cpus_per_task
        source: mpi_cpus_per_task
      - id: mpi_nnodes
        source: mpi_nnodes
{% endif %}
{% if not apply_none %}
      - id: h5parm
        source: h5parm
{% endif %}
{% if apply_fulljones %}
      - id: fulljones_h5parm
        source: fulljones_h5parm
{% endif %}
{% if apply_screens %}
      - id: idgcal_h5parm
        source: idgcal_h5parm
{% endif %}
{% if use_facets %}
# start use_facets
      - id: skymodel
        source: skymodel
      - id: ra_mid
        source: ra_mid
      - id: dec_mid
        source: dec_mid
      - id: width_ra
        source: width_ra
      - id: width_dec
        source: width_dec
      - id: facet_region_file
        source: facet_region_file
      - id: soltabs
        source: soltabs
      - id: scalar_visibilities
        source: scalar_visibilities
      - id: diagonal_visibilities
        source: diagonal_visibilities
{% else %}
# start not use_facets
{% if not apply_none %}
      - id: central_patch_name
        source: central_patch_name
{% endif %}
{% endif %}
# end use_facets / not use_facets
      - id: channels_out
        source: channels_out
      - id: deconvolution_channels
        source: deconvolution_channels
      - id: fit_spectral_pol
        source: fit_spectral_pol
      - id: wsclean_niter
        source: wsclean_niter
      - id: wsclean_nmiter
        source: wsclean_nmiter
      - id: robust
        source: robust
      - id: min_uv_lambda
        source: min_uv_lambda
      - id: max_uv_lambda
        source: max_uv_lambda
      - id: mgain
        source: mgain
      - id: do_multiscale
        source: do_multiscale
      - id: pol
        source: pol
      - id: save_source_list
        source: save_source_list
      - id: link_polarizations
        source: link_polarizations
      - id: join_polarizations
        source: join_polarizations
      - id: taper_arcsec
        source: taper_arcsec
      - id: local_rms_strength
        source: local_rms_strength
      - id: wsclean_mem
        source: wsclean_mem
      - id: auto_mask
        source: auto_mask
      - id: idg_mode
        source: idg_mode
      - id: threshisl
        source: threshisl
      - id: threshpix
        source: threshpix
      - id: max_threads
        source: max_threads
      - id: deconvolution_threads
        source: deconvolution_threads
      - id: dd_psf_grid
        source: dd_psf_grid
{% if use_facets %}
      - id: parallel_gridding_threads
        source: parallel_gridding_threads
{% endif %}
{% if peel_bright_sources %}
      - id: bright_skymodel_pb
        source: bright_skymodel_pb
{% endif %}
{% if make_image_cube %}
      - id: image_cube_name
        source: image_cube_name
{% endif %}
{% if normalize_flux_scale %}
      - id: output_source_catalog
        source: output_source_catalog
      - id: normalize_h5parm
        source: normalize_h5parm
{% endif %}
<<<<<<< HEAD
=======
{% if use_screens %}
# start use_screens
    scatter: [obs_filename, prepare_filename, concat_filename, starttime, ntimes,
              image_freqstep, image_timestep, previous_mask_filename, mask_filename,
              phasecenter, ra, dec, image_name, cellsize_deg, wsclean_imsize,
              vertices_file, region_file,
{% if use_mpi %}
              mpi_cpus_per_task, mpi_nnodes,
{% endif %}
{% if make_image_cube %}
              image_cube_name,
{% endif %}
{% if normalize_flux_scale %}
              output_source_catalog,
              normalize_h5parm,
{% endif %}
              channels_out, deconvolution_channels, fit_spectral_pol, wsclean_niter,
              wsclean_nmiter, robust, min_uv_lambda, max_uv_lambda, mgain, do_multiscale,
              taper_arcsec, local_rms_strength, wsclean_mem, auto_mask,
              idg_mode, threshisl, threshpix, dd_psf_grid]
{% else %}
# start not use_screens
>>>>>>> 49157c05
    scatter: [obs_filename, prepare_filename, concat_filename, starttime, ntimes,
              image_freqstep, image_timestep, previous_mask_filename, mask_filename,
              phasecenter, ra, dec, image_name, cellsize_deg, wsclean_imsize,
              vertices_file, region_file,
{% if use_mpi %}
              mpi_cpus_per_task, mpi_nnodes,
{% endif %}
{% if use_facets %}
              ra_mid, dec_mid, width_ra, width_dec, facet_region_file,
{% else %}
{% if not apply_none %}
              central_patch_name,
{% endif %}
{% endif %}
{% if make_image_cube %}
              image_cube_name,
{% endif %}
{% if normalize_flux_scale %}
              output_source_catalog,
              normalize_h5parm,
{% endif %}
              channels_out, deconvolution_channels, fit_spectral_pol, wsclean_niter,
              wsclean_nmiter, robust, min_uv_lambda, max_uv_lambda, mgain, do_multiscale,
              taper_arcsec, local_rms_strength, wsclean_mem, auto_mask,
              idg_mode, threshisl, threshpix, dd_psf_grid]

    scatterMethod: dotproduct

    out:
      - id: filtered_skymodel_true_sky
      - id: filtered_skymodel_apparent_sky
      - id: sector_I_images
      - id: sector_extra_images
      - id: visibilities
{% if save_source_list %}
      - id: sector_skymodels
{% endif %}
      - id: sector_diagnostics
      - id: sector_offsets
      - id: sector_diagnostic_plots
{% if use_facets %}
      - id: sector_region_file
{% endif %}
{% if make_image_cube %}
      - id: sector_image_cube
      - id: sector_image_cube_beams
      - id: sector_image_cube_frequencies
{% endif %}
{% if normalize_flux_scale %}
      - id: sector_source_catalog
      - id: sector_normalize_h5parm
{% endif %}<|MERGE_RESOLUTION|>--- conflicted
+++ resolved
@@ -709,31 +709,6 @@
       - id: normalize_h5parm
         source: normalize_h5parm
 {% endif %}
-<<<<<<< HEAD
-=======
-{% if use_screens %}
-# start use_screens
-    scatter: [obs_filename, prepare_filename, concat_filename, starttime, ntimes,
-              image_freqstep, image_timestep, previous_mask_filename, mask_filename,
-              phasecenter, ra, dec, image_name, cellsize_deg, wsclean_imsize,
-              vertices_file, region_file,
-{% if use_mpi %}
-              mpi_cpus_per_task, mpi_nnodes,
-{% endif %}
-{% if make_image_cube %}
-              image_cube_name,
-{% endif %}
-{% if normalize_flux_scale %}
-              output_source_catalog,
-              normalize_h5parm,
-{% endif %}
-              channels_out, deconvolution_channels, fit_spectral_pol, wsclean_niter,
-              wsclean_nmiter, robust, min_uv_lambda, max_uv_lambda, mgain, do_multiscale,
-              taper_arcsec, local_rms_strength, wsclean_mem, auto_mask,
-              idg_mode, threshisl, threshpix, dd_psf_grid]
-{% else %}
-# start not use_screens
->>>>>>> 49157c05
     scatter: [obs_filename, prepare_filename, concat_filename, starttime, ntimes,
               image_freqstep, image_timestep, previous_mask_filename, mask_filename,
               phasecenter, ra, dec, image_name, cellsize_deg, wsclean_imsize,
