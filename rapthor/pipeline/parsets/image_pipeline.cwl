--- conflicted
+++ resolved
@@ -197,8 +197,6 @@
       (length = 1).
     type: File?
 
-<<<<<<< HEAD
-=======
   - id: input_normalize_h5parm
     label: Filename of normalize h5parm
     doc: |
@@ -206,7 +204,6 @@
       (length = n_sectors).
     type: File?
 
->>>>>>> 8b70e73c
 {% if use_facets %}
 # start use_facets
   - id: skymodel
@@ -621,12 +618,8 @@
         source: h5parm
       - id: fulljones_h5parm
         source: fulljones_h5parm
-<<<<<<< HEAD
-{% endif %}
-=======
       - id: input_normalize_h5parm
         source: input_normalize_h5parm
->>>>>>> 8b70e73c
 {% if use_facets %}
 # start use_facets
       - id: skymodel
