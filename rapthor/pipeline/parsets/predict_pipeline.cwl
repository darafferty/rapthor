--- conflicted
+++ resolved
@@ -159,23 +159,11 @@
     type: boolean
 
 outputs:
-<<<<<<< HEAD
   - id: sourcedbs
     outputSource:
       - make_sourcedb/sourcedb
     type: File[]
   - id: subtracted_models
-=======
-  - id: sourcedb
-    outputSource:
-      - make_sourcedb/sourcedb
-    type: File[]
-  # - id: predict_models
-  #   outputSource:
-  #     - predict_model_data/msmod
-  #   type: Directory[]
-  - id: subtract_models
->>>>>>> bd99f033
     outputSource:
       - merge_subtract_sector_models/output
     type: Directory[]
