cwlVersion: v1.0
class: Workflow
label: Rapthor prediction pipeline
doc: |
  This workflow performs direction-dependent prediction of sector sky models and
  subracts the resulting model data from the input data, reweighting if desired.
  The resulting data are suitable for imaging.

requirements:
  ScatterFeatureRequirement: {}
  StepInputExpressionRequirement: {}

{% if max_cores is not none %}
hints:
  ResourceRequirement:
    coresMin: 1
    coresMax: {{ max_cores }}
{% endif %}

inputs:
  - id: sector_filename
    label: Filenames of input MS
    doc: |
      The filenames of input MS files for which prediction will be done (length =
      n_obs * n_sectors).
    type: string[]

  - id: sector_model_filename
    label: Filenames of output MS
    doc: |
      The filenames of output MS files from prediction (length = n_obs * n_sectors).
    type: string[]

  - id: sector_starttime
    label: Start times of each chunk
    doc: |
      The start time (in casacore MVTime) for each time chunk used in prediction
      (length = n_obs * n_sectors).
    type: string[]

  - id: sector_ntimes
    label: Number of times of each chunk
    doc: |
      The number of timeslots for each time chunk used in prediction (length =
      n_obs * n_sectors).
    type: int[]
<<<<<<< HEAD

=======
  - id: onebeamperpatch
    type: string
>>>>>>> 0e9d1b0d
  - id: sector_patches
    label: Names of sector calibration patches
    doc: |
      A list of lists giving the names of the calibration patches for each sector
      (length = n_obs * n_sectors).
    type:
      type: array
      items:
        type: array
        items: string

  - id: h5parm
    label: Filename of solution table
    doc: |
      The filename of the h5parm solution table from the calibration pipeline (length
      = 1).
    type: string

  - id: sector_skymodel
    label: Filename of sky model
    doc: |
      The filename of the input sky model text file of each sector (length = n_sectors).
    type: string[]

  - id: sector_sourcedb
    label: Filename of sourcedb
    doc: |
      The filename of the output sourcedb sky model file of each sector (length =
      n_sectors).
    type: string[]

  - id: sector_obs_sourcedb
    label: Filename of sourcedb
    doc: |
      The filename of the output sourcedb sky model file of each sector, repeated for
      each observation  (length = n_obs * n_sectors).
    type: string[]

  - id: obs_filename
    label: Filename of input MS
    doc: |
      The filenames of input MS files for which subtraction will be done (length =
      n_obs).
    type: string[]

  - id: obs_starttime
    label: Start time of each chunk
    doc: |
      The start time (in casacore MVTime) for each time chunk used in subtraction
      (length = n_obs).
    type: string[]

  - id: obs_solint_sec
    label: Solution interval in sec
    doc: |
      The solution interval in sec used during the fast-phase calibration (length =
      n_obs).
    type: float[]

  - id: obs_solint_hz
    label: Solution interval in Hz
    doc: |
      The solution interval in Hz used during the slow-gain calibration (length =
      n_obs).
    type: float[]

  - id: obs_infix
    label: Output infix string
    doc: |
      The infix string to use when building the output MS filenames (length = n_obs).
    type: string[]

  - id: min_uv_lambda
    label: Minimum uv distance in lambda
    doc: |
      The minimum uv distance used during the calibration (length = 1).
    type: float

  - id: max_uv_lambda
    label: Maximum uv distance in lambda
    doc: |
      The maximum uv distance used during the calibration (length = 1).
    type: float

  - id: nr_outliers
    label: Number outlier sectors
    doc: |
      The number of outlier sectors to process (length = 1).
    type: int

  - id: peel_outliers
    label: Outlier flag
    doc: |
      The flag that sets peeling of outlier sources (length = 1).
    type: string

  - id: nr_bright
    label: Number bright-source sectors
    doc: |
      The number of bright-source sectors to process (length = 1).
    type: int

  - id: peel_bright
    label: Bright-source flag
    doc: |
      The flag that sets peeling of bright-source sources (length = 1).
    type: string

  - id: reweight
    label: Reweight flag
    doc: |
      The flag that sets reweighting of uv data (length = 1).
    type: string

outputs: []

steps:
  - id: make_sourcedb
    label: Make a sourcedb
    doc: |
      A sourcedb (defining the model) is required by DPPP for prediction. This
      step converts the input sky model into a sourcedb (one per sector).
    run: {{ rapthor_pipeline_dir }}/steps/make_sourcedb.cwl
    in:
      - id: in
        source: sector_skymodel
      - id: out
        source: sector_sourcedb
    scatter: [in, out]
    scatterMethod: dotproduct
    out:
      - id: sourcedb

  - id: predict_model_data
    label: Predict the model uv data
    doc: |
      This step uses DPPP to predict uv data (using the input sourcedb) from the
      input MS files. It also corrupts the model data with the calibration
      solutions. For each sector, prediction is done for all observations.
{% if do_slowgain_solve %}
    # Corrupt with both fast phases and slow gains
    run: {{ rapthor_pipeline_dir }}/steps/predict_model_data.cwl
<<<<<<< HEAD
=======
{% if max_cores is not none %}
    hints:
      ResourceRequirement:
        coresMin: {{ max_cores }}
        coresMax: {{ max_cores }}
{% endif %}
    in:
      - id: msin
        source: sector_filename
      - id: msout
        source: sector_model_filename
      - id: starttime
        source: sector_starttime
      - id: ntimes
        source: sector_ntimes
      - id: onebeamperpatch
        source: onebeamperpatch
      - id: h5parm
        source: h5parm
      - id: sourcedb
        source: sector_obs_sourcedb
      - id: sourcedb2
        source: make_sourcedb/sourcedb
      - id: directions
        source: sector_patches
      - id: numthreads
        valueFrom: '{{ max_threads }}'
    scatter: [msin, msout, starttime, ntimes, sourcedb, directions]
    scatterMethod: dotproduct
    out:
      - id: msmod

>>>>>>> 0e9d1b0d
{% else %}
    # Corrupt with fast phases only
    run: {{ rapthor_pipeline_dir }}/steps/predict_model_data_phase_only.cwl
{% endif %}
{% if max_cores is not none %}
    hints:
      ResourceRequirement:
        coresMin: {{ max_cores }}
        coresMax: {{ max_cores }}
{% endif %}
    in:
      - id: msin
        source: sector_filename
      - id: msout
        source: sector_model_filename
      - id: starttime
        source: sector_starttime
      - id: ntimes
        source: sector_ntimes
      - id: onebeamperpatch
        source: onebeamperpatch
      - id: h5parm
        source: h5parm
      - id: sourcedb
        source: sector_obs_sourcedb
      - id: sourcedb2
        source: make_sourcedb/sourcedb
      - id: directions
        source: sector_patches
      - id: numthreads
        valueFrom: '{{ max_threads }}'
    scatter: [msin, msout, starttime, ntimes, sourcedb, directions]
    scatterMethod: dotproduct
    out:
      - id: msmod

  - id: subtract_models
    label: Subtract the model uv data
    doc: |
      This step subtracts the model uv data generated in the previous step from the
      input MS files. For each sector, all sources that lie outside of the sector are
      subtracted (or peeled), generating data suitable for use as input to the imaging
      pipeline. Reweighting by the residuals can also be done, by generating data in
      which all sources have been subtracted.
    run: {{ rapthor_pipeline_dir }}/steps/subtract_sector_models.cwl
{% if max_cores is not none %}
    hints:
      ResourceRequirement:
        coresMin: {{ max_cores }}
        coresMax: {{ max_cores }}
{% endif %}
    in:
      - id: msobs
        source: obs_filename
      - id: msmod
        source: predict_model_data/msmod
      - id: obs_starttime
        source: obs_starttime
      - id: solint_sec
        source: obs_solint_sec
      - id: solint_hz
        source: obs_solint_hz
      - id: infix
        source: obs_infix
      - id: min_uv_lambda
        source: min_uv_lambda
      - id: max_uv_lambda
        source: max_uv_lambda
      - id: nr_outliers
        source: nr_outliers
      - id: peel_outliers
        source: peel_outliers
      - id: nr_bright
        source: nr_bright
      - id: peel_bright
        source: peel_bright
      - id: reweight
        source: reweight
    scatter: [msobs, obs_starttime, solint_sec, solint_hz, infix]
    scatterMethod: dotproduct
    out: []<|MERGE_RESOLUTION|>--- conflicted
+++ resolved
@@ -44,12 +44,13 @@
       The number of timeslots for each time chunk used in prediction (length =
       n_obs * n_sectors).
     type: int[]
-<<<<<<< HEAD
-
-=======
+
   - id: onebeamperpatch
-    type: string
->>>>>>> 0e9d1b0d
+    doc: |
+      Flag that determines whether to apply the beam once per patch or per each
+      source (length = 1).
+    type: string
+
   - id: sector_patches
     label: Names of sector calibration patches
     doc: |
@@ -155,7 +156,7 @@
   - id: peel_bright
     label: Bright-source flag
     doc: |
-      The flag that sets peeling of bright-source sources (length = 1).
+      The flag that sets peeling of bright sources (length = 1).
     type: string
 
   - id: reweight
@@ -192,8 +193,6 @@
 {% if do_slowgain_solve %}
     # Corrupt with both fast phases and slow gains
     run: {{ rapthor_pipeline_dir }}/steps/predict_model_data.cwl
-<<<<<<< HEAD
-=======
 {% if max_cores is not none %}
     hints:
       ResourceRequirement:
@@ -225,8 +224,6 @@
     scatterMethod: dotproduct
     out:
       - id: msmod
-
->>>>>>> 0e9d1b0d
 {% else %}
     # Corrupt with fast phases only
     run: {{ rapthor_pipeline_dir }}/steps/predict_model_data_phase_only.cwl
