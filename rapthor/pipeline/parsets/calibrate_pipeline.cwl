cwlVersion: v1.0
class: Workflow
label: Rapthor calibration pipeline
doc: |
  This workflow performs direction-dependent calibration. In general,
  calibration is done in three steps: (1) a fast phase-only calibration (with
  core stations constrianed to have the same solutions) to correct for
  ionospheric effects, (2) a slow amplitude calibration (with all stations
  constrained to have the same solutions) to correct for beam errors, and (3) a
  further unconstrained slow gain calibration to correct for station-to-station
  differences. Steps (2) and (3) are skipped if the calibration is phase-only.
  This calibration scheme works for both HBA and LBA data. The final products of
  this pipeline are solution tables (h5parm files) and a-term screens (FITS
  files).

requirements:
  ScatterFeatureRequirement: {}
  StepInputExpressionRequirement: {}

{% if max_cores is not none %}
hints:
  ResourceRequirement:
    coresMin: 1
    coresMax: {{ max_cores }}
{% endif %}

inputs:
  - id: timechunk_filename
    label: Filename of input MS (time)
    doc: |
      The filenames of input MS files for which calibration will be done (length =
      n_obs * n_time_chunks).
    type: string[]

  - id: starttime
    label: Start time of each chunk
    doc: |
      The start time (in casacore MVTime) for each time chunk used in the fast-phase
      calibration (length = n_obs * n_time_chunks).
    type: string[]

  - id: ntimes
    label: Number of times of each chunk
    doc: |
      The number of timeslots for each time chunk used in the fast-phase calibration
      (length = n_obs * n_time_chunks).
    type: int[]

  - id: solint_fast_timestep
    label: Fast solution interval in time
    doc: |
      The solution interval in number of timeslots for the fast phase solve (length =
      n_obs * n_time_chunks).
    type: int[]

  - id: solint_fast_freqstep
    label: Fast solution interval in frequency
    doc: |
      The solution interval in number of frequency channels for the fast phase solve
      (length = n_obs * n_time_chunks).
    type: int[]

  - id: calibrator_patch_names
    label: Names of calibrator patches
    doc: |
      The names of the patches used in calibration (length = n_calibrators).
    type: string[]

  - id: calibrator_fluxes
    label: Values of calibrator flux densities
    doc: |
      The total flux densities in Jy of the patches used in calibration (length =
      n_calibrators).
    type: float[]

  - id: output_fast_h5parm
    label: Fast output solution table
    doc: |
      The filename of the output h5parm solution table for the fast phase solve (length
      = n_obs * n_time_chunks).
    type: string[]

  - id: combined_fast_h5parm
    label: Combined fast output solution table
    doc: |
      The filename of the output combined h5parm solution table for the fast phase solve
      (length = 1).
    type: string

  - id: calibration_skymodel_file
    label: Filename of sky model
    doc: |
      The filename of the input sky model text file (length = 1).
    type: string

  - id: calibration_sourcedb
    label: Filename of sourcedb
    doc: |
      The filename of the output sourcedb sky model file (length = 1).
    type: string

  - id: fast_smoothnessconstraint
    label: Fast smoothnessconstraint
    doc: |
      The smoothnessconstraint kernel size in Hz for the fast phase solve (length = 1).
    type: float

  - id: fast_antennaconstraint
    label: Fast antenna constraint
    doc: |
      The antenna constraint for the fast phase solve (length = 1).
    type: string

  - id: maxiter
    label: Maximum iterations
    doc: |
      The maximum number of iterations in the solves (length = 1).
    type: int

  - id: propagatesolutions
    label: Propagate solutions
    doc: |
      Flag that determines whether solutions are propagated as initial start values
      for the next solution interval (length = 1).
    type: string
<<<<<<< HEAD

=======
  - id: onebeamperpatch
    type: string
>>>>>>> 0e9d1b0d
  - id: stepsize
    label: Solver step size
    doc: |
      The solver step size used between iterations (length = 1).
    type: float

  - id: tolerance
    label: Solver tolerance
    doc: |
      The solver tolerance used to define convergance (length = 1).
    type: float

  - id: uvlambdamin
    label: Minimum uv distance
    doc: |
      The minimum uv distance in lambda used during the solve (length = 1).
    type: float

  - id: sector_bounds_deg
    label: Sector boundary
    doc: |
      The boundary of all imaging sectors in degrees (length = 1).
    type: string

  - id: sector_bounds_mid_deg
    label: Sector boundary
    doc: |
      The mid point of the boundary of all imaging sectors in degrees (length = 1).
    type: string

  - id: split_outh5parm
    label: Output split solution tables
    doc: |
      The filenames of the output split h5parm solution tables (length = n_obs * n_split).
    type: string[]

  - id: output_aterms_root
    label: Output root for a-terms
    doc: |
      The root names of the output a-term images (length = n_obs * n_split).
    type: string[]

  - id: screen_type
    label: Type of screen for a-terms
    doc: |
      The screen type to use to derive the a-term images (length = 1).
    type: string

{% if do_slowgain_solve %}
  - id: freqchunk_filename
    label: Filename of input MS (frequency)
    doc: |
      The filenames of input MS files for which calibration will be done (length =
      n_obs * n_freq_chunks).
    type: string[]

  - id: slow_starttime
    label: Start time of each chunk
    doc: |
      The start time (in casacore MVTime) for each time chunk used in the slow-gain
      calibration (length = n_obs * n_freq_chunks).
    type: string[]

  - id: slow_ntimes
    label: Number of times of each chunk
    doc: |
      The number of timeslots for each time chunk used in the slow-gain calibration
      (length = n_obs * n_freq_chunks).
    type: int[]

  - id: startchan
    label: Start channel of each chunk
    doc: |
      The start channel for each frequency chunk used in the slow-gain
      calibration (length = n_obs * n_freq_chunks).
    type: int[]

  - id: nchan
    label: Number of channels of each chunk
    doc: |
      The number of channels for each frequency chunk used in the slow-gain calibration
      (length = n_obs * n_freq_chunks).
    type: int[]

  - id: solint_slow_timestep
    label: Slow 1 solution interval in time
    doc: |
      The solution interval in number of timeslots for the first slow-gain solve (length =
      n_obs * n_freq_chunks).
    type: int[]

  - id: solint_slow_timestep2
    label: Slow 2 solution interval in time
    doc: |
      The solution interval in number of timeslots for the second slow-gain solve (length =
      n_obs * n_freq_chunks).
    type: int[]

  - id: solint_slow_freqstep
    label: Slow 1 solution interval in frequency
    doc: |
      The solution interval in number of frequency channels for the first slow-gain solve
      (length = n_obs * n_freq_chunks).
    type: int[]

  - id: solint_slow_freqstep2
    label: Slow 2 solution interval in frequency
    doc: |
      The solution interval in number of frequency channels for the second slow-gain solve
      (length = n_obs * n_freq_chunks).
    type: int[]

  - id: slow_smoothnessconstraint
    label: Slow 1 smoothnessconstraint
    doc: |
      The smoothnessconstraint kernel size in Hz for the first slow-gain solve (length = 1).
    type: float

  - id: slow_smoothnessconstraint2
    label: Slow 2 smoothnessconstraint
    doc: |
      The smoothnessconstraint kernel size in Hz for the second slow-gain solve (length = 1).
    type: float

  - id: slow_antennaconstraint
    label: Slow antenna constraint
    doc: |
      The antenna constraint for the slow-gain solve (length = 1).
    type: string

  - id: output_slow_h5parm
    label: Slow 1 output solution table
    doc: |
      The filename of the output h5parm solution table for the first slow-gain solve (length
      = n_obs * n_freq_chunks).
    type: string[]

  - id: output_slow_h5parm2
    label: Slow 2 output solution table
    doc: |
      The filename of the output h5parm solution table for the second slow-gain solve (length
      = n_obs * n_freq_chunks).
    type: string[]

  - id: combined_slow_h5parm1
    label: Combined slow 1 output solution table
    doc: |
      The filename of the output combined h5parm solution table for the first slow-gain solve
      (length = 1).
    type: string

  - id: combined_slow_h5parm2
    label: Combined slow 2 output solution table
    doc: |
      The filename of the output combined h5parm solution table for the second slow-gain solve
      (length = 1).
    type: string

  - id: combined_h5parms
    label: Combined output solution table
    doc: |
      The filename of the output combined h5parm solution table for the full solve
      (length = 1).
    type: string

  - id: combined_h5parms1
    label: Combined output solution table
    doc: |
      The filename of the output combined h5parm solution table for the fast-phase +
      first slow-gain solve (length = 1).
    type: string

  - id: combined_h5parms2
    label: Combined output solution table
    doc: |
      The filename of the output combined h5parm solution table for the first and
      second slow-gain solves (length = 1).
    type: string

{% if debug %}
  - id: output_slow_h5parm_debug
    type: string[]

  - id: combined_slow_h5parm_debug
    type: string
{% endif %}
{% endif %}

outputs: []

steps:
  - id: make_sourcedb
    label: Make a sourcedb
    doc: |
      A sourcedb (defining the model) is required by DPPP for calibration. This
      step converts the input sky model into a sourcedb.
    run: {{ rapthor_pipeline_dir }}/steps/make_sourcedb.cwl
    in:
      - id: in
        source: calibration_skymodel_file
      - id: out
        source: calibration_sourcedb
    out:
      - id: sourcedb

  - id: solve_fast_phases
    label: Solve for fast phases
    doc: |
      This step uses DDECal (in DPPP) to solve for phase corrections on short
      timescales (< 1 minute), using the input MS files and sourcedb. These
      corrections are used to correct primarily for ionospheric effects.
{% if use_scalarphase %}
    run: {{ rapthor_pipeline_dir }}/steps/ddecal_solve_scalarphase.cwl
{% else %}
    run: {{ rapthor_pipeline_dir }}/steps/ddecal_solve_scalarcomplexgain.cwl
{% endif %}
{% if max_cores is not none %}
    hints:
      ResourceRequirement:
        coresMin: {{ max_cores }}
        coresMax: {{ max_cores }}
{% endif %}
    in:
      - id: msin
        source: timechunk_filename
      - id: starttime
        source: starttime
      - id: ntimes
        source: ntimes
      - id: h5parm
        source: output_fast_h5parm
      - id: solint
        source: solint_fast_timestep
      - id: nchan
        source: solint_fast_freqstep
      - id: sourcedb
        source: make_sourcedb/sourcedb
      - id: maxiter
        source: maxiter
      - id: propagatesolutions
        source: propagatesolutions
      - id: onebeamperpatch
        source: onebeamperpatch
      - id: stepsize
        source: stepsize
      - id: tolerance
        source: tolerance
      - id: uvlambdamin
        source: uvlambdamin
      - id: smoothnessconstraint
        source: fast_smoothnessconstraint
      - id: antennaconstraint
        source: fast_antennaconstraint
      - id: numthreads
        valueFrom: '{{ max_threads }}'
    scatter: [msin, starttime, ntimes, h5parm, solint, nchan]
    scatterMethod: dotproduct
    out:
      - id: fast_phases_h5parm

  - id: combine_fast_phases
    label: Combine fast-phase solutions
    doc: |
      This step combines all the phase solutions from the solve_fast_phases step
      into a single solution table (h5parm file). If the slow gain solves are
      not done (i.e., the calibration is phase-only), the result is the final
      solution table, used to make a-term images.
    run: {{ rapthor_pipeline_dir }}/steps/collect_h5parms.cwl
    in:
      - id: inh5parms
        source: solve_fast_phases/fast_phases_h5parm
      - id: outputh5parm
        source: combined_fast_h5parm
    out:
      - id: outh5parm

{% if do_slowgain_solve %}
# Solve for slow gains

  - id: solve_slow_gains1
    label: Solve for slow gains 1
    doc: |
      This step uses DDECal (in DPPP) to solve for gain corrections on long
      timescales (> 10 minute), using the input MS files and sourcedb. These
      corrections are used to correct primarily for beam errors. The fast-
      phase solutions are preapplied and all stations are constrained to
      have the same solutions.
    run: {{ rapthor_pipeline_dir }}/steps/ddecal_solve_complexgain1.cwl
{% if max_cores is not none %}
    hints:
      ResourceRequirement:
        coresMin: {{ max_cores }}
        coresMax: {{ max_cores }}
{% endif %}
    in:
      - id: msin
        source: freqchunk_filename
      - id: starttime
        source: slow_starttime
      - id: ntimes
        source: slow_ntimes
      - id: startchan
        source: startchan
      - id: nchan
        source: nchan
      - id: fast_h5parm
        source: combine_fast_phases/outh5parm
      - id: h5parm
        source: output_slow_h5parm
      - id: solint
        source: solint_slow_timestep
      - id: solve_nchan
        source: solint_slow_freqstep
      - id: sourcedb
        source: make_sourcedb/sourcedb
      - id: maxiter
        source: maxiter
      - id: propagatesolutions
        source: propagatesolutions
      - id: onebeamperpatch
        source: onebeamperpatch
      - id: stepsize
        source: stepsize
      - id: tolerance
        source: tolerance
      - id: uvlambdamin
        source: uvlambdamin
      - id: smoothnessconstraint
        source: slow_smoothnessconstraint
      - id: antennaconstraint
        source: slow_antennaconstraint
      - id: numthreads
        valueFrom: '{{ max_threads }}'
    scatter: [msin, starttime, ntimes, startchan, nchan, h5parm, solint, solve_nchan]
    scatterMethod: dotproduct
    out:
      - id: slow_gains_h5parm

  - id: combine_slow_gains1
    label: Combine slow-gain solutions 1
    doc: |
      This step combines all the gain solutions from the solve_slow_gains1 step
      into a single solution table (h5parm file).
    run: {{ rapthor_pipeline_dir }}/steps/collect_h5parms.cwl
    in:
      - id: inh5parms
        source: solve_slow_gains1/slow_gains_h5parm
      - id: outputh5parm
        source: combined_slow_h5parm1
    out:
      - id: outh5parm

  - id: process_slow_gains1
    label: Process slow-gain solutions 1
    doc: |
      This step processes the gain solutions, smoothing and renormalizing them.
    run: {{ rapthor_pipeline_dir }}/steps/process_slow_gains.cwl
    in:
      - id: slowh5parm
        source: combine_slow_gains1/outh5parm
      - id: smooth
        valueFrom: 'True'
    out:
      - id: outh5parm

  - id: combine_fast_and_slow_h5parms1
    label: Combine fast-phase and slow-gain solutions 1
    doc: |
      This step combines the fast-phase solutions from the solve_fast_phases step
      and the slow-gain solutions from the solve_slow_gains1 into a single solution
      table (h5parm file).
    run: {{ rapthor_pipeline_dir }}/steps/combine_h5parms.cwl
    in:
      - id: inh5parm1
        source: combine_fast_phases/outh5parm
      - id: inh5parm2
        source: process_slow_gains1/outh5parm
      - id: outh5parm
        source: combined_h5parms1
      - id: mode
        valueFrom: 'p1a2'
      - id: reweight
        valueFrom: 'False'
      - id: calibrator_names
        source: calibrator_patch_names
      - id: calibrator_fluxes
        source: calibrator_fluxes
    out:
      - id: combinedh5parm

  - id: solve_slow_gains2
    label: Solve for slow gains 2
    doc: |
      This step uses DDECal (in DPPP) to solve for gain corrections on long
      timescales (> 10 minute), using the input MS files and sourcedb. These
      corrections are used to correct primarily for beam errors. The fast-
      phase solutions and first slow-gain solutions are preapplied and stations
      are unconstrainted (so different stations are free to have different
      solutions).
    run: {{ rapthor_pipeline_dir }}/steps/ddecal_solve_complexgain2.cwl
{% if max_cores is not none %}
    hints:
      ResourceRequirement:
        coresMin: {{ max_cores }}
        coresMax: {{ max_cores }}
{% endif %}
    in:
      - id: msin
        source: freqchunk_filename
      - id: starttime
        source: slow_starttime
      - id: ntimes
        source: slow_ntimes
      - id: startchan
        source: startchan
      - id: nchan
        source: nchan
      - id: combined_h5parm
        source: combine_fast_and_slow_h5parms1/combinedh5parm
      - id: h5parm
        source: output_slow_h5parm2
      - id: solint
        source: solint_slow_timestep2
      - id: solve_nchan
        source: solint_slow_freqstep2
      - id: sourcedb
        source: make_sourcedb/sourcedb
      - id: maxiter
        source: maxiter
      - id: propagatesolutions
        source: propagatesolutions
      - id: onebeamperpatch
        source: onebeamperpatch
      - id: stepsize
        source: stepsize
      - id: tolerance
        source: tolerance
      - id: uvlambdamin
        source: uvlambdamin
      - id: smoothnessconstraint
        source: slow_smoothnessconstraint2
      - id: numthreads
        valueFrom: '{{ max_threads }}'
    scatter: [msin, starttime, ntimes, startchan, nchan, h5parm, solint, solve_nchan]
    scatterMethod: dotproduct
    out:
      - id: slow_gains_h5parm

  - id: combine_slow_gains2
    label: Combine slow-gain solutions 2
    doc: |
      This step combines all the gain solutions from the solve_slow_gains2 step
      into a single solution table (h5parm file).
    run: {{ rapthor_pipeline_dir }}/steps/collect_h5parms.cwl
    in:
      - id: inh5parms
        source: solve_slow_gains2/slow_gains_h5parm
      - id: outputh5parm
        source: combined_slow_h5parm2
    out:
      - id: outh5parm

  - id: process_slow_gains2
    label: Process slow-gain solutions 2
    doc: |
      This step processes the gain solutions, smoothing and renormalizing them.
    run: {{ rapthor_pipeline_dir }}/steps/process_slow_gains.cwl
    in:
      - id: slowh5parm
        source: combine_slow_gains2/outh5parm
      - id: smooth
        valueFrom: 'True'
    out:
      - id: outh5parm

  - id: combine_slow1_and_slow2_h5parms
    label: Combine slow-gain solutions
    doc: |
      This step combines the gain solutions from the solve_slow_gains1 and
      solve_slow_gains2 steps into a single solution table (h5parm file).
      The phases and amplitudes from solve_slow_gains1 and the amplitudes from
      solve_slow_gains2 are used.
    run: {{ rapthor_pipeline_dir }}/steps/combine_h5parms.cwl
    in:
      - id: inh5parm1
        source: process_slow_gains2/outh5parm
      - id: inh5parm2
        source: combine_slow_gains1/outh5parm
      - id: outh5parm
        source: combined_h5parms2
      - id: mode
        valueFrom: 'p1a1a2'
      - id: reweight
        valueFrom: 'False'
      - id: calibrator_names
        source: calibrator_patch_names
      - id: calibrator_fluxes
        source: calibrator_fluxes
    out:
      - id: combinedh5parm

  - id: normalize_slow_amplitudes
    label: Normalize slow-gain amplitudes
    doc: |
      This step processes the combined amplitude solutions from
      combine_slow1_and_slow2_h5parms, renormalizing them.
    run: {{ rapthor_pipeline_dir }}/steps/process_slow_gains.cwl
    in:
      - id: slowh5parm
        source: combine_slow1_and_slow2_h5parms/combinedh5parm
      - id: smooth
        valueFrom: 'False'
    out:
      - id: outh5parm

  - id: combine_fast_and_slow_h5parms2
    label: Combine fast-phase and slow-gain solutions
    doc: |
      This step combines the phase solutions from the solve_fast_phases and
      the combined (and renormalized) slow gains into a single solution table
      (h5parm file). The phases from combine_fast_phases and the phases and
      amplitudes from normalize_slow_amplitudes are used. The result is the
      final solution table, used to make a-term images.
    run: {{ rapthor_pipeline_dir }}/steps/combine_h5parms.cwl
    in:
      - id: inh5parm1
        source: combine_fast_phases/outh5parm
      - id: inh5parm2
        source: normalize_slow_amplitudes/outh5parm
      - id: outh5parm
        source: combined_h5parms
      - id: mode
        valueFrom: 'p1p2a2'
      - id: reweight
        valueFrom: 'True'
      - id: calibrator_names
        source: calibrator_patch_names
      - id: calibrator_fluxes
        source: calibrator_fluxes
    out:
      - id: combinedh5parm

  - id: split_h5parms
    label: Split solution table
    doc: |
      This step splits the final solution table in time, to enable multi-node
      parallel processing of the a-term images.
    run: {{ rapthor_pipeline_dir }}/steps/split_h5parms.cwl
    in:
      - id: inh5parm
        source: combine_fast_and_slow_h5parms2/combinedh5parm
      - id: outh5parms
        source: split_outh5parm
      - id: soltabname
        valueFrom: 'gain000'
    out:
      - id: splith5parms

  - id: make_aterms
    label: Make a-term images
    doc: |
      This step makes a-term images from the split final solution tables.
    run: {{ rapthor_pipeline_dir }}/steps/make_aterm_images.cwl
    in:
      - id: h5parm
        source: split_h5parms/splith5parms
      - id: soltabname
        valueFrom: 'gain000'
      - id: screen_type
        source: screen_type
      - id: skymodel
        source: calibration_skymodel_file
      - id: outroot
        source: output_aterms_root
      - id: sector_bounds_deg
        source: sector_bounds_deg
      - id: sector_bounds_mid_deg
        source: sector_bounds_mid_deg
      - id: ncpu
        valueFrom: '{{ max_threads }}'
    scatter: [h5parm, outroot]
    scatterMethod: dotproduct
    out: []

{% if debug %}
# Solve for slow gains again, applying the first ones

  - id: solve_slow_gains_debug
    label: solve_slow_gains_debug
    run: {{ rapthor_pipeline_dir }}/steps/ddecal_solve_complexgain_debug.cwl
{% if max_cores is not none %}
    hints:
      ResourceRequirement:
        coresMin: {{ max_cores }}
        coresMax: {{ max_cores }}
{% endif %}
    in:
      - id: msin
        source: freqchunk_filename
      - id: starttime
        source: slow_starttime
      - id: ntimes
        source: slow_ntimes
      - id: startchan
        source: startchan
      - id: nchan
        source: nchan
      - id: combined_h5parm
        source: combine_fast_and_slow_h5parms2/combinedh5parm
      - id: h5parm
        source: output_slow_h5parm_debug
      - id: solint
        source: solint_slow_timestep
      - id: solve_nchan
        source: solint_slow_freqstep
      - id: sourcedb
        source: make_sourcedb/sourcedb
      - id: maxiter
        source: maxiter
      - id: propagatesolutions
        source: propagatesolutions
      - id: onebeamperpatch
        source: onebeamperpatch
      - id: stepsize
        source: stepsize
      - id: tolerance
        source: tolerance
      - id: uvlambdamin
        source: uvlambdamin
      - id: smoothnessconstraint
        source: slow_smoothnessconstraint
      - id: numthreads
        valueFrom: '{{ max_threads }}'
    scatter: [msin, starttime, ntimes, startchan, nchan, h5parm, solint, solve_nchan]
    scatterMethod: dotproduct
    out:
      - id: slow_gains_h5parm

  - id: combine_slow_gains_debug
    label: combine_slow_gains_debug
    run: {{ rapthor_pipeline_dir }}/steps/collect_h5parms.cwl
    in:
      - id: inh5parms
        source: solve_slow_gains_debug/slow_gains_h5parm
      - id: outputh5parm
        source: combined_slow_h5parm_debug
    out:
      - id: outh5parm

{% endif %}

{% else %}
# Don't solve for slow gains

  - id: split_h5parms
    label: Split solution table
    doc: |
      This step splits the final solution table in time, to enable multi-node
      parallel processing of the a-term images.
    run: {{ rapthor_pipeline_dir }}/steps/split_h5parms.cwl
    in:
      - id: inh5parm
        source: combine_fast_phases/outh5parm
      - id: outh5parms
        source: split_outh5parm
      - id: soltabname
        valueFrom: 'phase000'
    out:
      - id: splith5parms

  - id: make_aterms
    label: Make a-term images
    doc: |
      This step makes a-term images from the split final solution tables.
    run: {{ rapthor_pipeline_dir }}/steps/make_aterm_images.cwl
    in:
      - id: h5parm
        source: split_h5parms/splith5parms
      - id: soltabname
        valueFrom: 'phase000'
      - id: screen_type
        source: screen_type
      - id: skymodel
        source: calibration_skymodel_file
      - id: outroot
        source: output_aterms_root
      - id: sector_bounds_deg
        source: sector_bounds_deg
      - id: sector_bounds_mid_deg
        source: sector_bounds_mid_deg
      - id: ncpu
        valueFrom: '{{ max_threads }}'
    scatter: [h5parm, outroot]
    scatterMethod: dotproduct
    out: []

{% endif %}<|MERGE_RESOLUTION|>--- conflicted
+++ resolved
@@ -123,12 +123,13 @@
       Flag that determines whether solutions are propagated as initial start values
       for the next solution interval (length = 1).
     type: string
-<<<<<<< HEAD
-
-=======
+
   - id: onebeamperpatch
-    type: string
->>>>>>> 0e9d1b0d
+    doc: |
+      Flag that determines whether to apply the beam once per patch or per each
+      source (length = 1).
+    type: string
+
   - id: stepsize
     label: Solver step size
     doc: |
