cwlVersion: v1.0
class: CommandLineTool
baseCommand: [DPPP]
label: Predicts model visibilities
doc: |
  This tool predicts and corrupts model visibilities for the given MS file,
  using the input sourcedb and h5parm. Both phase and amplitude solutions must
  be present in the input h5parm, with the phases being the sum of the fast
  and slow phase solutions. Output is an MS file containing the predicted
  visibilities in the DATA column.

requirements:
  InlineJavascriptRequirement: {}

arguments:
  - msin.datacolumn=DATA
  - msout.overwrite=True
  - msout.writefullresflag=False
  - steps=[predict]
  - predict.type=h5parmpredict  # needed to do multi-direction predict
  - predict.operation=replace
  - predict.applycal.correction=phase000
  - predict.applycal.steps=[slowamp,totalphase]
  - predict.applycal.slowamp.correction=amplitude000
  - predict.applycal.totalphase.correction=phase000
  - predict.usebeammodel=True
<<<<<<< HEAD
  - predict.beammode=array_factor  # element beam was removed at phase center
  - predict.onebeamperpatch=True  # better set to False, but slow
=======
  - predict.beammode=array_factor
>>>>>>> 0e9d1b0d
  - msout.storagemanager=Dysco
  - msout.storagemanager.databitrate=0  # don't compress data, as they are noiseless

inputs:
  - id: msin
    label: Input MS filename
    doc: |
      The filename of the input MS file.
    type: string
    inputBinding:
      prefix: msin=
      separate: False

  - id: msout
    label: Output MS filename
    doc: |
      The filename of the output MS file.
    type: string
    inputBinding:
      prefix: msout=
      separate: False

  - id: starttime
    label: Start time
    doc: |
      The start time (in casacore MVTime) for the time chunk to be predicted.
    type: string
    inputBinding:
      prefix: msin.starttime=
      separate: False

  - id: ntimes
    label: Number of times
    doc: |
      The number of time slots for the time chunk to be predicted.
    type: int
    inputBinding:
      prefix: msin.ntimes=
      separate: False
<<<<<<< HEAD

=======
  - id: onebeamperpatch
    type: string
    inputBinding:
      prefix: predict.onebeamperpatch=
      separate: False
>>>>>>> 0e9d1b0d
  - id: h5parm
    label: Solution table
    doc: |
      The solution table to use to corrupt the model visibilities.
    type: string
    inputBinding:
      prefix: predict.applycal.parmdb=
      separate: False

  - id: sourcedb
    label: Sky model
    doc: |
      The sourcedb sky model to use to predict the model visibilities.
    type: string
    inputBinding:
      prefix: predict.sourcedb=
      separate: False

  - id: sourcedb2
    label: Dummy parameter
    doc: |
      A dummy parameter used to enforce step order.
    type: string[]
    inputBinding:
      valueFrom: ''

  - id: directions
    label: Direction names
    doc: |
      The list of direction names (matching those in the h5parm and sourcedb)
      used in the calibration.
    type: string[]
    inputBinding:
      valueFrom: $('['+self+']')
      prefix: predict.directions=
      itemSeparator: ','
      separate: False

  - id: numthreads
    label: Number of threads
    doc: |
      The number of threads for DPPP.
    type: string
    inputBinding:
      prefix: numthreads=
      separate: False

outputs:
  - id: msmod
    label: Output MS filename
    doc: |
      The filename of the output MS file.
    type: string
    outputBinding:
      outputEval: $(inputs.msout)<|MERGE_RESOLUTION|>--- conflicted
+++ resolved
@@ -24,12 +24,7 @@
   - predict.applycal.slowamp.correction=amplitude000
   - predict.applycal.totalphase.correction=phase000
   - predict.usebeammodel=True
-<<<<<<< HEAD
-  - predict.beammode=array_factor  # element beam was removed at phase center
-  - predict.onebeamperpatch=True  # better set to False, but slow
-=======
   - predict.beammode=array_factor
->>>>>>> 0e9d1b0d
   - msout.storagemanager=Dysco
   - msout.storagemanager.databitrate=0  # don't compress data, as they are noiseless
 
@@ -69,15 +64,16 @@
     inputBinding:
       prefix: msin.ntimes=
       separate: False
-<<<<<<< HEAD
 
-=======
   - id: onebeamperpatch
+    label: One beam per patch
+    doc: |
+      Flag that sets beam correction per patch or per source.
     type: string
     inputBinding:
       prefix: predict.onebeamperpatch=
       separate: False
->>>>>>> 0e9d1b0d
+
   - id: h5parm
     label: Solution table
     doc: |
