cwlVersion: v1.2
class: CommandLineTool
baseCommand: [DP3]
label: Calibrates a dataset using DDECal
doc: |
  This tool solves for corrections in multiple directions simultaneously for
  the given MS file, using the input sourcedb and (optionally) baseline-
  dependent averaging. See the relevant parameters below for the allowed
  processing step names and solve types. Output is the solution table in
  h5parm format.

requirements:
  - class: InlineJavascriptRequirement

arguments:
  - msout=
  - applybeam.type=applybeam
  - applybeam.beammode=array_factor
  - applybeam.usemodeldata=True
  - applybeam.invert=False
  - applycal.type=applycal
  - applycal.fastphase.correction=phase000
  - applycal.fastphase.solset=sol000
  - applycal.fastphase.usemodeldata=True
  - applycal.fastphase.invert=False
  - applycal.normalization.correction=amplitude000
  - applycal.normalization.solset=sol000
  - applycal.normalization.usemodeldata=True
  - applycal.normalization.invert=False
  - avg.type=bdaaverager
  - predict.type=wgridderpredict
  - solve1.type=ddecal
  - solve1.usebeammodel=True
  - solve1.beam_interval=120
  - solve1.beammode=array_factor
  - solve1.applycal.normalization.correction=amplitude000
  - solve1.applycal.normalization.solset=sol000
  - solve1.initialsolutions.missingantennabehavior=unit
<<<<<<< HEAD
  - solve1.correctfreqsmearing=True
  - solve1.correcttimesmearing=True
  - solve2.type=ddecal
  - solve2.initialsolutions.missingantennabehavior=unit
  - solve3.type=ddecal
  - solve3.initialsolutions.missingantennabehavior=unit
  - solve4.type=ddecal
  - solve4.initialsolutions.missingantennabehavior=unit
=======
  - solve1.correctfreqsmearing=False
  - solve1.correcttimesmearing=False
  - solve2.type=ddecal
  - solve2.initialsolutions.missingantennabehavior=unit
>>>>>>> 4c24009b

inputs:

  - id: msin
    label: Input MS directory name
    doc: |
      The name of the input MS directory.
    type: Directory
    inputBinding:
      prefix: msin=
      separate: False

  - id: data_colname
    label: Input MS data column
    doc: |
      The MS data column to be read.
    type: string
    inputBinding:
      prefix: msin.datacolumn=
      separate: false

  - id: starttime
    label: Start time
    doc: |
      The start time (in casacore MVTime) for the time chunk to be processed.
    type: string
    inputBinding:
      prefix: msin.starttime=
      separate: False

  - id: ntimes
    label: Number of times
    doc: |
      The number of time slots for the time chunk to be processed.
    type: int
    inputBinding:
      prefix: msin.ntimes=
      separate: False

  - id: steps
    label: Processing steps
    doc: |
      The list of processing steps to perform.
    type: string
    inputBinding:
      prefix: steps=
      separate: False

  - id: applycal_steps
    label: List of applycal steps
    doc: |
      The list of applycal steps to perform. Allowed steps are "fastphase",
      "slowgain", and "normalization".
    type: string?
    inputBinding:
      prefix: applycal.steps=
      separate: False

  - id: ddecal_applycal_steps
    label: List of DDECal applycal steps
    doc: |
      The list of DDECal applycal steps to perform in solve1. Currently, only "normalization"
      is allowed.
    type: string?
    inputBinding:
      prefix: solve1.applycal.steps=
      separate: False

  - id: normalize_h5parm
    label: Filename of h5parm
    doc: |
      The filename of the h5parm file with the flux-scale normalization corrections.
      These solutions are preapplied before the solve is done.
    type: File?
    inputBinding:
      prefix: applycal.normalization.parmdb=
      separate: False

  - id: timebase
    label: BDA timebase
    doc: |
      The baseline length (in meters) below which BDA time averaging is done.
    type: float?
    inputBinding:
      prefix: avg.timebase=
      separate: False

  - id: frequencybase
    label: BDA frequencybase
    doc: |
      The baseline length (in meters) below which BDA frequency averaging is done.
    type: float?
    inputBinding:
      prefix: avg.frequencybase=
      separate: False

  - id: maxinterval
    label: BDA maxinterval
    doc: |
      The maximum interval duration (in sec) over which BDA time averaging is done.
    type: float?
    inputBinding:
      prefix: avg.maxinterval=
      separate: False

  - id: minchannels
    label: BDA minchannels
    doc: |
      The minimum number of channels remaining after BDA frequency averaging is done.
    type: int?
    inputBinding:
      prefix: avg.minchannels=
      separate: False

  - id: directions
    label: Direction names
    doc: |
      The names of the directions for solve1.
    type: string[]?
    inputBinding:
      valueFrom: $('['+self+']')
      prefix: solve1.directions=
      itemSeparator: ','
      separate: False

  - id: sourcedb
    label: Sky model
    doc: |
      The sourcedb sky model to use for solve1.
    type: File?
    inputBinding:
      prefix: solve1.sourcedb=
      separate: False

  - id: modeldatacolumn
    label: Model data column
    doc: |
      The name of the model data to use for solve1 (used if no sourcedb is given).
    type: string?
    inputBinding:
      prefix: solve1.modeldatacolumns=
      separate: False

  - id: onebeamperpatch
    label: One beam per patch
    doc: |
      Flag that sets beam correction per patch or per source.
    type: boolean?
    inputBinding:
      prefix: solve1.onebeamperpatch=
      valueFrom: "$(self ? 'True': 'False')"
      separate: False

  - id: parallelbaselines
    label: Parallelize over baselines
    doc: |
      Flag that enables parallel prediction over baselines in solve1.
    type: boolean?
    inputBinding:
      prefix: solve1.parallelbaselines=
      valueFrom: "$(self ? 'True': 'False')"
      separate: False

  - id: sagecalpredict
    label: predict using SAGECal
    doc: |
      Flag that enables prediction using SAGECal in solve1.
    type: boolean?
    inputBinding:
      prefix: solve1.sagecalpredict=
      valueFrom: "$(self ? 'True': 'False')"
      separate: False

  - id: predict_regions
    label: Regions for image-based predict
    doc: |
      A ds9 file that defines the regions to use with image-based predict.
    type: File?
    inputBinding:
      prefix: predict.regions=
      separate: False

  - id: predict_images
    label: Images for image-based predict
    doc: |
      The model images, one per spectral term, to use with image-based predict.
    type: File[]?
    inputBinding:
      valueFrom: "[$(self.map(function(file){ return file.path; }).join(','))]"
      prefix: predict.images=
      separate: False

  - id: solve1_normalize_h5parm
    label: Filename of h5parm
    doc: |
      The filename of the h5parm file with the flux-scale normalization corrections.
      These solutions are applied during solve1.
    type: File?
    inputBinding:
      prefix: solve1.applycal.normalization.parmdb=
      separate: False

  - id: solve1_h5parm
    label: Solution table
    doc: |
      The filename of the output solution table for solve1.
    type: string
    inputBinding:
      prefix: solve1.h5parm=
      separate: False

  - id: solve1_solint
    label: Solution interval
    doc: |
      The solution interval in number of time slots for solve1.
    type: int
    inputBinding:
      prefix: solve1.solint=
      separate: False

  - id: solve1_nchan
    label: Solution interval
    doc: |
      The solution interval in number of channels for solve1.
    type: int
    inputBinding:
      prefix: solve1.nchan=
      separate: False

  - id: solve1_mode
    label: Solver mode
    doc: |
      The solver mode to use for solve1.
    type: string
    inputBinding:
      prefix: solve1.mode=
      separate: False

  - id: solve1_solutions_per_direction
    label: Solutions per direction
    doc: |
      The number of solution intervals (in time) per direction for solve1.
      Note: this parameter is not yet supported in multi-calibration and so
      should either not be set or be set to a list of ones.
    type: int[]?
    inputBinding:
      valueFrom: $('['+self+']')
      prefix: solve1.solutions_per_direction=
      itemSeparator: ','
      separate: False

  - id: solve1_llssolver
    label: Linear least-squares solver
    doc: |
      The linear least-squares solver to use for solve1 (one of 'qr', 'svd', or 'lsmr').
    type: string
    inputBinding:
      prefix: solve1.llssolver=
      separate: False

  - id: solve1_maxiter
    label: Maximum iterations
    doc: |
      The maximum number of iterations in solve1.
    type: int
    inputBinding:
      prefix: solve1.maxiter=
      separate: False

  - id: solve1_propagatesolutions
    label: Propagate solutions
    doc: |
      Flag that determines whether solutions are propagated as initial start values
      for the next solution interval in solve1.
    type: boolean
    inputBinding:
      prefix: solve1.propagatesolutions=
      valueFrom: "$(self ? 'True': 'False')"
      separate: False

  - id: solve1_initialsolutions_h5parm
    label: Initial solutions H5parm
    doc: |
      The input H5parm file containing initial solutions for solve1.
    type: File?
    inputBinding:
      prefix: solve1.initialsolutions.h5parm=
      separate: False

  - id: solve1_initialsolutions_soltab
    label: Initial solutions soltab
    doc: |
      The solution table containing initial solutions for solve1.
    type: string?
    inputBinding:
      prefix: solve1.initialsolutions.soltab=
      separate: False

  - id: solve1_solveralgorithm
    label: Solver algorithm
    doc: |
      The algorithm used for solving in solve1.
    type: string
    inputBinding:
      prefix: solve1.solveralgorithm=
      separate: False

  - id: solve1_solverlbfgs_dof
    label: LBFGS solver DOF
    doc: |
      The degrees of freedom for the LBFGS solve algorithm in solve1.
    type: float
    inputBinding:
      prefix: solve1.solverlbfgs.dof=
      separate: False

  - id: solve1_solverlbfgs_iter
    label: LBFGS solver iterations
    doc: |
      The number of iterations for the LBFGS solve algorithm in solve1.
    type: int
    inputBinding:
      prefix: solve1.solverlbfgs.iter=
      separate: False

  - id: solve1_solverlbfgs_minibatches
    label: LBFGS solver minibatches
    doc: |
      The number of minibatches for the LBFGS solve algorithm in solve1.
    type: int
    inputBinding:
      prefix: solve1.solverlbfgs.minibatches=
<<<<<<< HEAD
      separate: False

  - id: solve1_datause
    label: Datause parameter
    doc: |
      The datause parameter that determines how the visibilies are used in
      the solve1.
    type: string?
    inputBinding:
      prefix: solve1.datause=
      separate: False

  - id: solve1_stepsize
    label: Solver step size
    doc: |
      The solver step size used between iterations in solve1.
    type: float
    inputBinding:
      prefix: solve1.stepsize=
      separate: False

  - id: solve1_stepsigma
=======
      separate: False

  - id: solve1_datause
    label: Datause parameter
    doc: |
      The datause parameter that determines how the visibilies are used in
      the solve1.
    type: string?
    inputBinding:
      prefix: solve1.datause=
      separate: False

  - id: solve1_stepsize
    label: Solver step size
    doc: |
      The solver step size used between iterations in solve1.
    type: float
    inputBinding:
      prefix: solve1.stepsize=
      separate: False

  - id: solve1_stepsigma
    label: Solver step size standard deviation factor.
    doc: |
      If the solver step size mean is lower than its standard deviation by this
      factor, stop iterations.
    type: float
    inputBinding:
      prefix: solve1.stepsigma=
      separate: False

  - id: solve1_tolerance
    label: Solver tolerance
    doc: |
      The solver tolerance used to define convergence in solve1.
    type: float
    inputBinding:
      prefix: solve1.tolerance=
      separate: False

  - id: solve1_uvlambdamin
    label: Minimum uv distance in lambda
    doc: |
      The minimum uv distance to use in the calibration for solve1.
    type: float
    inputBinding:
      prefix: solve1.uvlambdamin=
      separate: False

  - id: solve1_smoothness_dd_factors
    label: Smoothness factors
    doc: |
      The factor by which to multiply the smoothnesscontraint, per direction, for solve1.
    type: float[]?
    inputBinding:
      valueFrom: $('['+self+']')
      prefix: solve1.smoothness_dd_factors=
      itemSeparator: ','
      separate: False

  - id: solve1_smoothnessconstraint
    label: Smoothness constraint kernel size
    doc: |
      The smoothness constraint kernel size in Hz, used to enforce a smooth frequency
      dependence, for solve1.
    type: float?
    inputBinding:
      prefix: solve1.smoothnessconstraint=
      separate: False

  - id: solve1_smoothnessreffrequency
    label: Smoothness constraint reference frequency
    doc: |
      The smoothness constraint reference frequency in Hz for solve1.
    type: float?
    inputBinding:
      prefix: solve1.smoothnessreffrequency=
      separate: False

  - id: solve1_smoothnessrefdistance
    label: Smoothness constraint reference distance
    doc: |
      The smoothness constraint reference distance in m for solve1.
    type: float?
    inputBinding:
      prefix: solve1.smoothnessrefdistance=
      separate: False

  - id: solve1_antennaconstraint
    label: Antenna constraint
    doc: |
      A list of antennas that will be constrained to have the same solutions in solve1.
    type: string?
    inputBinding:
      prefix: solve1.antennaconstraint=
      separate: False

  - id: solve1_keepmodel
    label: Keep model data
    doc: |
      Flag that determines whether model data used in solve1 is kept for
      subsequent steps.
    type: string?
    inputBinding:
      prefix: solve1.keepmodel=
      separate: False

  - id: solve1_reusemodel
    label: Reuse model list
    doc: |
      A list of model data columns that will be reused from an earlier
      step for solve1.
    type: string?
    inputBinding:
      prefix: solve1.reusemodel=
      separate: False

  - id: solve2_normalize_h5parm
    label: Filename of h5parm
    doc: |
      The filename of the h5parm file with the flux-scale normalization corrections.
      These solutions are applied during solve1.
    type: File?
    inputBinding:
      prefix: solve2.applycal.normalization.parmdb=
      separate: False

  - id: solve2_h5parm
    label: Solution table
    doc: |
      The filename of the output solution table for solve2.
    type: string?
    inputBinding:
      prefix: solve2.h5parm=
      separate: False

  - id: solve2_solint
    label: Solution interval
    doc: |
      The solution interval in number of time slots for solve2.
    type: int?
    inputBinding:
      prefix: solve2.solint=
      separate: False

  - id: solve2_nchan
    label: Solution interval
    doc: |
      The solution interval in number of channels for solve2.
    type: int?
    inputBinding:
      prefix: solve2.nchan=
      separate: False

  - id: solve2_llssolver
    label: Linear least-squares solver
    doc: |
      The linear least-squares solver to use for solve2 (one of 'qr', 'svd', or 'lsmr').
    type: string?
    inputBinding:
      prefix: solve2.llssolver=
      separate: False

  - id: solve2_mode
    label: Solver mode
    doc: |
      The solver mode to use for solve2.
    type: string?
    inputBinding:
      prefix: solve2.mode=
      separate: False

  - id: solve2_solutions_per_direction
    label: Solutions per direction
    doc: |
      The number of solution intervals (in time) per direction for solve2.
      Note: this parameter is not yet supported in multi-calibration and so
      should either not be set or be set to a list of ones.
    type: int[]?
    inputBinding:
      valueFrom: $('['+self+']')
      prefix: solve2.solutions_per_direction=
      itemSeparator: ','
      separate: False

  - id: solve2_maxiter
    label: Maximum iterations
    doc: |
      The maximum number of iterations in solve2.
    type: int?
    inputBinding:
      prefix: solve2.maxiter=
      separate: False

  - id: solve2_propagatesolutions
    label: Propagate solutions
    doc: |
      Flag that determines whether solutions are propagated as initial start values
      for the next solution interval in solve2.
    type: boolean?
    inputBinding:
      prefix: solve2.propagatesolutions=
      valueFrom: "$(self ? 'True': 'False')"
      separate: False

  - id: solve2_initialsolutions_h5parm
    label: Initial solutions H5parm
    doc: |
      The input H5parm file containing initial solutions for solve2.
    type: File?
    inputBinding:
      prefix: solve2.initialsolutions.h5parm=
      separate: False

  - id: solve2_initialsolutions_soltab
    label: Initial solutions soltab
    doc: |
      The solution table containing initial solutions for solve2.
    type: string?
    inputBinding:
      prefix: solve2.initialsolutions.soltab=
      separate: False

  - id: solve2_solveralgorithm
    label: Solver algorithm
    doc: |
      The algorithm used for solving in solve2.
    type: string?
    inputBinding:
      prefix: solve2.solveralgorithm=
      separate: False

  - id: solve2_solverlbfgs_dof
    label: LBFGS solver DOF
    doc: |
      The degrees of freedom for the LBFGS solve algorithm in solve2.
    type: float?
    inputBinding:
      prefix: solve2.solverlbfgs.dof=
      separate: False

  - id: solve2_solverlbfgs_iter
    label: LBFGS solver iterations
    doc: |
      The number of iterations for the LBFGS solve algorithm in solve2.
    type: int?
    inputBinding:
      prefix: solve2.solverlbfgs.iter=
      separate: False

  - id: solve2_solverlbfgs_minibatches
    label: LBFGS solver minibatches
    doc: |
      The number of minibatches for the LBFGS solve algorithm in solve2.
    type: int?
    inputBinding:
      prefix: solve2.solverlbfgs.minibatches=
      separate: False

  - id: solve2_datause
    label: Datause parameter
    doc: |
      The datause parameter that determines how the visibilies are used in
      the solve2.
    type: string?
    inputBinding:
      prefix: solve2.datause=
      separate: False

  - id: solve2_stepsize
    label: Solver step size
    doc: |
      The solver step size used between iterations in solve2.
    type: float?
    inputBinding:
      prefix: solve2.stepsize=
      separate: False

  - id: solve2_stepsigma
>>>>>>> 4c24009b
    label: Solver step size standard deviation factor.
    doc: |
      If the solver step size mean is lower than its standard deviation by this
      factor, stop iterations.
    type: float?
    inputBinding:
<<<<<<< HEAD
      prefix: solve1.stepsigma=
      separate: False

  - id: solve1_tolerance
    label: Solver tolerance
    doc: |
      The solver tolerance used to define convergence in solve1.
    type: float
    inputBinding:
      prefix: solve1.tolerance=
      separate: False

  - id: solve1_uvlambdamin
    label: Minimum uv distance in lambda
    doc: |
      The minimum uv distance to use in the calibration for solve1.
    type: float
    inputBinding:
      prefix: solve1.uvlambdamin=
      separate: False

  - id: solve1_smoothness_dd_factors
    label: Smoothness factors
    doc: |
      The factor by which to multiply the smoothnesscontraint, per direction, for solve1.
    type: float[]?
    inputBinding:
      valueFrom: $('['+self+']')
      prefix: solve1.smoothness_dd_factors=
      itemSeparator: ','
      separate: False

  - id: solve1_smoothnessconstraint
    label: Smoothness constraint kernel size
    doc: |
      The smoothness constraint kernel size in Hz, used to enforce a smooth frequency
      dependence, for solve1.
    type: float?
    inputBinding:
      prefix: solve1.smoothnessconstraint=
      separate: False

  - id: solve1_smoothnessreffrequency
    label: Smoothness constraint reference frequency
    doc: |
      The smoothness constraint reference frequency in Hz for solve1.
    type: float?
    inputBinding:
      prefix: solve1.smoothnessreffrequency=
      separate: False

  - id: solve1_smoothnessrefdistance
    label: Smoothness constraint reference distance
    doc: |
      The smoothness constraint reference distance in m for solve1.
    type: float?
    inputBinding:
      prefix: solve1.smoothnessrefdistance=
      separate: False

  - id: solve1_antennaconstraint
    label: Antenna constraint
    doc: |
      A list of antennas that will be constrained to have the same solutions in solve1.
    type: string?
    inputBinding:
      prefix: solve1.antennaconstraint=
      separate: False

  - id: solve1_keepmodel
    label: Keep model data
    doc: |
      Flag that determines whether model data used in solve1 is kept for
      subsequent steps.
    type: string?
    inputBinding:
      prefix: solve1.keepmodel=
      separate: False

  - id: solve1_reusemodel
    label: Reuse model list
    doc: |
      A list of model data columns that will be reused from an earlier
      step for solve1.
    type: string?
    inputBinding:
      prefix: solve1.reusemodel=
      separate: False

  - id: solve2_normalize_h5parm
    label: Filename of h5parm
    doc: |
      The filename of the h5parm file with the flux-scale normalization corrections.
      These solutions are applied during solve1.
    type: File?
    inputBinding:
      prefix: solve2.applycal.normalization.parmdb=
      separate: False

  - id: solve2_h5parm
    label: Solution table
    doc: |
      The filename of the output solution table for solve2.
    type: string?
    inputBinding:
      prefix: solve2.h5parm=
      separate: False

  - id: solve2_solint
    label: Solution interval
    doc: |
      The solution interval in number of time slots for solve2.
    type: int?
    inputBinding:
      prefix: solve2.solint=
      separate: False

  - id: solve2_nchan
    label: Solution interval
    doc: |
      The solution interval in number of channels for solve2.
    type: int?
    inputBinding:
      prefix: solve2.nchan=
      separate: False

  - id: solve2_llssolver
    label: Linear least-squares solver
    doc: |
      The linear least-squares solver to use for solve2 (one of 'qr', 'svd', or 'lsmr').
    type: string?
    inputBinding:
      prefix: solve2.llssolver=
=======
      prefix: solve2.stepsigma=
      separate: False

  - id: solve2_tolerance
    label: Solver tolerance
    doc: |
      The solver tolerance used to define convergence in solve2.
    type: float?
    inputBinding:
      prefix: solve2.tolerance=
      separate: False

  - id: solve2_uvlambdamin
    label: Minimum uv distance in lambda
    doc: |
      The minimum uv distance to use in the calibration for solve2.
    type: float?
    inputBinding:
      prefix: solve2.uvlambdamin=
      separate: False

  - id: solve2_smoothness_dd_factors
    label: Smoothness factors
    doc: |
      The factor by which to multiply the smoothnesscontraint, per direction, for solve2.
    type: float[]?
    inputBinding:
      valueFrom: $('['+self+']')
      prefix: solve2.smoothness_dd_factors=
      itemSeparator: ','
      separate: False

  - id: solve2_smoothnessconstraint
    label: Smoothness constraint kernel size
    doc: |
      The smoothness constraint kernel size in Hz, used to enforce a smooth frequency
      dependence, for solve2.
    type: float?
    inputBinding:
      prefix: solve2.smoothnessconstraint=
      separate: False

  - id: solve2_smoothnessreffrequency
    label: Smoothness constraint reference frequency
    doc: |
      The smoothness constraint reference frequency in Hz for solve2.
    type: float?
    inputBinding:
      prefix: solve2.smoothnessreffrequency=
      separate: False

  - id: solve2_smoothnessrefdistance
    label: Smoothness constraint reference distance
    doc: |
      The smoothness constraint reference distance in m for solve2.
    type: float?
    inputBinding:
      prefix: solve2.smoothnessrefdistance=
      separate: False

  - id: solve2_antennaconstraint
    label: Antenna constraint
    doc: |
      A list of antennas that will be constrained to have the same solutions in solve2.
    type: string?
    inputBinding:
      prefix: solve2.antennaconstraint=
      separate: False

  - id: solve2_keepmodel
    label: Keep model data
    doc: |
      Flag that determines whether model data used in solve2 is kept for
      subsequent steps.
    type: string?
    inputBinding:
      prefix: solve2.keepmodel=
      separate: False

  - id: solve2_reusemodel
    label: Reuse model list
    doc: |
      A list of model data columns that will be reused from an earlier
      step for solve2.
    type: string?
    inputBinding:
      prefix: solve2.reusemodel=
      separate: False

  - id: solve2_reusemodel
    label: Reuse model list
    doc: |
      A list of model data columns that will be reused from an earlier
      step for solve2.
    type: string?
    inputBinding:
      prefix: solve2.reusemodel=
>>>>>>> 4c24009b
      separate: False

  - id: solve2_mode
    label: Solver mode
    doc: |
      The solver mode to use for solve2.
    type: string?
    inputBinding:
      prefix: solve2.mode=
      separate: False

<<<<<<< HEAD
  - id: solve2_solutions_per_direction
    label: Solutions per direction
    doc: |
      The number of solution intervals (in time) per direction for solve2.
      Note: this parameter is not yet supported in multi-calibration and so
      should either not be set or be set to a list of ones.
    type: int[]?
    inputBinding:
      valueFrom: $('['+self+']')
      prefix: solve2.solutions_per_direction=
      itemSeparator: ','
      separate: False

  - id: solve2_maxiter
    label: Maximum iterations
    doc: |
      The maximum number of iterations in solve2.
    type: int?
    inputBinding:
      prefix: solve2.maxiter=
      separate: False

  - id: solve2_propagatesolutions
    label: Propagate solutions
    doc: |
      Flag that determines whether solutions are propagated as initial start values
      for the next solution interval in solve2.
    type: boolean?
    inputBinding:
      prefix: solve2.propagatesolutions=
      valueFrom: "$(self ? 'True': 'False')"
      separate: False

  - id: solve2_initialsolutions_h5parm
    label: Initial solutions H5parm
    doc: |
      The input H5parm file containing initial solutions for solve2.
    type: File?
    inputBinding:
      prefix: solve2.initialsolutions.h5parm=
      separate: False

  - id: solve2_initialsolutions_soltab
    label: Initial solutions soltab
    doc: |
      The solution table containing initial solutions for solve2.
    type: string?
    inputBinding:
      prefix: solve2.initialsolutions.soltab=
      separate: False

  - id: solve2_solveralgorithm
    label: Solver algorithm
    doc: |
      The algorithm used for solving in solve2.
    type: string?
    inputBinding:
      prefix: solve2.solveralgorithm=
      separate: False

  - id: solve2_solverlbfgs_dof
    label: LBFGS solver DOF
    doc: |
      The degrees of freedom for the LBFGS solve algorithm in solve2.
    type: float?
    inputBinding:
      prefix: solve2.solverlbfgs.dof=
      separate: False

  - id: solve2_solverlbfgs_iter
    label: LBFGS solver iterations
    doc: |
      The number of iterations for the LBFGS solve algorithm in solve2.
    type: int?
    inputBinding:
      prefix: solve2.solverlbfgs.iter=
      separate: False

  - id: solve2_solverlbfgs_minibatches
    label: LBFGS solver minibatches
    doc: |
      The number of minibatches for the LBFGS solve algorithm in solve2.
    type: int?
    inputBinding:
      prefix: solve2.solverlbfgs.minibatches=
      separate: False

  - id: solve2_datause
    label: Datause parameter
    doc: |
      The datause parameter that determines how the visibilies are used in
      the solve2.
    type: string?
    inputBinding:
      prefix: solve2.datause=
      separate: False

  - id: solve2_stepsize
    label: Solver step size
    doc: |
      The solver step size used between iterations in solve2.
    type: float?
    inputBinding:
      prefix: solve2.stepsize=
      separate: False

  - id: solve2_stepsigma
    label: Solver step size standard deviation factor.
    doc: |
      If the solver step size mean is lower than its standard deviation by this
      factor, stop iterations.
    type: float?
    inputBinding:
      prefix: solve2.stepsigma=
      separate: False

  - id: solve2_tolerance
    label: Solver tolerance
    doc: |
      The solver tolerance used to define convergence in solve2.
    type: float?
    inputBinding:
      prefix: solve2.tolerance=
      separate: False

  - id: solve2_uvlambdamin
    label: Minimum uv distance in lambda
    doc: |
      The minimum uv distance to use in the calibration for solve2.
    type: float?
    inputBinding:
      prefix: solve2.uvlambdamin=
      separate: False

  - id: solve2_smoothness_dd_factors
    label: Smoothness factors
    doc: |
      The factor by which to multiply the smoothnesscontraint, per direction, for solve2.
    type: float[]?
    inputBinding:
      valueFrom: $('['+self+']')
      prefix: solve2.smoothness_dd_factors=
      itemSeparator: ','
      separate: False

  - id: solve2_smoothnessconstraint
    label: Smoothness constraint kernel size
    doc: |
      The smoothness constraint kernel size in Hz, used to enforce a smooth frequency
      dependence, for solve2.
    type: float?
    inputBinding:
      prefix: solve2.smoothnessconstraint=
      separate: False

  - id: solve2_smoothnessreffrequency
    label: Smoothness constraint reference frequency
    doc: |
      The smoothness constraint reference frequency in Hz for solve2.
    type: float?
    inputBinding:
      prefix: solve2.smoothnessreffrequency=
      separate: False

  - id: solve2_smoothnessrefdistance
    label: Smoothness constraint reference distance
    doc: |
      The smoothness constraint reference distance in m for solve2.
    type: float?
    inputBinding:
      prefix: solve2.smoothnessrefdistance=
      separate: False

  - id: solve2_antennaconstraint
    label: Antenna constraint
    doc: |
      A list of antennas that will be constrained to have the same solutions in solve2.
    type: string?
    inputBinding:
      prefix: solve2.antennaconstraint=
      separate: False

  - id: solve2_keepmodel
    label: Keep model data
    doc: |
      Flag that determines whether model data used in solve2 is kept for
      subsequent steps.
    type: string?
    inputBinding:
      prefix: solve2.keepmodel=
      separate: False

  - id: solve2_reusemodel
    label: Reuse model list
    doc: |
      A list of model data columns that will be reused from an earlier
      step for solve2.
    type: string?
    inputBinding:
      prefix: solve2.reusemodel=
      separate: False

  - id: solve3_normalize_h5parm
    label: Filename of h5parm
    doc: |
      The filename of the h5parm file with the flux-scale normalization corrections.
      These solutions are applied during solve1.
    type: File?
    inputBinding:
      prefix: solve3.applycal.normalization.parmdb=
      separate: False

  - id: solve3_h5parm
    label: Solution table
    doc: |
      The filename of the output solution table for solve3.
    type: string?
    inputBinding:
      prefix: solve3.h5parm=
      separate: False

  - id: solve3_solint
    label: Solution interval
    doc: |
      The solution interval in number of time slots for solve3.
    type: int?
    inputBinding:
      prefix: solve3.solint=
      separate: False

  - id: solve3_nchan
    label: Solution interval
    doc: |
      The solution interval in number of channels for solve3.
    type: int?
    inputBinding:
      prefix: solve3.nchan=
      separate: False

  - id: solve3_llssolver
    label: Linear least-squares solver
    doc: |
      The linear least-squares solver to use for solve3 (one of 'qr', 'svd', or 'lsmr').
    type: string?
    inputBinding:
      prefix: solve3.llssolver=
      separate: False

  - id: solve3_mode
    label: Solver mode
    doc: |
      The solver mode to use for solve3.
    type: string?
    inputBinding:
      prefix: solve3.mode=
      separate: False

  - id: solve3_solutions_per_direction
    label: Solutions per direction
    doc: |
      The number of solution intervals (in time) per direction for solve3.
      Note: this parameter is not yet supported in multi-calibration and so
      should either not be set or be set to a list of ones.
    type: int[]?
    inputBinding:
      valueFrom: $('['+self+']')
      prefix: solve3.solutions_per_direction=
      itemSeparator: ','
      separate: False

  - id: solve3_maxiter
    label: Maximum iterations
    doc: |
      The maximum number of iterations in solve3.
    type: int?
    inputBinding:
      prefix: solve3.maxiter=
      separate: False

  - id: solve3_propagatesolutions
    label: Propagate solutions
    doc: |
      Flag that determines whether solutions are propagated as initial start values
      for the next solution interval in solve3.
    type: boolean?
    inputBinding:
      prefix: solve3.propagatesolutions=
      valueFrom: "$(self ? 'True': 'False')"
      separate: False

  - id: solve3_initialsolutions_h5parm
    label: Initial solutions H5parm
    doc: |
      The input H5parm file containing initial solutions for solve3.
    type: File?
    inputBinding:
      prefix: solve3.initialsolutions.h5parm=
      separate: False

  - id: solve3_initialsolutions_soltab
    label: Initial solutions soltab
    doc: |
      The solution table containing initial solutions for solve3.
    type: string?
    inputBinding:
      prefix: solve3.initialsolutions.soltab=
      separate: False

  - id: solve3_solveralgorithm
    label: Solver algorithm
    doc: |
      The algorithm used for solving in solve3.
    type: string?
    inputBinding:
      prefix: solve3.solveralgorithm=
      separate: False

  - id: solve3_solverlbfgs_dof
    label: LBFGS solver DOF
    doc: |
      The degrees of freedom for the LBFGS solve algorithm in solve3.
    type: float?
    inputBinding:
      prefix: solve3.solverlbfgs.dof=
      separate: False

  - id: solve3_solverlbfgs_iter
    label: LBFGS solver iterations
    doc: |
      The number of iterations for the LBFGS solve algorithm in solve3.
    type: int?
    inputBinding:
      prefix: solve3.solverlbfgs.iter=
      separate: False

  - id: solve3_solverlbfgs_minibatches
    label: LBFGS solver minibatches
    doc: |
      The number of minibatches for the LBFGS solve algorithm in solve3.
    type: int?
    inputBinding:
      prefix: solve3.solverlbfgs.minibatches=
      separate: False

  - id: solve3_datause
    label: Datause parameter
    doc: |
      The datause parameter that determines how the visibilies are used in
      the solve3.
    type: string?
    inputBinding:
      prefix: solve3.datause=
      separate: False

  - id: solve3_stepsize
    label: Solver step size
    doc: |
      The solver step size used between iterations in solve3.
    type: float?
    inputBinding:
      prefix: solve3.stepsize=
      separate: False

  - id: solve3_stepsigma
    label: Solver step size standard deviation factor.
    doc: |
      If the solver step size mean is lower than its standard deviation by this
      factor, stop iterations.
    type: float?
    inputBinding:
      prefix: solve3.stepsigma=
      separate: False

  - id: solve3_tolerance
    label: Solver tolerance
    doc: |
      The solver tolerance used to define convergence in solve3.
    type: float?
    inputBinding:
      prefix: solve3.tolerance=
      separate: False

  - id: solve3_uvlambdamin
    label: Minimum uv distance in lambda
    doc: |
      The minimum uv distance to use in the calibration for solve3.
    type: float?
    inputBinding:
      prefix: solve3.uvlambdamin=
      separate: False

  - id: solve3_smoothness_dd_factors
    label: Smoothness factors
    doc: |
      The factor by which to multiply the smoothnesscontraint, per direction, for solve3.
    type: float[]?
    inputBinding:
      valueFrom: $('['+self+']')
      prefix: solve3.smoothness_dd_factors=
      itemSeparator: ','
      separate: False

  - id: solve3_smoothnessconstraint
    label: Smoothness constraint kernel size
    doc: |
      The smoothness constraint kernel size in Hz, used to enforce a smooth frequency
      dependence, for solve3.
    type: float?
    inputBinding:
      prefix: solve3.smoothnessconstraint=
      separate: False

  - id: solve3_smoothnessreffrequency
    label: Smoothness constraint reference frequency
    doc: |
      The smoothness constraint reference frequency in Hz for solve3.
    type: float?
    inputBinding:
      prefix: solve3.smoothnessreffrequency=
      separate: False

  - id: solve3_smoothnessrefdistance
    label: Smoothness constraint reference distance
    doc: |
      The smoothness constraint reference distance in m for solve3.
    type: float?
    inputBinding:
      prefix: solve3.smoothnessrefdistance=
      separate: False

  - id: solve3_antennaconstraint
    label: Antenna constraint
    doc: |
      A list of antennas that will be constrained to have the same solutions in solve3.
    type: string?
    inputBinding:
      prefix: solve3.antennaconstraint=
      separate: False

  - id: solve3_keepmodel
    label: Keep model data
    doc: |
      Flag that determines whether model data used in solve3 is kept for
      subsequent steps.
    type: string?
    inputBinding:
      prefix: solve3.keepmodel=
      separate: False

  - id: solve3_reusemodel
    label: Reuse model list
    doc: |
      A list of model data columns that will be reused from an earlier
      step for solve3.
    type: string?
    inputBinding:
      prefix: solve3.reusemodel=
      separate: False

  - id: solve4_normalize_h5parm
    label: Filename of h5parm
    doc: |
      The filename of the h5parm file with the flux-scale normalization corrections.
      These solutions are applied during solve1.
    type: File?
    inputBinding:
      prefix: solve4.applycal.normalization.parmdb=
      separate: False

  - id: solve4_h5parm
    label: Solution table
    doc: |
      The filename of the output solution table for solve4.
    type: string?
    inputBinding:
      prefix: solve4.h5parm=
      separate: False

  - id: solve4_solint
    label: Solution interval
    doc: |
      The solution interval in number of time slots for solve4.
    type: int?
    inputBinding:
      prefix: solve4.solint=
      separate: False

  - id: solve4_nchan
    label: Solution interval
    doc: |
      The solution interval in number of channels for solve4.
    type: int?
    inputBinding:
      prefix: solve4.nchan=
      separate: False

  - id: solve4_llssolver
    label: Linear least-squares solver
    doc: |
      The linear least-squares solver to use for solve4 (one of 'qr', 'svd', or 'lsmr').
    type: string?
    inputBinding:
      prefix: solve4.llssolver=
      separate: False

  - id: solve4_mode
    label: Solver mode
    doc: |
      The solver mode to use for solve4.
    type: string?
    inputBinding:
      prefix: solve4.mode=
      separate: False

  - id: solve4_solutions_per_direction
    label: Solutions per direction
    doc: |
      The number of solution intervals (in time) per direction for solve4.
      Note: this parameter is not yet supported in multi-calibration and so
      should either not be set or be set to a list of ones.
    type: int[]?
    inputBinding:
      valueFrom: $('['+self+']')
      prefix: solve4.solutions_per_direction=
      itemSeparator: ','
      separate: False

  - id: solve4_maxiter
    label: Maximum iterations
    doc: |
      The maximum number of iterations in solve4.
    type: int?
    inputBinding:
      prefix: solve4.maxiter=
      separate: False

  - id: solve4_propagatesolutions
    label: Propagate solutions
    doc: |
      Flag that determines whether solutions are propagated as initial start values
      for the next solution interval in solve4.
    type: boolean?
    inputBinding:
      prefix: solve4.propagatesolutions=
      valueFrom: "$(self ? 'True': 'False')"
      separate: False

  - id: solve4_initialsolutions_h5parm
    label: Initial solutions H5parm
    doc: |
      The input H5parm file containing initial solutions for solve4.
    type: File?
    inputBinding:
      prefix: solve4.initialsolutions.h5parm=
      separate: False

  - id: solve4_initialsolutions_soltab
    label: Initial solutions soltab
    doc: |
      The solution table containing initial solutions for solve4.
    type: string?
    inputBinding:
      prefix: solve4.initialsolutions.soltab=
      separate: False

  - id: solve4_solveralgorithm
    label: Solver algorithm
    doc: |
      The algorithm used for solving in solve4.
    type: string?
    inputBinding:
      prefix: solve4.solveralgorithm=
      separate: False

  - id: solve4_solverlbfgs_dof
    label: LBFGS solver DOF
    doc: |
      The degrees of freedom for the LBFGS solve algorithm in solve4.
    type: float?
    inputBinding:
      prefix: solve4.solverlbfgs.dof=
      separate: False

  - id: solve4_solverlbfgs_iter
    label: LBFGS solver iterations
    doc: |
      The number of iterations for the LBFGS solve algorithm in solve4.
    type: int?
    inputBinding:
      prefix: solve4.solverlbfgs.iter=
      separate: False

  - id: solve4_solverlbfgs_minibatches
    label: LBFGS solver minibatches
    doc: |
      The number of minibatches for the LBFGS solve algorithm in solve4.
    type: int?
    inputBinding:
      prefix: solve4.solverlbfgs.minibatches=
      separate: False

  - id: solve4_datause
    label: Datause parameter
    doc: |
      The datause parameter that determines how the visibilies are used in
      the solve4.
    type: string?
    inputBinding:
      prefix: solve4.datause=
      separate: False

  - id: solve4_stepsize
    label: Solver step size
    doc: |
      The solver step size used between iterations in solve4.
    type: float?
    inputBinding:
      prefix: solve4.stepsize=
      separate: False

  - id: solve4_stepsigma
    label: Solver step size standard deviation factor.
    doc: |
      If the solver step size mean is lower than its standard deviation by this
      factor, stop iterations.
    type: float?
    inputBinding:
      prefix: solve4.stepsigma=
      separate: False

  - id: solve4_tolerance
    label: Solver tolerance
    doc: |
      The solver tolerance used to define convergence in solve4.
    type: float?
    inputBinding:
      prefix: solve4.tolerance=
      separate: False

  - id: solve4_uvlambdamin
    label: Minimum uv distance in lambda
    doc: |
      The minimum uv distance to use in the calibration for solve4.
    type: float?
    inputBinding:
      prefix: solve4.uvlambdamin=
      separate: False

  - id: solve4_smoothness_dd_factors
    label: Smoothness factors
    doc: |
      The factor by which to multiply the smoothnesscontraint, per direction, for solve4.
    type: float[]?
    inputBinding:
      valueFrom: $('['+self+']')
      prefix: solve4.smoothness_dd_factors=
      itemSeparator: ','
      separate: False

  - id: solve4_smoothnessconstraint
    label: Smoothness constraint kernel size
    doc: |
      The smoothness constraint kernel size in Hz, used to enforce a smooth frequency
      dependence, for solve4.
    type: float?
    inputBinding:
      prefix: solve4.smoothnessconstraint=
      separate: False

  - id: solve4_smoothnessreffrequency
    label: Smoothness constraint reference frequency
    doc: |
      The smoothness constraint reference frequency in Hz for solve4.
    type: float?
    inputBinding:
      prefix: solve4.smoothnessreffrequency=
      separate: False

  - id: solve4_smoothnessrefdistance
    label: Smoothness constraint reference distance
    doc: |
      The smoothness constraint reference distance in m for solve4.
    type: float?
    inputBinding:
      prefix: solve4.smoothnessrefdistance=
      separate: False

  - id: solve4_antennaconstraint
    label: Antenna constraint
    doc: |
      A list of antennas that will be constrained to have the same solutions in solve4.
    type: string?
    inputBinding:
      prefix: solve4.antennaconstraint=
      separate: False

  - id: solve4_keepmodel
    label: Keep model data
    doc: |
      Flag that determines whether model data used in solve4 is kept for
      subsequent steps.
    type: string?
    inputBinding:
      prefix: solve4.keepmodel=
      separate: False

  - id: solve4_reusemodel
    label: Reuse model list
    doc: |
      A list of model data columns that will be reused from an earlier
      step for solve4.
    type: string?
    inputBinding:
      prefix: solve4.reusemodel=
      separate: False

  - id: numthreads
    label: Number of threads
    doc: |
      The number of threads to use during solve (0 = all).
    type: int
    inputBinding:
      prefix: numthreads=
      separate: False

outputs:
  - id: output_h5parm1
    label: Solution table
    doc: |
      The filename of the output solution table of solve1. The value is taken from the input
      parameter "solve1_h5parm".
    type: File
    outputBinding:
      glob: $(inputs.solve1_h5parm)

  - id: output_h5parm2
    label: Solution table
    doc: |
      The filename of the output solution table of solve2. The value is taken from the input
      parameter "solve2_h5parm".
    type: File?
    outputBinding:
      glob: $(inputs.solve2_h5parm)

  - id: output_h5parm3
    label: Solution table
    doc: |
      The filename of the output solution table of solve3. The value is taken from the input
      parameter "solve3_h5parm".
    type: File?
    outputBinding:
      glob: $(inputs.solve3_h5parm)

  - id: output_h5parm4
    label: Solution table
    doc: |
      The filename of the output solution table of solve4. The value is taken from the input
      parameter "solve4_h5parm".
    type: File?
    outputBinding:
      glob: $(inputs.solve4_h5parm)
=======
outputs:
  - id: output_h5parm1
    label: Solution table
    doc: |
      The filename of the output solution table of solve1. The value is taken from the input
      parameter "solve1_h5parm".
    type: File
    outputBinding:
      glob: $(inputs.solve1_h5parm)

  - id: output_h5parm2
    label: Solution table
    doc: |
      The filename of the output solution table of solve1. The value is taken from the input
      parameter "solve2_h5parm".
    type: File?
    outputBinding:
      glob: $(inputs.solve2_h5parm)
>>>>>>> 4c24009b

hints:
  - class: DockerRequirement
    dockerPull: astronrd/rapthor<|MERGE_RESOLUTION|>--- conflicted
+++ resolved
@@ -36,21 +36,14 @@
   - solve1.applycal.normalization.correction=amplitude000
   - solve1.applycal.normalization.solset=sol000
   - solve1.initialsolutions.missingantennabehavior=unit
-<<<<<<< HEAD
-  - solve1.correctfreqsmearing=True
-  - solve1.correcttimesmearing=True
+  - solve1.correctfreqsmearing=False
+  - solve1.correcttimesmearing=False
   - solve2.type=ddecal
   - solve2.initialsolutions.missingantennabehavior=unit
   - solve3.type=ddecal
   - solve3.initialsolutions.missingantennabehavior=unit
   - solve4.type=ddecal
   - solve4.initialsolutions.missingantennabehavior=unit
-=======
-  - solve1.correctfreqsmearing=False
-  - solve1.correcttimesmearing=False
-  - solve2.type=ddecal
-  - solve2.initialsolutions.missingantennabehavior=unit
->>>>>>> 4c24009b
 
 inputs:
 
@@ -383,30 +376,6 @@
     type: int
     inputBinding:
       prefix: solve1.solverlbfgs.minibatches=
-<<<<<<< HEAD
-      separate: False
-
-  - id: solve1_datause
-    label: Datause parameter
-    doc: |
-      The datause parameter that determines how the visibilies are used in
-      the solve1.
-    type: string?
-    inputBinding:
-      prefix: solve1.datause=
-      separate: False
-
-  - id: solve1_stepsize
-    label: Solver step size
-    doc: |
-      The solver step size used between iterations in solve1.
-    type: float
-    inputBinding:
-      prefix: solve1.stepsize=
-      separate: False
-
-  - id: solve1_stepsigma
-=======
       separate: False
 
   - id: solve1_datause
@@ -579,365 +548,6 @@
       prefix: solve2.mode=
       separate: False
 
-  - id: solve2_solutions_per_direction
-    label: Solutions per direction
-    doc: |
-      The number of solution intervals (in time) per direction for solve2.
-      Note: this parameter is not yet supported in multi-calibration and so
-      should either not be set or be set to a list of ones.
-    type: int[]?
-    inputBinding:
-      valueFrom: $('['+self+']')
-      prefix: solve2.solutions_per_direction=
-      itemSeparator: ','
-      separate: False
-
-  - id: solve2_maxiter
-    label: Maximum iterations
-    doc: |
-      The maximum number of iterations in solve2.
-    type: int?
-    inputBinding:
-      prefix: solve2.maxiter=
-      separate: False
-
-  - id: solve2_propagatesolutions
-    label: Propagate solutions
-    doc: |
-      Flag that determines whether solutions are propagated as initial start values
-      for the next solution interval in solve2.
-    type: boolean?
-    inputBinding:
-      prefix: solve2.propagatesolutions=
-      valueFrom: "$(self ? 'True': 'False')"
-      separate: False
-
-  - id: solve2_initialsolutions_h5parm
-    label: Initial solutions H5parm
-    doc: |
-      The input H5parm file containing initial solutions for solve2.
-    type: File?
-    inputBinding:
-      prefix: solve2.initialsolutions.h5parm=
-      separate: False
-
-  - id: solve2_initialsolutions_soltab
-    label: Initial solutions soltab
-    doc: |
-      The solution table containing initial solutions for solve2.
-    type: string?
-    inputBinding:
-      prefix: solve2.initialsolutions.soltab=
-      separate: False
-
-  - id: solve2_solveralgorithm
-    label: Solver algorithm
-    doc: |
-      The algorithm used for solving in solve2.
-    type: string?
-    inputBinding:
-      prefix: solve2.solveralgorithm=
-      separate: False
-
-  - id: solve2_solverlbfgs_dof
-    label: LBFGS solver DOF
-    doc: |
-      The degrees of freedom for the LBFGS solve algorithm in solve2.
-    type: float?
-    inputBinding:
-      prefix: solve2.solverlbfgs.dof=
-      separate: False
-
-  - id: solve2_solverlbfgs_iter
-    label: LBFGS solver iterations
-    doc: |
-      The number of iterations for the LBFGS solve algorithm in solve2.
-    type: int?
-    inputBinding:
-      prefix: solve2.solverlbfgs.iter=
-      separate: False
-
-  - id: solve2_solverlbfgs_minibatches
-    label: LBFGS solver minibatches
-    doc: |
-      The number of minibatches for the LBFGS solve algorithm in solve2.
-    type: int?
-    inputBinding:
-      prefix: solve2.solverlbfgs.minibatches=
-      separate: False
-
-  - id: solve2_datause
-    label: Datause parameter
-    doc: |
-      The datause parameter that determines how the visibilies are used in
-      the solve2.
-    type: string?
-    inputBinding:
-      prefix: solve2.datause=
-      separate: False
-
-  - id: solve2_stepsize
-    label: Solver step size
-    doc: |
-      The solver step size used between iterations in solve2.
-    type: float?
-    inputBinding:
-      prefix: solve2.stepsize=
-      separate: False
-
-  - id: solve2_stepsigma
->>>>>>> 4c24009b
-    label: Solver step size standard deviation factor.
-    doc: |
-      If the solver step size mean is lower than its standard deviation by this
-      factor, stop iterations.
-    type: float?
-    inputBinding:
-<<<<<<< HEAD
-      prefix: solve1.stepsigma=
-      separate: False
-
-  - id: solve1_tolerance
-    label: Solver tolerance
-    doc: |
-      The solver tolerance used to define convergence in solve1.
-    type: float
-    inputBinding:
-      prefix: solve1.tolerance=
-      separate: False
-
-  - id: solve1_uvlambdamin
-    label: Minimum uv distance in lambda
-    doc: |
-      The minimum uv distance to use in the calibration for solve1.
-    type: float
-    inputBinding:
-      prefix: solve1.uvlambdamin=
-      separate: False
-
-  - id: solve1_smoothness_dd_factors
-    label: Smoothness factors
-    doc: |
-      The factor by which to multiply the smoothnesscontraint, per direction, for solve1.
-    type: float[]?
-    inputBinding:
-      valueFrom: $('['+self+']')
-      prefix: solve1.smoothness_dd_factors=
-      itemSeparator: ','
-      separate: False
-
-  - id: solve1_smoothnessconstraint
-    label: Smoothness constraint kernel size
-    doc: |
-      The smoothness constraint kernel size in Hz, used to enforce a smooth frequency
-      dependence, for solve1.
-    type: float?
-    inputBinding:
-      prefix: solve1.smoothnessconstraint=
-      separate: False
-
-  - id: solve1_smoothnessreffrequency
-    label: Smoothness constraint reference frequency
-    doc: |
-      The smoothness constraint reference frequency in Hz for solve1.
-    type: float?
-    inputBinding:
-      prefix: solve1.smoothnessreffrequency=
-      separate: False
-
-  - id: solve1_smoothnessrefdistance
-    label: Smoothness constraint reference distance
-    doc: |
-      The smoothness constraint reference distance in m for solve1.
-    type: float?
-    inputBinding:
-      prefix: solve1.smoothnessrefdistance=
-      separate: False
-
-  - id: solve1_antennaconstraint
-    label: Antenna constraint
-    doc: |
-      A list of antennas that will be constrained to have the same solutions in solve1.
-    type: string?
-    inputBinding:
-      prefix: solve1.antennaconstraint=
-      separate: False
-
-  - id: solve1_keepmodel
-    label: Keep model data
-    doc: |
-      Flag that determines whether model data used in solve1 is kept for
-      subsequent steps.
-    type: string?
-    inputBinding:
-      prefix: solve1.keepmodel=
-      separate: False
-
-  - id: solve1_reusemodel
-    label: Reuse model list
-    doc: |
-      A list of model data columns that will be reused from an earlier
-      step for solve1.
-    type: string?
-    inputBinding:
-      prefix: solve1.reusemodel=
-      separate: False
-
-  - id: solve2_normalize_h5parm
-    label: Filename of h5parm
-    doc: |
-      The filename of the h5parm file with the flux-scale normalization corrections.
-      These solutions are applied during solve1.
-    type: File?
-    inputBinding:
-      prefix: solve2.applycal.normalization.parmdb=
-      separate: False
-
-  - id: solve2_h5parm
-    label: Solution table
-    doc: |
-      The filename of the output solution table for solve2.
-    type: string?
-    inputBinding:
-      prefix: solve2.h5parm=
-      separate: False
-
-  - id: solve2_solint
-    label: Solution interval
-    doc: |
-      The solution interval in number of time slots for solve2.
-    type: int?
-    inputBinding:
-      prefix: solve2.solint=
-      separate: False
-
-  - id: solve2_nchan
-    label: Solution interval
-    doc: |
-      The solution interval in number of channels for solve2.
-    type: int?
-    inputBinding:
-      prefix: solve2.nchan=
-      separate: False
-
-  - id: solve2_llssolver
-    label: Linear least-squares solver
-    doc: |
-      The linear least-squares solver to use for solve2 (one of 'qr', 'svd', or 'lsmr').
-    type: string?
-    inputBinding:
-      prefix: solve2.llssolver=
-=======
-      prefix: solve2.stepsigma=
-      separate: False
-
-  - id: solve2_tolerance
-    label: Solver tolerance
-    doc: |
-      The solver tolerance used to define convergence in solve2.
-    type: float?
-    inputBinding:
-      prefix: solve2.tolerance=
-      separate: False
-
-  - id: solve2_uvlambdamin
-    label: Minimum uv distance in lambda
-    doc: |
-      The minimum uv distance to use in the calibration for solve2.
-    type: float?
-    inputBinding:
-      prefix: solve2.uvlambdamin=
-      separate: False
-
-  - id: solve2_smoothness_dd_factors
-    label: Smoothness factors
-    doc: |
-      The factor by which to multiply the smoothnesscontraint, per direction, for solve2.
-    type: float[]?
-    inputBinding:
-      valueFrom: $('['+self+']')
-      prefix: solve2.smoothness_dd_factors=
-      itemSeparator: ','
-      separate: False
-
-  - id: solve2_smoothnessconstraint
-    label: Smoothness constraint kernel size
-    doc: |
-      The smoothness constraint kernel size in Hz, used to enforce a smooth frequency
-      dependence, for solve2.
-    type: float?
-    inputBinding:
-      prefix: solve2.smoothnessconstraint=
-      separate: False
-
-  - id: solve2_smoothnessreffrequency
-    label: Smoothness constraint reference frequency
-    doc: |
-      The smoothness constraint reference frequency in Hz for solve2.
-    type: float?
-    inputBinding:
-      prefix: solve2.smoothnessreffrequency=
-      separate: False
-
-  - id: solve2_smoothnessrefdistance
-    label: Smoothness constraint reference distance
-    doc: |
-      The smoothness constraint reference distance in m for solve2.
-    type: float?
-    inputBinding:
-      prefix: solve2.smoothnessrefdistance=
-      separate: False
-
-  - id: solve2_antennaconstraint
-    label: Antenna constraint
-    doc: |
-      A list of antennas that will be constrained to have the same solutions in solve2.
-    type: string?
-    inputBinding:
-      prefix: solve2.antennaconstraint=
-      separate: False
-
-  - id: solve2_keepmodel
-    label: Keep model data
-    doc: |
-      Flag that determines whether model data used in solve2 is kept for
-      subsequent steps.
-    type: string?
-    inputBinding:
-      prefix: solve2.keepmodel=
-      separate: False
-
-  - id: solve2_reusemodel
-    label: Reuse model list
-    doc: |
-      A list of model data columns that will be reused from an earlier
-      step for solve2.
-    type: string?
-    inputBinding:
-      prefix: solve2.reusemodel=
-      separate: False
-
-  - id: solve2_reusemodel
-    label: Reuse model list
-    doc: |
-      A list of model data columns that will be reused from an earlier
-      step for solve2.
-    type: string?
-    inputBinding:
-      prefix: solve2.reusemodel=
->>>>>>> 4c24009b
-      separate: False
-
-  - id: solve2_mode
-    label: Solver mode
-    doc: |
-      The solver mode to use for solve2.
-    type: string?
-    inputBinding:
-      prefix: solve2.mode=
-      separate: False
-
-<<<<<<< HEAD
   - id: solve2_solutions_per_direction
     label: Solutions per direction
     doc: |
@@ -1699,26 +1309,6 @@
     type: File?
     outputBinding:
       glob: $(inputs.solve4_h5parm)
-=======
-outputs:
-  - id: output_h5parm1
-    label: Solution table
-    doc: |
-      The filename of the output solution table of solve1. The value is taken from the input
-      parameter "solve1_h5parm".
-    type: File
-    outputBinding:
-      glob: $(inputs.solve1_h5parm)
-
-  - id: output_h5parm2
-    label: Solution table
-    doc: |
-      The filename of the output solution table of solve1. The value is taken from the input
-      parameter "solve2_h5parm".
-    type: File?
-    outputBinding:
-      glob: $(inputs.solve2_h5parm)
->>>>>>> 4c24009b
 
 hints:
   - class: DockerRequirement
