"""
Module that holds all parset-related functions
"""
import sys
import os
import glob
import logging
import configparser
from rapthor._logging import set_log_file
from astropy.coordinates import Angle
import multiprocessing

log = logging.getLogger('rapthor:parset')


def parset_read(parset_file, use_log_file=True, skip_cluster=False):
    """
    Read a rapthor-formatted parset file and return dict of parameters

    Parameters
    ----------
    parset_file : str
        Filename of rapthor-formated parset file
    use_log_file : bool, optional
        Use a log file as well as outputing to the screen

    Returns
    -------
    parset_dict : dict
        Dict of parset parameters
    """
    if not os.path.isfile(parset_file):
        log.critical("Missing parset file ({}), I don't know what to do :'(".format(parset_file))
        sys.exit(1)

    log.info("Reading parset file: {}".format(parset_file))
    parset = configparser.RawConfigParser()
    parset.read(parset_file)

    # Handle global parameters
    parset_dict = get_global_options(parset)

    # Handle calibration parameters
    parset_dict['calibration_specific'].update(get_calibration_options(parset))

    # Handle imaging parameters
    parset_dict['imaging_specific'].update(get_imaging_options(parset))

    # Handle cluster-specific parameters
    if not skip_cluster:
        parset_dict['cluster_specific'].update(get_cluster_options(parset))

    # Set up working directory. All output will be placed in this directory
    if not os.path.isdir(parset_dict['dir_working']):
        os.mkdir(parset_dict['dir_working'])
    try:
        os.chdir(parset_dict['dir_working'])
        for subdir in ['logs', 'pipelines', 'regions', 'skymodels', 'images',
                       'solutions', 'scratch']:
            subdir_path = os.path.join(parset_dict['dir_working'], subdir)
            if not os.path.isdir(subdir_path):
                os.mkdir(subdir_path)
    except Exception as e:
        log.critical("Cannot use the working dir {0}: {1}".format(parset_dict['dir_working'], e))
        sys.exit(1)
    if use_log_file:
        set_log_file(os.path.join(parset_dict['dir_working'], 'logs', 'rapthor.log'))
    log.info("=========================================================\n")
    log.info("Working directory is {}".format(parset_dict['dir_working']))

    # Get the input MS files
    ms_search_list = parset_dict['input_ms'].strip('[]').split(',')
    ms_search_list = [ms.strip() for ms in ms_search_list]
    ms_files = []
    for search_str in ms_search_list:
        ms_files += glob.glob(os.path.join(search_str))
    parset_dict['mss'] = sorted(ms_files)
    if len(parset_dict['mss']) == 0:
        log.error('No input MS files were not found!')
        sys.exit(1)
    log.info("Working on {} input MS file(s)".format(len(parset_dict['mss'])))

    # Make sure the initial skymodel is present
    if 'input_skymodel' not in parset_dict:
        log.error('No input sky model file given. Exiting...')
        sys.exit(1)
    elif not os.path.exists(parset_dict['input_skymodel']):
        log.error('Input sky model file "{}" not found. Exiting...'.format(parset_dict['input_skymodel']))
        sys.exit(1)

    # Check for invalid sections
    given_sections = list(parset._sections.keys())
    allowed_sections = ['global', 'calibration', 'imaging', 'cluster']
    for section in given_sections:
        if section not in allowed_sections:
            log.warning('Section "{}" was given in the parset but is not a valid '
                        'section name'.format(section))

    return parset_dict


def get_global_options(parset):
    """
    Handle the global options

    Parameters
    ----------
    parset : RawConfigParser object
        Input parset

    Returns
    -------
    parset_dict : dict
        Dictionary with all global options

    """
    parset_dict = parset._sections['global'].copy()
    parset_dict.update({'calibration_specific': {}, 'imaging_specific': {}, 'cluster_specific': {}})

    # Fraction of data to use (default = 1.0). If less than one, the input data are divided
    # by time into chunks (of no less than slow_timestep_sec below) that sum to the requested
    # fraction, spaced out evenly over the full time range
    if 'data_fraction' in parset_dict:
        parset_dict['data_fraction'] = parset.getfloat('global', 'data_fraction')
    else:
        parset_dict['data_fraction'] = 1.0

    # Regroup input sky model (default = True)
    if 'regroup_input_skymodel' in parset_dict:
        parset_dict['regroup_input_skymodel'] = parset.getboolean('global', 'regroup_input_skymodel')
    else:
        parset_dict['regroup_input_skymodel'] = True

    # Apparent-flux input sky model (default = None)
    if 'apparent_skymodel' not in parset_dict:
        parset_dict['apparent_skymodel'] = None

    # Filename of h5parm file containing solutions for the patches in the
    # input sky model
    if 'input_h5parm' not in parset_dict:
        parset_dict['input_h5parm'] = None
    if 'solset' not in parset_dict:
        parset_dict['solset'] = None
    if 'tec_soltab' not in parset_dict:
        parset_dict['tec_soltab'] = None
    if 'scalarphase_soltab' not in parset_dict:
        parset_dict['scalarphase_soltab'] = None
    if 'slow_phase_soltab' not in parset_dict:
        parset_dict['slow_phase_soltab'] = None
    if 'slow_amplitude_soltab' not in parset_dict:
        parset_dict['slow_amplitude_soltab'] = None

    # Define strategy
    if 'strategy' not in parset_dict:
        parset_dict['strategy'] = 'selfcal'

    # Flagging ranges (default = no flagging). A range of times, baselines, and
    # frequencies to flag can be specified (see the DPPP documentation for
    # details of syntax) By default, the ranges are AND-ed to produce the final flags,
    # but a set expression can be specified that controls how the selections are
    # combined
    flag_list = []
    if 'flag_abstime' not in parset_dict:
        parset_dict['flag_abstime'] = None
    else:
        flag_list.append('flag_abstime')
    if 'flag_baseline' not in parset_dict:
        parset_dict['flag_baseline'] = None
    else:
        flag_list.append('flag_baseline')
    if 'flag_freqrange' not in parset_dict:
        parset_dict['flag_freqrange'] = None
    else:
        flag_list.append('flag_freqrange')
    if 'flag_expr' not in parset_dict:
        parset_dict['flag_expr'] = ' and '.join(flag_list)
    else:
        for f in flag_list:
            if f not in parset_dict['flag_expr']:
                log.error('Flag selection "{}" was specified but does not '
                          'appear in flag_expr'.format(f))
                sys.exit(1)

    # Check for invalid options
    given_options = parset.options('global')
    allowed_options = ['dir_working', 'input_ms', 'strategy',
                       'use_compression', 'flag_abstime', 'flag_baseline', 'flag_freqrange',
                       'flag_expr', 'input_skymodel', 'apparent_skymodel',
                       'regroup_input_skymodel', 'input_h5parm', 'data_fraction']
    for option in given_options:
        if option not in allowed_options:
            log.warning('Option "{}" was given in the [global] section of the '
                        'parset but is not a valid global option'.format(option))

    return parset_dict


def get_calibration_options(parset):
    """
    Handle the calibration options

    Parameters
    ----------
    parset : RawConfigParser object
        Input parset

    Returns
    -------
    parset_dict : dict
        Dictionary with all calibration options

    """
    if 'calibration' in list(parset._sections.keys()):
        parset_dict = parset._sections['calibration']
        given_options = parset.options('calibration')
    else:
        parset_dict = {}
        given_options = []

    # If one of the included sky models (see rapthor/skymodels) is within 2 * PB_FWHM of the
    # field center, include it in the calibration (default = False)
    if 'use_included_skymodels' in parset_dict:
        parset_dict['use_included_skymodels'] = parset.getboolean('calibration', 'use_included_skymodels')
    else:
        parset_dict['use_included_skymodels'] = False

    # Target flux density in Jy for grouping
    if 'patch_target_flux_jy' in parset_dict:
        parset_dict['patch_target_flux_jy'] = parset.getfloat('calibration', 'patch_target_flux_jy')
    else:
        parset_dict['patch_target_flux_jy'] = 2.5

    # Target number of patches for grouping
    if 'patch_target_number' in parset_dict:
        parset_dict['patch_target_number'] = parset.getint('calibration', 'patch_target_number')
        if parset_dict['patch_target_number'] < 1:
            parset_dict['patch_target_number'] = 1
    else:
        parset_dict['patch_target_number'] = None

    # Maximum number of cycles of the last step of selfcal to perform (default =
    # 10). The last step is looped until the number of cycles reaches this value or
    # until the improvement in dynamic range over the previous image is less than
    # 1.25%. A separate setting can also be used for the target facet only (allowing
    # one to reduce the number for non-target facets)
    if 'max_selfcal_loops' in parset_dict:
        parset_dict['max_selfcal_loops'] = parset.getint('calibration', 'max_selfcal_loops')
    else:
        parset_dict['max_selfcal_loops'] = 10

    # Minimum uv distance in lambda for calibration (default = 80)
    if 'solve_min_uv_lambda' in parset_dict:
        parset_dict['solve_min_uv_lambda'] = parset.getfloat('calibration', 'solve_min_uv_lambda')
    else:
        parset_dict['solve_min_uv_lambda'] = 80.0

    # Calculate the beam correction once per calibration patch (default = False)? If
    # False, the beam correction is calculated separately for each source in the patch.
    # Setting this to True can speed up calibration and prediction, but can also
    # reduce the quality of the calibration
    if 'onebeamperpatch' in parset_dict:
        parset_dict['onebeamperpatch'] = parset.getboolean('calibration', 'onebeamperpatch')
    else:
        parset_dict['onebeamperpatch'] = False

    # Solution intervals
    if 'fast_timestep_sec' in parset_dict:
        parset_dict['fast_timestep_sec'] = parset.getfloat('calibration', 'fast_timestep_sec')
    else:
        parset_dict['fast_timestep_sec'] = 8.0
    if 'fast_freqstep_hz' in parset_dict:
        parset_dict['fast_freqstep_hz'] = parset.getfloat('calibration', 'fast_freqstep_hz')
    else:
        parset_dict['fast_freqstep_hz'] = 1e6
    if 'slow_timestep_sec' in parset_dict:
        parset_dict['slow_timestep_sec'] = parset.getfloat('calibration', 'slow_timestep_sec')
    else:
        parset_dict['slow_timestep_sec'] = 600.0
    if 'slow_freqstep_hz' in parset_dict:
        parset_dict['slow_freqstep_hz'] = parset.getfloat('calibration', 'slow_freqstep_hz')
    else:
        parset_dict['slow_freqstep_hz'] = 1e6

    # Smoothness constraint
    if 'fast_smoothnessconstraint' in parset_dict:
        parset_dict['fast_smoothnessconstraint'] = parset.getfloat('calibration', 'fast_smoothnessconstraint')
    else:
        parset_dict['fast_smoothnessconstraint'] = 6e6
    if 'slow_smoothnessconstraint' in parset_dict:
        parset_dict['slow_smoothnessconstraint'] = parset.getfloat('calibration', 'slow_smoothnessconstraint')
    else:
        parset_dict['slow_smoothnessconstraint'] = 3e6

    # Solver parameters
    if 'llssolver' not in parset_dict:
        parset_dict['llssolver'] = 'qr'
    if 'propagatesolutions' in parset_dict:
        parset_dict['propagatesolutions'] = parset.getboolean('calibration', 'propagatesolutions')
    else:
        parset_dict['propagatesolutions'] = True
    if 'maxiter' in parset_dict:
        parset_dict['maxiter'] = parset.getint('calibration', 'maxiter')
    else:
        parset_dict['maxiter'] = 150
    if 'stepsize' in parset_dict:
        parset_dict['stepsize'] = parset.getfloat('calibration', 'stepsize')
    else:
        parset_dict['stepsize'] = 0.02
    if 'tolerance' in parset_dict:
        parset_dict['tolerance'] = parset.getfloat('calibration', 'tolerance')
    else:
<<<<<<< HEAD
        parset_dict['tolerance'] = 5e-3
=======
        parset_dict['tolerance'] = 1e-3
>>>>>>> eb405b8e
    if 'llsstarttolerance' in parset_dict:
        parset_dict['llsstarttolerance'] = parset.getfloat('calibration', 'llsstarttolerance')
    else:
        parset_dict['llsstarttolerance'] = 1e-2
    if 'llstolerance' in parset_dict:
        parset_dict['llstolerance'] = parset.getfloat('calibration', 'llstolerance')
    else:
        parset_dict['llstolerance'] = 1e-7

    # Use the IDG for predict during calibration (default = False)?
    if 'use_idg_predict' in parset_dict:
        parset_dict['use_idg_predict'] = parset.getboolean('calibration', 'use_idg_predict')
    else:
        parset_dict['use_idg_predict'] = False

    # Do a extra "debug" step during calibration (default = False)?
    if 'debug' in parset_dict:
        parset_dict['debug'] = parset.getboolean('calibration', 'debug')
    else:
        parset_dict['debug'] = False

    # Check for invalid options
    allowed_options = ['max_selfcal_loops', 'solve_min_uv_lambda', 'fast_timestep_sec',
                       'fast_freqstep_hz', 'slow_timestep_sec', 'onebeamperpatch',
                       'slow_freqstep_hz', 'propagatesolutions', 'maxiter',
                       'stepsize', 'tolerance', 'patch_target_number', 'llssolver',
                       'patch_target_flux_jy', 'fast_smoothnessconstraint',
                       'slow_smoothnessconstraint', 'use_idg_predict', 'debug',
                       'llsstarttolerance', 'llstolerance']
    for option in given_options:
        if option not in allowed_options:
            log.warning('Option "{}" was given in the [calibration] section of the '
                        'parset but is not a valid calibration option'.format(option))

    return parset_dict


def get_imaging_options(parset):
    """
    Handle the imaging options

    Parameters
    ----------
    parset : RawConfigParser object
        Input parset

    Returns
    -------
    parset_dict : dict
        Dictionary with all imaging options

    """
    if 'imaging' in list(parset._sections.keys()):
        parset_dict = parset._sections['imaging']
        given_options = parset.options('imaging')
    else:
        parset_dict = {}
        given_options = []

    # Size of area to image when using a grid (default = mean FWHM of the primary beam)
    if 'grid_width_ra_deg' in parset_dict:
        parset_dict['grid_width_ra_deg'] = parset.getfloat('imaging', 'grid_width_ra_deg')
    else:
        parset_dict['grid_width_ra_deg'] = None
    if 'grid_width_dec_deg' in parset_dict:
        parset_dict['grid_width_dec_deg'] = parset.getfloat('imaging', 'grid_width_dec_deg')
    else:
        parset_dict['grid_width_dec_deg'] = None

    # Number of sectors along RA to use in imaging grid (default = 0). The number of sectors in
    # Dec will be determined automatically to ensure the whole area specified with grid_center_ra,
    # grid_center_dec, grid_width_ra_deg, and grid_width_dec_deg is imaged. Set grid_nsectors_ra = 0 to force a
    # single sector for the full area. Multiple sectors are useful for parallelizing the imaging
    # over multiple nodes of a cluster or for computers with limited memory
    if 'grid_nsectors_ra' in parset_dict:
        parset_dict['grid_nsectors_ra'] = parset.getint('imaging', 'grid_nsectors_ra')
    else:
        parset_dict['grid_nsectors_ra'] = 1

    # Center of grid to image (default = phase center of data)
    # grid_center_ra = 14h41m01.884
    # grid_center_dec = +35d30m31.52
    if 'grid_center_ra' in parset_dict:
        parset_dict['grid_center_ra'] = Angle(parset_dict['grid_center_ra']).to('deg').value
    else:
        parset_dict['grid_center_ra'] = None
    if 'grid_center_dec' in parset_dict:
        parset_dict['grid_center_dec'] = Angle(parset_dict['grid_center_dec']).to('deg').value
    else:
        parset_dict['grid_center_dec'] = None

    # Skip corner sectors of grid
    if 'skip_corner_sectors' in parset_dict:
        parset_dict['skip_corner_sectors'] = parset.getboolean('imaging', 'skip_corner_sectors')
    else:
        parset_dict['skip_corner_sectors'] = False

    # Instead of a grid, imaging sectors can be defined individually by specifying
    # their centers and widths. If sectors are specified in this way, they will be
    # used instead of the sector grid. Note that the sectors should not overlap
    # sector_center_ra_list = [14h41m01.884, 14h13m23.234]
    # sector_center_dec_list = [+35d30m31.52, +37d21m56.86]
    # sector_width_ra_deg_list = [0.532, 0.127]
    # sector_width_dec_deg_list = [0.532, 0.127]
    len_list = []
    if 'sector_center_ra_list' in parset_dict:
        val_list = parset_dict['sector_center_ra_list'].strip('[]').split(',')
        if val_list[0] == '':
            val_list = []
        val_list = [Angle(v).to('deg').value for v in val_list]
        parset_dict['sector_center_ra_list'] = val_list
        len_list.append(len(val_list))
    else:
        parset_dict['sector_center_ra_list'] = []
    if 'sector_center_dec_list' in parset_dict:
        val_list = parset_dict['sector_center_dec_list'].strip('[]').split(',')
        if val_list[0] == '':
            val_list = []
        val_list = [Angle(v).to('deg').value for v in val_list]
        parset_dict['sector_center_dec_list'] = val_list
        len_list.append(len(val_list))
    else:
        parset_dict['sector_center_dec_list'] = []
    if 'sector_width_ra_deg_list' in parset_dict:
        val_list = parset_dict['sector_width_ra_deg_list'].strip('[]').split(',')
        if val_list[0] == '':
            val_list = []
        val_list = [float(v) for v in val_list]
        parset_dict['sector_width_ra_deg_list'] = val_list
        len_list.append(len(val_list))
    else:
        parset_dict['sector_width_ra_deg_list'] = []
    if 'sector_width_dec_deg_list' in parset_dict:
        val_list = parset_dict['sector_width_dec_deg_list'].strip('[]').split(',')
        if val_list[0] == '':
            val_list = []
        val_list = [float(v) for v in val_list]
        parset_dict['sector_width_dec_deg_list'] = val_list
        len_list.append(len(val_list))
    else:
        parset_dict['sector_width_dec_deg_list'] = []
    if 'sector_do_multiscale_list' in parset_dict:
        val_list = parset_dict['sector_do_multiscale_list'].strip('[]').split(',')
        if val_list[0] == '':
            val_list = []
        bool_list = []
        for v in val_list:
            if v.lower().strip() == 'true':
                b = True
            elif v.lower().strip() == 'false':
                b = False
            elif v.lower().strip() == 'none':
                b = None
            else:
                log.error('The entry "{}" in sector_do_multiscale_list is invalid. It must '
                          'be one of True, False, or None'.format(v))
                sys.exit(1)
            bool_list.append(b)
        parset_dict['sector_do_multiscale_list'] = bool_list
        len_list.append(len(bool_list))
    else:
        parset_dict['sector_do_multiscale_list'] = []
    if (len(parset_dict['sector_do_multiscale_list']) == 0 or
            (True not in parset_dict['sector_do_multiscale_list'] and
             None not in parset_dict['sector_do_multiscale_list'])):
        parset_dict['do_multiscale_clean'] = False
    else:
        parset_dict['do_multiscale_clean'] = True

    # Check that all the above options have the same number of entries
    if len(set(len_list)) > 1:
        log.error('The options sector_center_ra_list, sector_center_dec_list, '
                  'sector_width_ra_deg_list, sector_width_dec_deg_list, and '
                  'sector_do_multiscale_list (if specified) must all have the same number of '
                  'entires')
        sys.exit(1)

    # IDG (image domain gridder) mode to use in WSClean (default = cpu). The mode can
    # be cpu, gpu, or hybrid.
    if 'idg_mode' not in parset_dict:
        parset_dict['idg_mode'] = 'cpu'

    # Use screens during imaging (default = True)? If False, the solutions closest
    # to the image centers will be used. If True, the type of screen to use can be
    # specified with screen_type: tessellated (simple, smoothed tessellated screens)
    # or kl (Karhunen-Lo`eve screens) (default = tessellated)
    if 'use_screens' in parset_dict:
        parset_dict['use_screens'] = parset.getboolean('imaging', 'use_screens')
    else:
        parset_dict['use_screens'] = True
    if 'screen_type' not in parset_dict:
        parset_dict['screen_type'] = 'tessellated'

    # Fraction of the total memory (per node) to use for WSClean jobs (default = 0.9)
    if 'mem_fraction' in parset_dict:
        parset_dict['mem_fraction'] = parset.getfloat('imaging', 'mem_fraction')
    else:
        parset_dict['mem_fraction'] = 0.9

    # Use MPI during imaging (default = False).
    if 'use_mpi' in parset_dict:
        parset_dict['use_mpi'] = parset.getboolean('imaging', 'use_mpi')
    else:
        parset_dict['use_mpi'] = False

    # Reweight the visibility data before imaging (default = True)
    if 'reweight' in parset_dict:
        parset_dict['reweight'] = parset.getboolean('imaging', 'reweight')
    else:
        parset_dict['reweight'] = True

    # Max desired peak flux density reduction at center of the facet edges due to
    # bandwidth smearing (at the mean frequency) and time smearing (default = 0.15 =
    # 15% reduction in peak flux). Higher values result in shorter run times but
    # more smearing away from the facet centers. This value only applies to the
    # facet imaging (selfcal always uses a value of 0.15)
    if 'max_peak_smearing' in parset_dict:
        parset_dict['max_peak_smearing'] = parset.getfloat('imaging', 'max_peak_smearing')
    else:
        parset_dict['max_peak_smearing'] = 0.15

    # List of scales in pixels to use when multiscale clean is activated (default =
    # auto). Note that multiscale clean is activated for a direction only when the
    # calibrator or a source in the facet is determined to be larger than 4 arcmin,
    # the facet contains the target (specified below with target_ra and target_dec),
    # or mscale_selfcal_do / mscale_facet_do is set for the direction in the
    # directions file
    if 'multiscale_scales_pixel' in parset_dict:
        val_list = parset_dict['multiscale_scales_pixel'].strip('[]').split(',')
        str_list = ','.join([v.strip() for v in val_list])
        parset_dict['multiscale_scales_pixel'] = str_list
    else:
        parset_dict['multiscale_scales_pixel'] = None

    # Selfcal imaging parameters: pixel size in arcsec (default = 1.25), Briggs
    # robust parameter (default = -0.5) and minimum uv distance in lambda
    # (default = 80). These settings apply both to selfcal images and to the
    # full facet image used to make the improved facet model that is subtracted
    # from the data
    if 'cellsize_arcsec' in parset_dict:
        parset_dict['cellsize_arcsec'] = parset.getfloat('imaging', 'cellsize_arcsec')
    else:
        parset_dict['cellsize_arcsec'] = 1.25
    if 'robust' in parset_dict:
        parset_dict['robust'] = parset.getfloat('imaging', 'robust')
    else:
        parset_dict['robust'] = -0.5
    if 'min_uv_lambda' in parset_dict:
        parset_dict['min_uv_lambda'] = parset.getfloat('imaging', 'min_uv_lambda')
    else:
        parset_dict['min_uv_lambda'] = 80.0
    if 'max_uv_lambda' in parset_dict:
        parset_dict['max_uv_lambda'] = parset.getfloat('imaging', 'max_uv_lambda')
    else:
        parset_dict['max_uv_lambda'] = 1e6
    if 'taper_arcsec' in parset_dict:
        parset_dict['taper_arcsec'] = parset.getfloat('imaging', 'taper_arcsec')
    else:
        parset_dict['taper_arcsec'] = 0.0

    # Check for invalid options
    allowed_options = ['max_peak_smearing', 'cellsize_arcsec', 'robust', 'reweight',
                       'multiscale_scales_pixel', 'grid_center_ra', 'grid_center_dec',
                       'grid_width_ra_deg', 'grid_width_dec_deg', 'grid_nsectors_ra',
                       'min_uv_lambda', 'max_uv_lambda', 'mem_fraction', 'screen_type',
                       'robust', 'sector_center_ra_list', 'sector_center_dec_list',
                       'sector_width_ra_deg_list', 'sector_width_dec_deg_list',
                       'idg_mode', 'sector_do_multiscale_list', 'use_mpi',
                       'use_screens', 'skip_corner_sectors']
    for option in given_options:
        if option not in allowed_options:
            log.warning('Option "{}" was given in the [imaging] section of the '
                        'parset but is not a valid imaging option'.format(option))

    return parset_dict


def get_cluster_options(parset):
    """
    Handle the compute cluster options

    Parameters
    ----------
    parset : RawConfigParser object
        Input parset

    Returns
    -------
    parset_dict : dict
        Dictionary with all cluster options

    """
    if 'cluster' in list(parset._sections.keys()):
        parset_dict = parset._sections['cluster']
        given_options = parset.options('cluster')
    else:
        parset_dict = {}
        given_options = []

    # The number of processors and amount of memory per task to request from
    # SLURM can be specified with the cpus_per_task (default = 0 = all) and
    # mem_per_node_gb options (default = 190). By setting the cpus_per_task
    # value to the number of processors per node, one can ensure that each task
    # gets the entire node to itself, which is the recommended way of running
    # Rapthor
    if 'cpus_per_task' in parset_dict:
        parset_dict['cpus_per_task'] = parset.getint('cluster', 'cpus_per_task')
    else:
        parset_dict['cpus_per_task'] = 0
    if parset_dict['cpus_per_task'] == 0:
        parset_dict['cpus_per_task'] = multiprocessing.cpu_count()
    if 'mem_per_node_gb' in parset_dict:
        parset_dict['mem_per_node_gb'] = parset.getint('cluster', 'mem_per_node_gb')
    else:
        parset_dict['mem_per_node_gb'] = 0

    # Cluster type (default = singleMachine). Use batch_system = slurm to use SLURM
    if 'batch_system' not in parset_dict:
        parset_dict['batch_system'] = 'singleMachine'
    if 'max_nodes' in parset_dict:
        parset_dict['max_nodes'] = parset.getint('cluster', 'max_nodes')
    else:
        if parset_dict['batch_system'] == 'singleMachine':
            parset_dict['max_nodes'] = 1
        else:
            parset_dict['max_nodes'] = 12

    # Maximum number of cores and threads per task to use on each node (default = 0 = all).
    if 'max_cores' in parset_dict:
        parset_dict['max_cores'] = parset.getint('cluster', 'max_cores')
    else:
        if parset_dict['batch_system'] == 'slurm':
            # If SLURM is used, set max_cores to be cpus_per_task
            parset_dict['max_cores'] = parset_dict['cpus_per_task']
        else:
            # Otherwise, get the cpu count of the current machine
            parset_dict['max_cores'] = multiprocessing.cpu_count()
    if parset_dict['max_cores'] == 0:
        parset_dict['max_cores'] = multiprocessing.cpu_count()
    if 'max_threads' in parset_dict:
        parset_dict['max_threads'] = parset.getint('cluster', 'max_threads')
    else:
        parset_dict['max_threads'] = 0
    if parset_dict['max_threads'] == 0:
        parset_dict['max_threads'] = multiprocessing.cpu_count()

    # Number of threads to use by WSClean during deconvolution (default = 0 = all)
    if 'deconvolution_threads' in parset_dict:
        parset_dict['deconvolution_threads'] = parset.getint('cluster', 'deconvolution_threads')
    else:
        parset_dict['deconvolution_threads'] = 0
    if parset_dict['deconvolution_threads'] == 0:
        parset_dict['deconvolution_threads'] = multiprocessing.cpu_count()

    # Full path to a local disk on the nodes for I/O-intensive processing. The path
    # must be the same for all nodes
    if 'dir_local' not in parset_dict:
        parset_dict['dir_local'] = None
    else:
        parset_dict['dir_local'] = parset_dict['dir_local'].rstrip('/')

    # Check for invalid options
    allowed_options = ['cpus_per_task', 'batch_system', 'max_nodes', 'max_cores',
                       'max_threads', 'deconvolution_threads,' 'dir_local',
                       'mem_per_node_gb']
    for option in given_options:
        if option not in allowed_options:
            log.warning('Option "{}" was given in the [cluster] section of the '
                        'parset but is not a valid cluster option'.format(option))

    return parset_dict<|MERGE_RESOLUTION|>--- conflicted
+++ resolved
@@ -309,11 +309,7 @@
     if 'tolerance' in parset_dict:
         parset_dict['tolerance'] = parset.getfloat('calibration', 'tolerance')
     else:
-<<<<<<< HEAD
         parset_dict['tolerance'] = 5e-3
-=======
-        parset_dict['tolerance'] = 1e-3
->>>>>>> eb405b8e
     if 'llsstarttolerance' in parset_dict:
         parset_dict['llsstarttolerance'] = parset.getfloat('calibration', 'llsstarttolerance')
     else:
