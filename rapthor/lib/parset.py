"""
Module that holds all parset-related functions
"""
import ast
import configparser
import glob
import logging
import multiprocessing
import os
import sys

import astropy.coordinates
from rapthor._logging import set_log_file

if (sys.version_info.major, sys.version_info.minor) < (3, 9):
    import importlib_resources as resources
else:
    import importlib.resources as resources


log = logging.getLogger("rapthor:parset")


def lexical_cast(string_value):
    """
    Try to cast `string_value` to a valid Python type, using `ast.literal_eval`. This
    will only work for simple expressions. If that fails, try if `string_value` can be
    interpreted as an `astropy.coordinates.Angle`; if so, convert to degrees. If that
    fails, try if `string_value` represents a list of more complex items, and try to
    `lexical_cast` each item separately. If that also fails, return the input string.
    """
    if not isinstance(string_value, str):
        raise TypeError("lexical_cast requires a string argument")
    try:
        # Try to convert to simple Python types, like `int`, `float`, `list`, etc.
        return ast.literal_eval(string_value)
    except (ValueError, TypeError, SyntaxError):
        try:
            # Try to convert to an angle, and return value in degrees
            return astropy.coordinates.Angle(string_value).to("deg").value
        except (ValueError, TypeError):
            # Try to convert a more complex list by converting each item separately
            if string_value.startswith("[") and string_value.endswith("]"):
                values = [val.strip() for val in string_value.strip("[]").split(",")]
                return [lexical_cast(val) for val in values]
    # Return the unaltered string
    return string_value


class Parset:
    """
    This class can read a Rapthor parset file and convert its contents to a `dict` that
    can be used elsewhere.

    Notes
    -----
    If you want to add a new option, make sure that this option is added to the file
    `defaults.parset`. Any option used by Rapthor _must_ be defined in that file with
    its default value. If it is not in that file, a warning will be issued when it is
    used in a user-supplied parset file, and its value will be ignored. Similarly for a
    new section.
    If you want to add extra constraint checks for an option, or want to adjust its
    value, you need to add these checks to the method  `__check_and_adjust`.
    If you want to add a new _required_ option, an extra entry must be added to
    the attribute `self.required_options` in the method `__init__`. Similarly for a new
    _required_ section.
    """

    DEFAULT_PARSET = resources.files("rapthor") / "settings" / "defaults.parset"

    def __init__(self, parset_file=None):
        """
        Initializer.
        Read the default settings; define allowed and required sections and options
        based on these defaults. They will be used later to check for missing or
        invalid entries in the user-supplied parset file.

        Parameters
        ----------
        parset_file: str, optional
            Name of the parset-file to read
        """
        # Load default settings
        self.__parser = configparser.ConfigParser(interpolation=None)
        self.__parser.read_file(open(Parset.DEFAULT_PARSET))

        # Define allowed and required options here as a `dict`, where key is the name
        # of the section, and value is a `set` of key names for that section. Allowed
        # options are based on the contents of `defaults.parset`, required options are
        # hard-coded below. Also define sets of allowed and required sections.
        self.allowed_options = {
            sect: set(self.__parser.options(sect)) for sect in self.__parser.sections()
        }
        self.allowed_sections = set(self.allowed_options)
        self.required_options = {
            "global": {"dir_working", "input_ms"},
            # 'calibration': {'use_included_skymodels'},  # FOR TESTING ONLY
            # 'burp': {'foo', 'bar'},  # FOR TESTING ONLY
        }
        self.required_sections = set(self.required_options)

        # Sanity check. Ensure that all required sections and options are also allowed.
        assert self.required_sections <= self.allowed_sections, "%s <= %s" % (
            self.required_sections,
            self.allowed_sections,
        )
        for section in self.required_options:
            assert (
                self.required_options[section] <= self.allowed_options[section]
            ), "%s <= %s" % (
                self.required_options[section],
                self.allowed_options[section],
            )

        self.settings = Parset.__config_as_dict(self.__parser)

        if parset_file:
            self.settings = self.read_file(parset_file)

    @staticmethod
    def __config_as_dict(parser):
        """
        Return the current configuration as dictionary. The key is the section name,
        and the value is a dictionary of the options in the given section.
        Option values are cast to their proper type, if possible.

        Parameters
        ----------
        parser: configparser.ConfigParser
            Configuration parser used to read a parset-file.

        Returns
        -------
        settings: dict
            Dictionary of the configuration: key is the section name, value is a
            dictionary of the options in the given section.
        """
        settings = dict()
        for section in parser.sections():
            settings[section] = dict(
                (key, lexical_cast(value)) for key, value in parser.items(section)
            )
        return settings

    def __sanitize(self):
        """
        Check the configuration, as stored in `self.__parser`, for missing required
        sections and options; raise an exception if one or more are missing.
        Check for invalid, possibly misspelled, sections and options; print a warning,
        and remove these from the configuration.

        Raises
        ------
        ValueError
            If one or more required sections or options are missing
        """
        given_sections = set(self.__parser.sections())
        given_options = dict()
        for section in given_sections:
            given_options[section] = set(
                opt
                for opt in self.__parser.options(section)
                if self.__parser.get(section, opt) not in ("None", "")
            )
        missing_sections = self.required_sections - given_sections
        missing_options = {
            sect: self.required_options[sect] - given_options[sect]
            for sect in self.required_sections
        }
        invalid_sections = given_sections - self.allowed_sections
        invalid_options = {
            sect: given_options[sect] - self.allowed_options[sect]
            for sect in self.allowed_sections
        }

        # Check for missing required options.
        # NOTE: This will raise on the first section with missing required options.
        # Hence, if there are multiple sections with missing required options, not all
        # of them are reported. Currently only the [global] section has required
        # options, so this is not a big issue.
        for section, options in missing_options.items():
            if options:
                raise ValueError(
                    "Missing required option(s) in section [{}]: {}".format(
                        section, ", ".join("'{}'".format(opt) for opt in options)
                    )
                )

        # Check for invalid sections
        for section in invalid_sections:
            self.__parser.remove_section(section)
            log.warning("Section [%s] is invalid", section)

        # Check for invalid options
        for section in invalid_options:
            for option in invalid_options[section]:
                self.__parser.remove_option(section, option)
                log.warning("Option '%s' in section [%s] is invalid", option, section)

    def __check_and_adjust(self, settings):
        """
        Check for specific constraints on the option values in `settings`.
        Adjust values where needed.

        Parameters
        ----------
        settings: dict
            A dictionary of settings, where the key is the section name,
            and the value is a dictionary of the options in the given section.

        Raises
        ------
        ValueError
            If one or more option values do not meet with the constraints.
        """
        # Global options
        options = settings["global"]
        selfcal_data_fraction = options["selfcal_data_fraction"]
        if not 0.0 < selfcal_data_fraction <= 1.0:
            raise ValueError(
                f"The selfcal_data_fraction parameter is {selfcal_data_fraction}; "
                f"it must be > 0 and <= 1"
            )
        final_data_fraction = options["final_data_fraction"]
        if not 0.0 < final_data_fraction <= 1.0:
            raise ValueError(
                f"The final_data_fraction parameter is {final_data_fraction}. "
                f"It must be > 0 and <= 1"
            )
        if final_data_fraction < selfcal_data_fraction:
            log.warning(
                f"The final_data_fraction ({final_data_fraction}) "
                f"is less than selfcal_data_fraction ({selfcal_data_fraction})"
            )
        flag_list = [
            key
            for key in ("flag_abstime", "flag_baseline", "flag_freqrange")
            if options[key]
        ]
        if not options["flag_expr"]:
            options["flag_expr"] = " and ".join(flag_list)
        else:
            for flag in flag_list:
                if flag not in options["flag_expr"]:
                    raise ValueError(
                        f"Flag selection '{flag}' was specified but does not "
                        f"appear in 'flag_expr'"
                    )

        # Calibration options
        options = settings["calibration"]
        if options["slow_timestep_separate_sec"] < options["slow_timestep_joint_sec"]:
            log.warning(
                "The slow_timestep_separate_sec cannot be less than the "
                "slow_timestep_joint_sec. Setting slow_timestep_separate_sec = "
                "slow_timestep_joint_sec"
            )
            options["slow_timestep_separate_sec"] = options["slow_timestep_joint_sec"]

        # Imaging options
        options = settings["imaging"]

        for opt, valid_values in {
            "idg_mode": ("cpu", "gpu", "hybrid"),
            "dde_method": ("none", "screens", "facets"),
            "screen_type": ("kl", "tesselated"),
        }.items():
            if options[opt] not in valid_values:
                raise ValueError(
                    "The option '{}' must be one of {}".format(
                        opt, ", ".join("'{}'".format(val) for val in valid_values)
                    )
                )

        if not (
            len(options["sector_center_ra_list"])
            == len(options["sector_center_dec_list"])
            == len(options["sector_width_ra_deg_list"])
            == len(options["sector_width_dec_deg_list"])
        ):
            raise ValueError(
                "The options 'sector_center_ra_list', 'sector_center_dec_list', "
                "'sector_width_ra_deg_list', and 'sector_width_dec_deg_list' "
                "must all have the same number of entries"
            )

        if len(options["dd_psf_grid"]) != 2:
            raise ValueError(
                "The option 'dd_psf_grid' must be a list of length 2 (e.g. '[3, 3]')"
            )

        # Cluster options
        options = settings["cluster"]

        for opt, valid_values in {
            "batch_system": ("single_machine", "slurm"),
            "cwl_runner": ("cwltool", "toil"),
        }.items():
            if options[opt] not in valid_values:
                raise ValueError(
                    "The option '{}' must be one of {}".format(
                        opt, ", ".join("'{}'".format(val) for val in valid_values)
                    )
                )

        cpu_count = multiprocessing.cpu_count()
        if not options["cpus_per_task"]:
            options["cpus_per_task"] = cpu_count

        single_machine = options["batch_system"] == "single_machine"
        cpus_per_task = options["cpus_per_task"]
        if not options["max_nodes"]:
            options["max_nodes"] = 1 if single_machine else 12
        if not options["max_cores"]:
            options["max_cores"] = cpu_count if single_machine else cpus_per_task
        if not options["max_threads"]:
            options["max_threads"] = cpu_count

        max_threads = options["max_threads"]
        if not options["deconvolution_threads"]:
            options["deconvolution_threads"] = max(1, max_threads * 2 // 5)
        if not options["parallel_gridding_threads"]:
            options["parallel_gridding_threads"] = max(1, max_threads * 2 // 5)

    def read_file(self, parset_file):
        """
        Read the contents of `parset_file`. The format of this file is often referred to
        as parset format in the context of Rapthor, but is actually in the well-known
        Windows INI-format. A check is made for missing required sections and options.
        Given options values are checked against possible constraints.

        Parameters
        ----------
        parset_file: str
            Name of the parset file

        Returns
        -------
        settings: dict
            A dictionary of settings, where the key is the section name,
            and the value is a dictionary of the options in the given section.
            Option values are cast to their proper type, if possible.

        Raises
        ------
        FileNotFoundError
            If `parset_file` does not exist
        ValueError
            If `parset_file` cannot be parsed correctly, or if one or more required
            sections or options are missing, or if it contains invalid option values.
        """
        log.info("Reading parset file: %s", parset_file)
        try:
            if not self.__parser.read(parset_file):
                raise FileNotFoundError(f"Missing parset file ({parset_file}).")
        except configparser.ParsingError as err:
            raise ValueError(
                f"Parset file '{parset_file}' could not be parsed correctly.\n{err}"
            )

        self.__sanitize()
        settings = Parset.__config_as_dict(self.__parser)
        self.__check_and_adjust(settings)

        return settings

    def as_parset_dict(self):
        """
        Return the current settings as parset-dict. The parset-dict differs from the
        internal settings in the sense that all the key/value pairs defined in the
        [global] section are put at the top-level instead of under 'global'. All other
        section names (like [imaging]), get a post-fix '_specific'.
        """
        parset = self.settings["global"]
        for section in self.settings:
            if section != "global":
                parset[section + "_specific"] = self.settings[section]
        return parset


def parset_read(parset_file, use_log_file=True):
    """
    Read a rapthor-formatted parset file and return dict of parameters

    Parameters
    ----------
    parset_file : str
        Filename of rapthor-formated parset file
    use_log_file : bool, optional
        Use a log file as well as outputing to the screen

    Returns
    -------
    parset_dict : dict
        Dict of parset parameters

    Raises
    ------
        RuntimeError
            If the working directory cannot be created; or
            if no input sky model file is given and download is not requested.
        FileNotFoundError
            If no input MS files can be found; or
            if the sky model file cannot be found and download is not requested.
    """

    parset_dict = Parset(parset_file).as_parset_dict()

    # Set up working directory. All output will be placed in this directory
    try:
        if not os.path.isdir(parset_dict["dir_working"]):
            os.mkdir(parset_dict["dir_working"])
        for subdir in (
            "logs",
            "pipelines",
            "regions",
            "skymodels",
            "images",
            "solutions",
            "plots",
        ):
            subdir_path = os.path.join(parset_dict["dir_working"], subdir)
            if not os.path.isdir(subdir_path):
                os.mkdir(subdir_path)
    except Exception as e:
        raise RuntimeError(
            "Cannot use the working dir {0}: {1}".format(parset_dict["dir_working"], e)
        )
    if use_log_file:
        set_log_file(os.path.join(parset_dict["dir_working"], "logs", "rapthor.log"))
    log.info("=========================================================\n")
    log.info("CWLRunner is %s", parset_dict["cluster_specific"]["cwl_runner"])
    log.info("Working directory is {}".format(parset_dict["dir_working"]))

    # Get the input MS files; it can either be a string, or a list of strings
    input_ms = parset_dict["input_ms"]
    ms_search_list = [input_ms] if isinstance(input_ms, str) else input_ms
    ms_files = []
    for search_str in ms_search_list:
        ms_files += glob.glob(os.path.join(search_str))
    parset_dict["mss"] = sorted(ms_files)
    if len(parset_dict["mss"]) == 0:
        raise FileNotFoundError(
            "No input MS files were found (searched for files "
            "matching: {}).".format(
                ", ".join('"{0}"'.format(search_str) for search_str in ms_search_list)
            )
        )
    log.info("Working on {} input MS file(s)".format(len(parset_dict["mss"])))

    # Make sure the initial skymodel is present
    if not parset_dict["input_skymodel"]:
        if parset_dict["download_initial_skymodel"]:
            log.info(
                "No input sky model file given and download requested. "
                "Will automatically download skymodel."
            )
            parset_dict.update(
                {
                    "input_skymodel": os.path.join(
                        parset_dict["dir_working"], "skymodels", "initial_skymodel.txt"
                    )
                }
            )
            if parset_dict["apparent_skymodel"]:
                log.info(
                    "Ignoring apparent_skymodel, "
                    "because skymodel download has been requested."
                )
                parset_dict["apparent_skymodel"] = None
        else:
            log.error(
                "No input sky model file given and no download requested. Exiting..."
            )
            raise RuntimeError(
                "No input sky model file given and no download requested."
            )
    elif (parset_dict["input_skymodel"]) and parset_dict["download_initial_skymodel"]:
        if not parset_dict["download_overwrite_skymodel"]:
            # If download is requested, ignore the given skymodel.
<<<<<<< HEAD
            log.info('Skymodel download requested, but user-provided skymodel is present. Disabling download and using skymodel provided by the user.')
            parset_dict['download_initial_skymodel'] = False
        else:
            log.info('User-provided skymodel is present, but download_overwrite_skymodel is True. Overwriting user-supplied skymodel with downloaded one.')
            parset_dict['download_initial_skymodel'] = True
    elif not os.path.exists(parset_dict['input_skymodel']):
        raise FileNotFoundError('Input sky model file "{}" not found.'.format(parset_dict['input_skymodel']))

    return parset_dict


def get_global_options(parset):
    """
    Handle the global options

    Parameters
    ----------
    parset : RawConfigParser object
        Input parset

    Returns
    -------
    parset_dict : dict
        Dictionary with all global options

    """
    # TODO: Repalce all "if 'some_key' in parset_dict:" with "parset_dict.setdefault(...)"

    try:
        parset_dict = parset._sections['global'].copy()
    except KeyError:
        raise KeyError('The parset is missing the required [global] section')

    parset_dict.update({'calibration_specific': {}, 'imaging_specific': {}, 'cluster_specific': {}})

    # Fraction of data to use (default = 0.2). If less than one, the input data are divided
    # by time into chunks (of no less than slow_timestep_separate_sec below) that sum to the requested
    # fraction, spaced out evenly over the full time range
    if 'selfcal_data_fraction' in parset_dict:
        parset_dict['selfcal_data_fraction'] = parset.getfloat('global', 'selfcal_data_fraction')
    else:
        parset_dict['selfcal_data_fraction'] = 0.2
    if parset_dict['selfcal_data_fraction'] <= 0.0:
        raise ValueError('The selfcal_data_fraction parameter is <= 0. It must be > 0 and <= 1')
    if parset_dict['selfcal_data_fraction'] > 1.0:
        raise ValueError('The selfcal_data_fraction parameter is > 1. It must be > 0 and <= 1')
    if 'final_data_fraction' in parset_dict:
        parset_dict['final_data_fraction'] = parset.getfloat('global', 'final_data_fraction')
    else:
        parset_dict['final_data_fraction'] = 1.0
    if parset_dict['final_data_fraction'] <= 0.0:
        raise ValueError('The final_data_fraction parameter is <= 0. It must be > 0 and <= 1')
    if parset_dict['final_data_fraction'] > 1.0:
        raise ValueError('The final_data_fraction parameter is > 1. It must be > 0 and <= 1')
    if parset_dict['final_data_fraction'] < parset_dict['selfcal_data_fraction']:
        log.warning('The final_data_fraction parameter is less than selfcal_data_fraction.')

    # Regroup input sky model (default = True)
    if 'regroup_input_skymodel' in parset_dict:
        parset_dict['regroup_input_skymodel'] = parset.getboolean('global', 'regroup_input_skymodel')
    else:
        parset_dict['regroup_input_skymodel'] = True

    # Apparent-flux input sky model (default = None)
    if 'apparent_skymodel' not in parset_dict:
        parset_dict['apparent_skymodel'] = None

    # Auto-download a sky model (default = True)?
    if 'download_initial_skymodel' not in parset_dict:
        parset_dict['download_initial_skymodel'] = True
    else:
        parset_dict['download_initial_skymodel'] = parset.getboolean('global', 'download_initial_skymodel')

    if 'download_initial_skymodel_radius' not in parset_dict:
        parset_dict['download_initial_skymodel_radius'] = 5.0
    else:
        parset_dict['download_initial_skymodel_radius'] = parset.getfloat('global', 'download_initial_skymodel_radius')

    if 'download_initial_skymodel_server' not in parset_dict:
        parset_dict['download_initial_skymodel_server'] = 'TGSS'

    if 'download_overwrite_skymodel' in parset_dict:
        parset_dict['download_overwrite_skymodel'] = parset.getboolean('global', 'download_overwrite_skymodel')
    else:
        parset_dict['download_overwrite_skymodel'] = False

    # Filename of h5parm file containing solutions for the patches in the
    # input sky model
    if 'input_h5parm' not in parset_dict:
        parset_dict['input_h5parm'] = None
    if 'solset' not in parset_dict:
        parset_dict['solset'] = None
    if 'tec_soltab' not in parset_dict:
        parset_dict['tec_soltab'] = None
    if 'scalarphase_soltab' not in parset_dict:
        parset_dict['scalarphase_soltab'] = None
    if 'slow_phase_soltab' not in parset_dict:
        parset_dict['slow_phase_soltab'] = None
    if 'slow_amplitude_soltab' not in parset_dict:
        parset_dict['slow_amplitude_soltab'] = None

    # Define strategy
    if 'strategy' not in parset_dict:
        parset_dict['strategy'] = 'selfcal'

    # Flagging ranges (default = no flagging). A range of times, baselines, and
    # frequencies to flag can be specified (see the DPPP documentation for
    # details of syntax) By default, the ranges are AND-ed to produce the final flags,
    # but a set expression can be specified that controls how the selections are
    # combined
    flag_list = []
    if 'flag_abstime' not in parset_dict:
        parset_dict['flag_abstime'] = None
    else:
        flag_list.append('flag_abstime')
    if 'flag_baseline' not in parset_dict:
        parset_dict['flag_baseline'] = None
    else:
        flag_list.append('flag_baseline')
    if 'flag_freqrange' not in parset_dict:
        parset_dict['flag_freqrange'] = None
    else:
        flag_list.append('flag_freqrange')
    if 'flag_expr' not in parset_dict:
        parset_dict['flag_expr'] = ' and '.join(flag_list)
    else:
        for f in flag_list:
            if f not in parset_dict['flag_expr']:
                raise ValueError('Flag selection "{}" was specified but does not '
                                 'appear in flag_expr'.format(f))

    # Check for invalid options
    given_options = parset.options('global')
    allowed_options = ['dir_working', 'input_ms', 'strategy',
                       'use_compression', 'flag_abstime', 'flag_baseline', 'flag_freqrange',
                       'flag_expr', 'download_initial_skymodel', 'download_initial_skymodel_radius', 'download_initial_skymodel_server', 'download_overwrite_skymodel',
                       'input_skymodel', 'apparent_skymodel',
                       'regroup_input_skymodel', 'input_h5parm', 'selfcal_data_fraction',
                       'final_data_fraction']
    for option in given_options:
        if option not in allowed_options:
            log.warning('Option "{}" was given in the [global] section of the '
                        'parset but is not a valid global option'.format(option))

    return parset_dict


def get_calibration_options(parset):
    """
    Handle the calibration options

    Parameters
    ----------
    parset : RawConfigParser object
        Input parset

    Returns
    -------
    parset_dict : dict
        Dictionary with all calibration options

    """
    if 'calibration' in list(parset._sections.keys()):
        parset_dict = parset._sections['calibration']
        given_options = parset.options('calibration')
    else:
        parset_dict = {}
        given_options = []

    # If one of the included sky models (see rapthor/skymodels) is within 2 * PB_FWHM of the
    # field center, include it in the calibration (default = False)
    if 'use_included_skymodels' in parset_dict:
        parset_dict['use_included_skymodels'] = parset.getboolean('calibration', 'use_included_skymodels')
    else:
        parset_dict['use_included_skymodels'] = False

    # Calculate the beam correction once per calibration patch (default = False)? If
    # False, the beam correction is calculated separately for each source in the patch.
    # Setting this to True can speed up calibration and prediction, but can also
    # reduce the quality of the calibration
    if 'onebeamperpatch' in parset_dict:
        parset_dict['onebeamperpatch'] = parset.getboolean('calibration', 'onebeamperpatch')
    else:
        parset_dict['onebeamperpatch'] = False

    # Solution intervals
    if 'fast_timestep_sec' in parset_dict:
        parset_dict['fast_timestep_sec'] = parset.getfloat('calibration', 'fast_timestep_sec')
    else:
        parset_dict['fast_timestep_sec'] = 8.0
    if 'fast_freqstep_hz' in parset_dict:
        parset_dict['fast_freqstep_hz'] = parset.getfloat('calibration', 'fast_freqstep_hz')
    else:
        parset_dict['fast_freqstep_hz'] = 1e6
    if 'slow_timestep_joint_sec' in parset_dict:
        parset_dict['slow_timestep_joint_sec'] = parset.getfloat('calibration', 'slow_timestep_joint_sec')
    else:
        parset_dict['slow_timestep_joint_sec'] = 0.0
    if 'slow_timestep_separate_sec' in parset_dict:
        parset_dict['slow_timestep_separate_sec'] = parset.getfloat('calibration', 'slow_timestep_separate_sec')
    else:
        parset_dict['slow_timestep_separate_sec'] = 600.0
    if parset_dict['slow_timestep_separate_sec'] < parset_dict['slow_timestep_joint_sec']:
        log.warning('The slow_timestep_separate_sec cannot be less than the slow_timestep_joint_sec.'
                    'Setting slow_timestep_separate_sec = slow_timestep_joint_sec')
        parset_dict['slow_timestep_separate_sec'] = parset_dict['slow_timestep_joint_sec']
    if 'slow_freqstep_hz' in parset_dict:
        parset_dict['slow_freqstep_hz'] = parset.getfloat('calibration', 'slow_freqstep_hz')
    else:
        parset_dict['slow_freqstep_hz'] = 1e6

    # Smoothness constraint
    if 'fast_smoothnessconstraint' in parset_dict:
        parset_dict['fast_smoothnessconstraint'] = parset.getfloat('calibration', 'fast_smoothnessconstraint')
    else:
        parset_dict['fast_smoothnessconstraint'] = 3e6
    if 'fast_smoothnessreffrequency' in parset_dict:
        parset_dict['fast_smoothnessreffrequency'] = parset.getfloat('calibration', 'fast_smoothnessreffrequency')
    else:
        parset_dict['fast_smoothnessreffrequency'] = None  # set later depending on whether data is HBA or LBA
    if 'fast_smoothnessrefdistance' in parset_dict:
        parset_dict['fast_smoothnessrefdistance'] = parset.getfloat('calibration', 'fast_smoothnessrefdistance')
    else:
        parset_dict['fast_smoothnessrefdistance'] = 0.0
    if 'slow_smoothnessconstraint_joint' in parset_dict:
        parset_dict['slow_smoothnessconstraint_joint'] = parset.getfloat('calibration', 'slow_smoothnessconstraint_joint')
    else:
        parset_dict['slow_smoothnessconstraint_joint'] = 3e6
    if 'slow_smoothnessconstraint_separate' in parset_dict:
        parset_dict['slow_smoothnessconstraint_separate'] = parset.getfloat('calibration', 'slow_smoothnessconstraint_separate')
    else:
        parset_dict['slow_smoothnessconstraint_separate'] = 3e6

    # Solver parameters
    if 'llssolver' not in parset_dict:
        parset_dict['llssolver'] = 'qr'
    if 'propagatesolutions' in parset_dict:
        parset_dict['propagatesolutions'] = parset.getboolean('calibration', 'propagatesolutions')
    else:
        parset_dict['propagatesolutions'] = True
    if 'solveralgorithm' not in parset_dict:
        parset_dict['solveralgorithm'] = 'hybrid'
    if 'maxiter' in parset_dict:
        parset_dict['maxiter'] = parset.getint('calibration', 'maxiter')
    else:
        parset_dict['maxiter'] = 150
    if 'stepsize' in parset_dict:
        parset_dict['stepsize'] = parset.getfloat('calibration', 'stepsize')
    else:
        parset_dict['stepsize'] = 0.02
    if 'tolerance' in parset_dict:
        parset_dict['tolerance'] = parset.getfloat('calibration', 'tolerance')
    else:
        parset_dict['tolerance'] = 5e-3

    # Parallel predict over baselines
    if 'parallelbaselines' in parset_dict:
        parset_dict['parallelbaselines'] = parset.getboolean('calibration', 'parallelbaselines')
    else:
        parset_dict['parallelbaselines'] = False

    # Use SAGECalpredict
    if 'sagecalpredict' in parset_dict:
        parset_dict['sagecalpredict'] = parset.getboolean('calibration', 'sagecalpredict')
    else:
        parset_dict['sagecalpredict'] = False

    # LBFGS solver parameters
    if 'solverlbfgs_dof' in parset_dict:
        parset_dict['solverlbfgs_dof'] = parset.getfloat('calibration', 'solverlbfgs_dof')
    else:
        parset_dict['solverlbfgs_dof'] = 200.0
    if 'solverlbfgs_iter' in parset_dict:
        parset_dict['solverlbfgs_iter'] = parset.getint('calibration', 'solverlbfgs_iter')
    else:
        parset_dict['solverlbfgs_iter'] = 4
    if 'solverlbfgs_minibatches' in parset_dict:
        parset_dict['solverlbfgs_minibatches'] = parset.getint('calibration', 'solverlbfgs_minibatches')
    else:
        parset_dict['solverlbfgs_minibatches'] = 1

    # Check for invalid options
    allowed_options = ['fast_timestep_sec', 'fast_freqstep_hz', 'slow_timestep_joint_sec',
                       'slow_timestep_separate_sec', 'onebeamperpatch',
                       'slow_freqstep_hz', 'propagatesolutions', 'maxiter', 'stepsize',
                       'tolerance', 'llssolver', 'fast_smoothnessconstraint',
                       'fast_smoothnessreffrequency', 'fast_smoothnessrefdistance',
                       'slow_smoothnessconstraint_joint',
                       'slow_smoothnessconstraint_separate', 'parallelbaselines',
                       'solveralgorithm', 'solverlbfgs_dof', 'solverlbfgs_iter',
                       'solverlbfgs_minibatches','sagecalpredict']
    for option in given_options:
        if option not in allowed_options:
            log.warning('Option "{}" was given in the [calibration] section of the '
                        'parset but is not a valid calibration option'.format(option))

    return parset_dict


def get_imaging_options(parset):
    """
    Handle the imaging options

    Parameters
    ----------
    parset : RawConfigParser object
        Input parset

    Returns
    -------
    parset_dict : dict
        Dictionary with all imaging options

    """
    if 'imaging' in list(parset._sections.keys()):
        parset_dict = parset._sections['imaging']
        given_options = parset.options('imaging')
    else:
        parset_dict = {}
        given_options = []

    # Size of area to image when using a grid (default = 1.7 * mean FWHM of the primary beam)
    if 'grid_width_ra_deg' in parset_dict:
        parset_dict['grid_width_ra_deg'] = parset.getfloat('imaging', 'grid_width_ra_deg')
    else:
        parset_dict['grid_width_ra_deg'] = None
    if 'grid_width_dec_deg' in parset_dict:
        parset_dict['grid_width_dec_deg'] = parset.getfloat('imaging', 'grid_width_dec_deg')
    else:
        parset_dict['grid_width_dec_deg'] = None

    # Number of sectors along RA to use in imaging grid (default = 0). The number of sectors in
    # Dec will be determined automatically to ensure the whole area specified with grid_center_ra,
    # grid_center_dec, grid_width_ra_deg, and grid_width_dec_deg is imaged. Set grid_nsectors_ra = 0 to force a
    # single sector for the full area. Multiple sectors are useful for parallelizing the imaging
    # over multiple nodes of a cluster or for computers with limited memory
    if 'grid_nsectors_ra' in parset_dict:
        parset_dict['grid_nsectors_ra'] = parset.getint('imaging', 'grid_nsectors_ra')
    else:
        parset_dict['grid_nsectors_ra'] = 0

    # Center of grid to image (default = phase center of data)
    if 'grid_center_ra' in parset_dict:
        parset_dict['grid_center_ra'] = Angle(parset_dict['grid_center_ra']).to('deg').value
    else:
        parset_dict['grid_center_ra'] = None
    if 'grid_center_dec' in parset_dict:
        parset_dict['grid_center_dec'] = Angle(parset_dict['grid_center_dec']).to('deg').value
    else:
        parset_dict['grid_center_dec'] = None

    # Skip corner sectors of grid
    if 'skip_corner_sectors' in parset_dict:
        parset_dict['skip_corner_sectors'] = parset.getboolean('imaging', 'skip_corner_sectors')
    else:
        parset_dict['skip_corner_sectors'] = False

    # Instead of a grid, imaging sectors can be defined individually by specifying
    # their centers and widths. If sectors are specified in this way, they will be
    # used instead of the sector grid. Note that the sectors should not overlap
    len_list = []
    if 'sector_center_ra_list' in parset_dict:
        val_list = parset_dict['sector_center_ra_list'].strip('[]').split(',')
        val_list = [Angle(v).to('deg').value for v in val_list]
        parset_dict['sector_center_ra_list'] = val_list
        len_list.append(len(val_list))
    else:
        parset_dict['sector_center_ra_list'] = []
    if 'sector_center_dec_list' in parset_dict:
        val_list = parset_dict['sector_center_dec_list'].strip('[]').split(',')
        val_list = [Angle(v).to('deg').value for v in val_list]
        parset_dict['sector_center_dec_list'] = val_list
        len_list.append(len(val_list))
    else:
        parset_dict['sector_center_dec_list'] = []
    if 'sector_width_ra_deg_list' in parset_dict:
        val_list = parset_dict['sector_width_ra_deg_list'].strip('[]').split(',')
        val_list = [float(v) for v in val_list]
        parset_dict['sector_width_ra_deg_list'] = val_list
        len_list.append(len(val_list))
    else:
        parset_dict['sector_width_ra_deg_list'] = []
    if 'sector_width_dec_deg_list' in parset_dict:
        val_list = parset_dict['sector_width_dec_deg_list'].strip('[]').split(',')
        val_list = [float(v) for v in val_list]
        parset_dict['sector_width_dec_deg_list'] = val_list
        len_list.append(len(val_list))
    else:
        parset_dict['sector_width_dec_deg_list'] = []

    # Check that all the above options have the same number of entries
    if len(set(len_list)) > 1:
        raise ValueError('The options sector_center_ra_list, sector_center_dec_list, '
                         'sector_width_ra_deg_list, and sector_width_dec_deg_list '
                         'must all have the same number of entries')

    # IDG (image domain gridder) mode to use in WSClean (default = cpu). The mode can
    # be cpu, gpu, or hybrid.
    if 'idg_mode' not in parset_dict:
        parset_dict['idg_mode'] = 'cpu'
    if parset_dict['idg_mode'] not in ['cpu', 'gpu', 'hybrid']:
        raise ValueError('The option idg_mode must be one of "cpu", "gpu", or "hybrid"')

    # Method to use to apply direction-dependent effects during imaging: "none",
    # "facets", or "screens". If "none", the solutions closest to the image centers
    # will be used. If "facets", Voronoi faceting is used. If "screens", smooth 2-D
    # are used; the type of screen to use can be specified with screen_type:
    # "tessellated" (simple, smoothed tessellated screens) or "kl" (Karhunen-Lo`eve
    # screens) (default = kl)
    if 'dde_method' not in parset_dict:
        parset_dict['dde_method'] = 'facets'
    if parset_dict['dde_method'] not in ['none', 'screens', 'facets']:
        raise ValueError('The option dde_method must be one of "none", "screens", or "facets"')
    if 'screen_type' not in parset_dict:
        parset_dict['screen_type'] = 'kl'
    if parset_dict['screen_type'] not in ['kl', 'tessellated']:
        raise ValueError('The option screen_type must be one of "kl", or "tessellated"')

    # Maximum memory in GB (per node) to use for WSClean jobs (default = 0 = 100%)
    if 'mem_gb' in parset_dict:
        parset_dict['mem_gb'] = parset.getfloat('imaging', 'mem_gb')
    else:
        parset_dict['mem_gb'] = 0

    # Apply separate XX and YY corrections during imaging (default = True). If False,
    # scalar solutions (the average of the XX and YY solutions) are applied instead
    if 'apply_diagonal_solutions' in parset_dict:
        parset_dict['apply_diagonal_solutions'] = parset.getboolean('imaging', 'apply_diagonal_solutions')
    else:
        parset_dict['apply_diagonal_solutions'] = True

    # Make Stokes QUV images in addition to the Stokes I image (default = False).
    # If True, QUV images are made during the final imaging step, once self
    # calibration has been completed
    if 'make_quv_images' in parset_dict:
        parset_dict['make_quv_images'] = parset.getboolean('imaging', 'make_quv_images')
    else:
        parset_dict['make_quv_images'] = False

    # The number of direction-dependent PSFs which should be fit horizontally and
    # vertically in the image (default = [1, 1] = direction-independent PSF).
    if 'dd_psf_grid' in parset_dict:
        val_list = parset_dict['dd_psf_grid'].strip('[]').split(',')
        parset_dict['dd_psf_grid'] = [int(v) for v in val_list]
    else:
        parset_dict['dd_psf_grid'] = [1, 1]
    if len(parset_dict['dd_psf_grid']) != 2:
        raise ValueError('The option dd_psf_grid must be a list of length 2 (e.g. "[3, 3]")')

    # Use MPI during imaging (default = False).
    if 'use_mpi' in parset_dict:
        parset_dict['use_mpi'] = parset.getboolean('imaging', 'use_mpi')
    else:
        parset_dict['use_mpi'] = False

    # Reweight the visibility data before imaging (default = True)
    if 'reweight' in parset_dict:
        parset_dict['reweight'] = parset.getboolean('imaging', 'reweight')
    else:
        parset_dict['reweight'] = False

    # Max desired peak flux density reduction at center of the facet edges due to
    # bandwidth smearing (at the mean frequency) and time smearing (default = 0.15 =
    # 15% reduction in peak flux). Higher values result in shorter run times but
    # more smearing away from the facet centers. This value only applies to the
    # facet imaging (selfcal always uses a value of 0.15)
    if 'max_peak_smearing' in parset_dict:
        parset_dict['max_peak_smearing'] = parset.getfloat('imaging', 'max_peak_smearing')
    else:
        parset_dict['max_peak_smearing'] = 0.15

    # Imaging parameters: pixel size in arcsec (default = 1.25, suitable for HBA data), Briggs
    # robust parameter (default = -0.5), min and max uv distance in lambda (default = 0, none),
    # taper in arcsec (default = none), and whether multiscale clean should be used (default =
    # True)
    if 'cellsize_arcsec' in parset_dict:
        parset_dict['cellsize_arcsec'] = parset.getfloat('imaging', 'cellsize_arcsec')
    else:
        parset_dict['cellsize_arcsec'] = 1.25
    if 'robust' in parset_dict:
        parset_dict['robust'] = parset.getfloat('imaging', 'robust')
    else:
        parset_dict['robust'] = -0.5
    if 'min_uv_lambda' in parset_dict:
        parset_dict['min_uv_lambda'] = parset.getfloat('imaging', 'min_uv_lambda')
    else:
        parset_dict['min_uv_lambda'] = 0.0
    if 'max_uv_lambda' in parset_dict:
        parset_dict['max_uv_lambda'] = parset.getfloat('imaging', 'max_uv_lambda')
    else:
        parset_dict['max_uv_lambda'] = 1e6
    if 'taper_arcsec' in parset_dict:
        parset_dict['taper_arcsec'] = parset.getfloat('imaging', 'taper_arcsec')
    else:
        parset_dict['taper_arcsec'] = 0.0
    if 'do_multiscale_clean' in parset_dict:
        parset_dict['do_multiscale_clean'] = parset.getboolean('imaging', 'do_multiscale_clean')
    else:
        parset_dict['do_multiscale_clean'] = True

    # Check for invalid options
    allowed_options = ['max_peak_smearing', 'cellsize_arcsec', 'robust', 'reweight',
                       'grid_center_ra', 'grid_center_dec', 'apply_diagonal_solutions',
                       'grid_width_ra_deg', 'grid_width_dec_deg', 'grid_nsectors_ra',
                       'min_uv_lambda', 'max_uv_lambda', 'mem_gb', 'screen_type',
                       'robust', 'sector_center_ra_list', 'sector_center_dec_list',
                       'sector_width_ra_deg_list', 'sector_width_dec_deg_list',
                       'idg_mode', 'do_multiscale_clean', 'use_mpi', 'make_quv_images',
                       'dde_method', 'skip_corner_sectors', 'dd_psf_grid']
    for option in given_options:
        if option not in allowed_options:
            log.warning('Option "{}" was given in the [imaging] section of the '
                        'parset but is not a valid imaging option'.format(option))

    return parset_dict


def get_cluster_options(parset):
    """
    Handle the compute cluster options

    Parameters
    ----------
    parset : RawConfigParser object
        Input parset

    Returns
    -------
    parset_dict : dict
        Dictionary with all cluster options

    """
    if 'cluster' in list(parset._sections.keys()):
        parset_dict = parset._sections['cluster']
        given_options = parset.options('cluster')
    else:
        parset_dict = {}
        given_options = []

    # The number of processors and amount of memory per task to request from
    # SLURM can be specified with the cpus_per_task (default = 0 = all) and
    # mem_per_node_gb options (default = 190). By setting the cpus_per_task
    # value to the number of processors per node, one can ensure that each task
    # gets the entire node to itself, which is the recommended way of running
    # Rapthor
    if 'cpus_per_task' in parset_dict:
        parset_dict['cpus_per_task'] = parset.getint('cluster', 'cpus_per_task')
    else:
        parset_dict['cpus_per_task'] = 0
    if parset_dict['cpus_per_task'] == 0:
        parset_dict['cpus_per_task'] = multiprocessing.cpu_count()
    if 'mem_per_node_gb' in parset_dict:
        parset_dict['mem_per_node_gb'] = parset.getint('cluster', 'mem_per_node_gb')
    else:
        parset_dict['mem_per_node_gb'] = 0

    # Cluster type (default = single_machine). Use batch_system = slurm to use SLURM
    if 'batch_system' not in parset_dict:
        parset_dict['batch_system'] = 'single_machine'
    if 'max_nodes' in parset_dict:
        parset_dict['max_nodes'] = parset.getint('cluster', 'max_nodes')
    else:
        if parset_dict['batch_system'] == 'single_machine':
            parset_dict['max_nodes'] = 1
        else:
            parset_dict['max_nodes'] = 12

    # Maximum number of cores and threads per task to use on each node (default = 0 = all).
    if 'max_cores' in parset_dict:
        parset_dict['max_cores'] = parset.getint('cluster', 'max_cores')
    else:
        if parset_dict['batch_system'] == 'slurm':
            # If SLURM is used, set max_cores to be cpus_per_task
            parset_dict['max_cores'] = parset_dict['cpus_per_task']
=======
            log.info(
                "Skymodel download requested, but user-provided skymodel is present. "
                "Disabling download and using skymodel provided by the user."
            )
            parset_dict["download_initial_skymodel"] = False
>>>>>>> adc39114
        else:
            log.info(
                "User-provided skymodel is present, but download_overwrite_skymodel "
                "is True. Overwriting user-supplied skymodel with downloaded one."
            )
            parset_dict["download_initial_skymodel"] = True
    elif not os.path.exists(parset_dict["input_skymodel"]):
        raise FileNotFoundError(
            'Input sky model file "{}" not found.'.format(parset_dict["input_skymodel"])
        )

    return parset_dict<|MERGE_RESOLUTION|>--- conflicted
+++ resolved
@@ -478,588 +478,11 @@
     elif (parset_dict["input_skymodel"]) and parset_dict["download_initial_skymodel"]:
         if not parset_dict["download_overwrite_skymodel"]:
             # If download is requested, ignore the given skymodel.
-<<<<<<< HEAD
-            log.info('Skymodel download requested, but user-provided skymodel is present. Disabling download and using skymodel provided by the user.')
-            parset_dict['download_initial_skymodel'] = False
-        else:
-            log.info('User-provided skymodel is present, but download_overwrite_skymodel is True. Overwriting user-supplied skymodel with downloaded one.')
-            parset_dict['download_initial_skymodel'] = True
-    elif not os.path.exists(parset_dict['input_skymodel']):
-        raise FileNotFoundError('Input sky model file "{}" not found.'.format(parset_dict['input_skymodel']))
-
-    return parset_dict
-
-
-def get_global_options(parset):
-    """
-    Handle the global options
-
-    Parameters
-    ----------
-    parset : RawConfigParser object
-        Input parset
-
-    Returns
-    -------
-    parset_dict : dict
-        Dictionary with all global options
-
-    """
-    # TODO: Repalce all "if 'some_key' in parset_dict:" with "parset_dict.setdefault(...)"
-
-    try:
-        parset_dict = parset._sections['global'].copy()
-    except KeyError:
-        raise KeyError('The parset is missing the required [global] section')
-
-    parset_dict.update({'calibration_specific': {}, 'imaging_specific': {}, 'cluster_specific': {}})
-
-    # Fraction of data to use (default = 0.2). If less than one, the input data are divided
-    # by time into chunks (of no less than slow_timestep_separate_sec below) that sum to the requested
-    # fraction, spaced out evenly over the full time range
-    if 'selfcal_data_fraction' in parset_dict:
-        parset_dict['selfcal_data_fraction'] = parset.getfloat('global', 'selfcal_data_fraction')
-    else:
-        parset_dict['selfcal_data_fraction'] = 0.2
-    if parset_dict['selfcal_data_fraction'] <= 0.0:
-        raise ValueError('The selfcal_data_fraction parameter is <= 0. It must be > 0 and <= 1')
-    if parset_dict['selfcal_data_fraction'] > 1.0:
-        raise ValueError('The selfcal_data_fraction parameter is > 1. It must be > 0 and <= 1')
-    if 'final_data_fraction' in parset_dict:
-        parset_dict['final_data_fraction'] = parset.getfloat('global', 'final_data_fraction')
-    else:
-        parset_dict['final_data_fraction'] = 1.0
-    if parset_dict['final_data_fraction'] <= 0.0:
-        raise ValueError('The final_data_fraction parameter is <= 0. It must be > 0 and <= 1')
-    if parset_dict['final_data_fraction'] > 1.0:
-        raise ValueError('The final_data_fraction parameter is > 1. It must be > 0 and <= 1')
-    if parset_dict['final_data_fraction'] < parset_dict['selfcal_data_fraction']:
-        log.warning('The final_data_fraction parameter is less than selfcal_data_fraction.')
-
-    # Regroup input sky model (default = True)
-    if 'regroup_input_skymodel' in parset_dict:
-        parset_dict['regroup_input_skymodel'] = parset.getboolean('global', 'regroup_input_skymodel')
-    else:
-        parset_dict['regroup_input_skymodel'] = True
-
-    # Apparent-flux input sky model (default = None)
-    if 'apparent_skymodel' not in parset_dict:
-        parset_dict['apparent_skymodel'] = None
-
-    # Auto-download a sky model (default = True)?
-    if 'download_initial_skymodel' not in parset_dict:
-        parset_dict['download_initial_skymodel'] = True
-    else:
-        parset_dict['download_initial_skymodel'] = parset.getboolean('global', 'download_initial_skymodel')
-
-    if 'download_initial_skymodel_radius' not in parset_dict:
-        parset_dict['download_initial_skymodel_radius'] = 5.0
-    else:
-        parset_dict['download_initial_skymodel_radius'] = parset.getfloat('global', 'download_initial_skymodel_radius')
-
-    if 'download_initial_skymodel_server' not in parset_dict:
-        parset_dict['download_initial_skymodel_server'] = 'TGSS'
-
-    if 'download_overwrite_skymodel' in parset_dict:
-        parset_dict['download_overwrite_skymodel'] = parset.getboolean('global', 'download_overwrite_skymodel')
-    else:
-        parset_dict['download_overwrite_skymodel'] = False
-
-    # Filename of h5parm file containing solutions for the patches in the
-    # input sky model
-    if 'input_h5parm' not in parset_dict:
-        parset_dict['input_h5parm'] = None
-    if 'solset' not in parset_dict:
-        parset_dict['solset'] = None
-    if 'tec_soltab' not in parset_dict:
-        parset_dict['tec_soltab'] = None
-    if 'scalarphase_soltab' not in parset_dict:
-        parset_dict['scalarphase_soltab'] = None
-    if 'slow_phase_soltab' not in parset_dict:
-        parset_dict['slow_phase_soltab'] = None
-    if 'slow_amplitude_soltab' not in parset_dict:
-        parset_dict['slow_amplitude_soltab'] = None
-
-    # Define strategy
-    if 'strategy' not in parset_dict:
-        parset_dict['strategy'] = 'selfcal'
-
-    # Flagging ranges (default = no flagging). A range of times, baselines, and
-    # frequencies to flag can be specified (see the DPPP documentation for
-    # details of syntax) By default, the ranges are AND-ed to produce the final flags,
-    # but a set expression can be specified that controls how the selections are
-    # combined
-    flag_list = []
-    if 'flag_abstime' not in parset_dict:
-        parset_dict['flag_abstime'] = None
-    else:
-        flag_list.append('flag_abstime')
-    if 'flag_baseline' not in parset_dict:
-        parset_dict['flag_baseline'] = None
-    else:
-        flag_list.append('flag_baseline')
-    if 'flag_freqrange' not in parset_dict:
-        parset_dict['flag_freqrange'] = None
-    else:
-        flag_list.append('flag_freqrange')
-    if 'flag_expr' not in parset_dict:
-        parset_dict['flag_expr'] = ' and '.join(flag_list)
-    else:
-        for f in flag_list:
-            if f not in parset_dict['flag_expr']:
-                raise ValueError('Flag selection "{}" was specified but does not '
-                                 'appear in flag_expr'.format(f))
-
-    # Check for invalid options
-    given_options = parset.options('global')
-    allowed_options = ['dir_working', 'input_ms', 'strategy',
-                       'use_compression', 'flag_abstime', 'flag_baseline', 'flag_freqrange',
-                       'flag_expr', 'download_initial_skymodel', 'download_initial_skymodel_radius', 'download_initial_skymodel_server', 'download_overwrite_skymodel',
-                       'input_skymodel', 'apparent_skymodel',
-                       'regroup_input_skymodel', 'input_h5parm', 'selfcal_data_fraction',
-                       'final_data_fraction']
-    for option in given_options:
-        if option not in allowed_options:
-            log.warning('Option "{}" was given in the [global] section of the '
-                        'parset but is not a valid global option'.format(option))
-
-    return parset_dict
-
-
-def get_calibration_options(parset):
-    """
-    Handle the calibration options
-
-    Parameters
-    ----------
-    parset : RawConfigParser object
-        Input parset
-
-    Returns
-    -------
-    parset_dict : dict
-        Dictionary with all calibration options
-
-    """
-    if 'calibration' in list(parset._sections.keys()):
-        parset_dict = parset._sections['calibration']
-        given_options = parset.options('calibration')
-    else:
-        parset_dict = {}
-        given_options = []
-
-    # If one of the included sky models (see rapthor/skymodels) is within 2 * PB_FWHM of the
-    # field center, include it in the calibration (default = False)
-    if 'use_included_skymodels' in parset_dict:
-        parset_dict['use_included_skymodels'] = parset.getboolean('calibration', 'use_included_skymodels')
-    else:
-        parset_dict['use_included_skymodels'] = False
-
-    # Calculate the beam correction once per calibration patch (default = False)? If
-    # False, the beam correction is calculated separately for each source in the patch.
-    # Setting this to True can speed up calibration and prediction, but can also
-    # reduce the quality of the calibration
-    if 'onebeamperpatch' in parset_dict:
-        parset_dict['onebeamperpatch'] = parset.getboolean('calibration', 'onebeamperpatch')
-    else:
-        parset_dict['onebeamperpatch'] = False
-
-    # Solution intervals
-    if 'fast_timestep_sec' in parset_dict:
-        parset_dict['fast_timestep_sec'] = parset.getfloat('calibration', 'fast_timestep_sec')
-    else:
-        parset_dict['fast_timestep_sec'] = 8.0
-    if 'fast_freqstep_hz' in parset_dict:
-        parset_dict['fast_freqstep_hz'] = parset.getfloat('calibration', 'fast_freqstep_hz')
-    else:
-        parset_dict['fast_freqstep_hz'] = 1e6
-    if 'slow_timestep_joint_sec' in parset_dict:
-        parset_dict['slow_timestep_joint_sec'] = parset.getfloat('calibration', 'slow_timestep_joint_sec')
-    else:
-        parset_dict['slow_timestep_joint_sec'] = 0.0
-    if 'slow_timestep_separate_sec' in parset_dict:
-        parset_dict['slow_timestep_separate_sec'] = parset.getfloat('calibration', 'slow_timestep_separate_sec')
-    else:
-        parset_dict['slow_timestep_separate_sec'] = 600.0
-    if parset_dict['slow_timestep_separate_sec'] < parset_dict['slow_timestep_joint_sec']:
-        log.warning('The slow_timestep_separate_sec cannot be less than the slow_timestep_joint_sec.'
-                    'Setting slow_timestep_separate_sec = slow_timestep_joint_sec')
-        parset_dict['slow_timestep_separate_sec'] = parset_dict['slow_timestep_joint_sec']
-    if 'slow_freqstep_hz' in parset_dict:
-        parset_dict['slow_freqstep_hz'] = parset.getfloat('calibration', 'slow_freqstep_hz')
-    else:
-        parset_dict['slow_freqstep_hz'] = 1e6
-
-    # Smoothness constraint
-    if 'fast_smoothnessconstraint' in parset_dict:
-        parset_dict['fast_smoothnessconstraint'] = parset.getfloat('calibration', 'fast_smoothnessconstraint')
-    else:
-        parset_dict['fast_smoothnessconstraint'] = 3e6
-    if 'fast_smoothnessreffrequency' in parset_dict:
-        parset_dict['fast_smoothnessreffrequency'] = parset.getfloat('calibration', 'fast_smoothnessreffrequency')
-    else:
-        parset_dict['fast_smoothnessreffrequency'] = None  # set later depending on whether data is HBA or LBA
-    if 'fast_smoothnessrefdistance' in parset_dict:
-        parset_dict['fast_smoothnessrefdistance'] = parset.getfloat('calibration', 'fast_smoothnessrefdistance')
-    else:
-        parset_dict['fast_smoothnessrefdistance'] = 0.0
-    if 'slow_smoothnessconstraint_joint' in parset_dict:
-        parset_dict['slow_smoothnessconstraint_joint'] = parset.getfloat('calibration', 'slow_smoothnessconstraint_joint')
-    else:
-        parset_dict['slow_smoothnessconstraint_joint'] = 3e6
-    if 'slow_smoothnessconstraint_separate' in parset_dict:
-        parset_dict['slow_smoothnessconstraint_separate'] = parset.getfloat('calibration', 'slow_smoothnessconstraint_separate')
-    else:
-        parset_dict['slow_smoothnessconstraint_separate'] = 3e6
-
-    # Solver parameters
-    if 'llssolver' not in parset_dict:
-        parset_dict['llssolver'] = 'qr'
-    if 'propagatesolutions' in parset_dict:
-        parset_dict['propagatesolutions'] = parset.getboolean('calibration', 'propagatesolutions')
-    else:
-        parset_dict['propagatesolutions'] = True
-    if 'solveralgorithm' not in parset_dict:
-        parset_dict['solveralgorithm'] = 'hybrid'
-    if 'maxiter' in parset_dict:
-        parset_dict['maxiter'] = parset.getint('calibration', 'maxiter')
-    else:
-        parset_dict['maxiter'] = 150
-    if 'stepsize' in parset_dict:
-        parset_dict['stepsize'] = parset.getfloat('calibration', 'stepsize')
-    else:
-        parset_dict['stepsize'] = 0.02
-    if 'tolerance' in parset_dict:
-        parset_dict['tolerance'] = parset.getfloat('calibration', 'tolerance')
-    else:
-        parset_dict['tolerance'] = 5e-3
-
-    # Parallel predict over baselines
-    if 'parallelbaselines' in parset_dict:
-        parset_dict['parallelbaselines'] = parset.getboolean('calibration', 'parallelbaselines')
-    else:
-        parset_dict['parallelbaselines'] = False
-
-    # Use SAGECalpredict
-    if 'sagecalpredict' in parset_dict:
-        parset_dict['sagecalpredict'] = parset.getboolean('calibration', 'sagecalpredict')
-    else:
-        parset_dict['sagecalpredict'] = False
-
-    # LBFGS solver parameters
-    if 'solverlbfgs_dof' in parset_dict:
-        parset_dict['solverlbfgs_dof'] = parset.getfloat('calibration', 'solverlbfgs_dof')
-    else:
-        parset_dict['solverlbfgs_dof'] = 200.0
-    if 'solverlbfgs_iter' in parset_dict:
-        parset_dict['solverlbfgs_iter'] = parset.getint('calibration', 'solverlbfgs_iter')
-    else:
-        parset_dict['solverlbfgs_iter'] = 4
-    if 'solverlbfgs_minibatches' in parset_dict:
-        parset_dict['solverlbfgs_minibatches'] = parset.getint('calibration', 'solverlbfgs_minibatches')
-    else:
-        parset_dict['solverlbfgs_minibatches'] = 1
-
-    # Check for invalid options
-    allowed_options = ['fast_timestep_sec', 'fast_freqstep_hz', 'slow_timestep_joint_sec',
-                       'slow_timestep_separate_sec', 'onebeamperpatch',
-                       'slow_freqstep_hz', 'propagatesolutions', 'maxiter', 'stepsize',
-                       'tolerance', 'llssolver', 'fast_smoothnessconstraint',
-                       'fast_smoothnessreffrequency', 'fast_smoothnessrefdistance',
-                       'slow_smoothnessconstraint_joint',
-                       'slow_smoothnessconstraint_separate', 'parallelbaselines',
-                       'solveralgorithm', 'solverlbfgs_dof', 'solverlbfgs_iter',
-                       'solverlbfgs_minibatches','sagecalpredict']
-    for option in given_options:
-        if option not in allowed_options:
-            log.warning('Option "{}" was given in the [calibration] section of the '
-                        'parset but is not a valid calibration option'.format(option))
-
-    return parset_dict
-
-
-def get_imaging_options(parset):
-    """
-    Handle the imaging options
-
-    Parameters
-    ----------
-    parset : RawConfigParser object
-        Input parset
-
-    Returns
-    -------
-    parset_dict : dict
-        Dictionary with all imaging options
-
-    """
-    if 'imaging' in list(parset._sections.keys()):
-        parset_dict = parset._sections['imaging']
-        given_options = parset.options('imaging')
-    else:
-        parset_dict = {}
-        given_options = []
-
-    # Size of area to image when using a grid (default = 1.7 * mean FWHM of the primary beam)
-    if 'grid_width_ra_deg' in parset_dict:
-        parset_dict['grid_width_ra_deg'] = parset.getfloat('imaging', 'grid_width_ra_deg')
-    else:
-        parset_dict['grid_width_ra_deg'] = None
-    if 'grid_width_dec_deg' in parset_dict:
-        parset_dict['grid_width_dec_deg'] = parset.getfloat('imaging', 'grid_width_dec_deg')
-    else:
-        parset_dict['grid_width_dec_deg'] = None
-
-    # Number of sectors along RA to use in imaging grid (default = 0). The number of sectors in
-    # Dec will be determined automatically to ensure the whole area specified with grid_center_ra,
-    # grid_center_dec, grid_width_ra_deg, and grid_width_dec_deg is imaged. Set grid_nsectors_ra = 0 to force a
-    # single sector for the full area. Multiple sectors are useful for parallelizing the imaging
-    # over multiple nodes of a cluster or for computers with limited memory
-    if 'grid_nsectors_ra' in parset_dict:
-        parset_dict['grid_nsectors_ra'] = parset.getint('imaging', 'grid_nsectors_ra')
-    else:
-        parset_dict['grid_nsectors_ra'] = 0
-
-    # Center of grid to image (default = phase center of data)
-    if 'grid_center_ra' in parset_dict:
-        parset_dict['grid_center_ra'] = Angle(parset_dict['grid_center_ra']).to('deg').value
-    else:
-        parset_dict['grid_center_ra'] = None
-    if 'grid_center_dec' in parset_dict:
-        parset_dict['grid_center_dec'] = Angle(parset_dict['grid_center_dec']).to('deg').value
-    else:
-        parset_dict['grid_center_dec'] = None
-
-    # Skip corner sectors of grid
-    if 'skip_corner_sectors' in parset_dict:
-        parset_dict['skip_corner_sectors'] = parset.getboolean('imaging', 'skip_corner_sectors')
-    else:
-        parset_dict['skip_corner_sectors'] = False
-
-    # Instead of a grid, imaging sectors can be defined individually by specifying
-    # their centers and widths. If sectors are specified in this way, they will be
-    # used instead of the sector grid. Note that the sectors should not overlap
-    len_list = []
-    if 'sector_center_ra_list' in parset_dict:
-        val_list = parset_dict['sector_center_ra_list'].strip('[]').split(',')
-        val_list = [Angle(v).to('deg').value for v in val_list]
-        parset_dict['sector_center_ra_list'] = val_list
-        len_list.append(len(val_list))
-    else:
-        parset_dict['sector_center_ra_list'] = []
-    if 'sector_center_dec_list' in parset_dict:
-        val_list = parset_dict['sector_center_dec_list'].strip('[]').split(',')
-        val_list = [Angle(v).to('deg').value for v in val_list]
-        parset_dict['sector_center_dec_list'] = val_list
-        len_list.append(len(val_list))
-    else:
-        parset_dict['sector_center_dec_list'] = []
-    if 'sector_width_ra_deg_list' in parset_dict:
-        val_list = parset_dict['sector_width_ra_deg_list'].strip('[]').split(',')
-        val_list = [float(v) for v in val_list]
-        parset_dict['sector_width_ra_deg_list'] = val_list
-        len_list.append(len(val_list))
-    else:
-        parset_dict['sector_width_ra_deg_list'] = []
-    if 'sector_width_dec_deg_list' in parset_dict:
-        val_list = parset_dict['sector_width_dec_deg_list'].strip('[]').split(',')
-        val_list = [float(v) for v in val_list]
-        parset_dict['sector_width_dec_deg_list'] = val_list
-        len_list.append(len(val_list))
-    else:
-        parset_dict['sector_width_dec_deg_list'] = []
-
-    # Check that all the above options have the same number of entries
-    if len(set(len_list)) > 1:
-        raise ValueError('The options sector_center_ra_list, sector_center_dec_list, '
-                         'sector_width_ra_deg_list, and sector_width_dec_deg_list '
-                         'must all have the same number of entries')
-
-    # IDG (image domain gridder) mode to use in WSClean (default = cpu). The mode can
-    # be cpu, gpu, or hybrid.
-    if 'idg_mode' not in parset_dict:
-        parset_dict['idg_mode'] = 'cpu'
-    if parset_dict['idg_mode'] not in ['cpu', 'gpu', 'hybrid']:
-        raise ValueError('The option idg_mode must be one of "cpu", "gpu", or "hybrid"')
-
-    # Method to use to apply direction-dependent effects during imaging: "none",
-    # "facets", or "screens". If "none", the solutions closest to the image centers
-    # will be used. If "facets", Voronoi faceting is used. If "screens", smooth 2-D
-    # are used; the type of screen to use can be specified with screen_type:
-    # "tessellated" (simple, smoothed tessellated screens) or "kl" (Karhunen-Lo`eve
-    # screens) (default = kl)
-    if 'dde_method' not in parset_dict:
-        parset_dict['dde_method'] = 'facets'
-    if parset_dict['dde_method'] not in ['none', 'screens', 'facets']:
-        raise ValueError('The option dde_method must be one of "none", "screens", or "facets"')
-    if 'screen_type' not in parset_dict:
-        parset_dict['screen_type'] = 'kl'
-    if parset_dict['screen_type'] not in ['kl', 'tessellated']:
-        raise ValueError('The option screen_type must be one of "kl", or "tessellated"')
-
-    # Maximum memory in GB (per node) to use for WSClean jobs (default = 0 = 100%)
-    if 'mem_gb' in parset_dict:
-        parset_dict['mem_gb'] = parset.getfloat('imaging', 'mem_gb')
-    else:
-        parset_dict['mem_gb'] = 0
-
-    # Apply separate XX and YY corrections during imaging (default = True). If False,
-    # scalar solutions (the average of the XX and YY solutions) are applied instead
-    if 'apply_diagonal_solutions' in parset_dict:
-        parset_dict['apply_diagonal_solutions'] = parset.getboolean('imaging', 'apply_diagonal_solutions')
-    else:
-        parset_dict['apply_diagonal_solutions'] = True
-
-    # Make Stokes QUV images in addition to the Stokes I image (default = False).
-    # If True, QUV images are made during the final imaging step, once self
-    # calibration has been completed
-    if 'make_quv_images' in parset_dict:
-        parset_dict['make_quv_images'] = parset.getboolean('imaging', 'make_quv_images')
-    else:
-        parset_dict['make_quv_images'] = False
-
-    # The number of direction-dependent PSFs which should be fit horizontally and
-    # vertically in the image (default = [1, 1] = direction-independent PSF).
-    if 'dd_psf_grid' in parset_dict:
-        val_list = parset_dict['dd_psf_grid'].strip('[]').split(',')
-        parset_dict['dd_psf_grid'] = [int(v) for v in val_list]
-    else:
-        parset_dict['dd_psf_grid'] = [1, 1]
-    if len(parset_dict['dd_psf_grid']) != 2:
-        raise ValueError('The option dd_psf_grid must be a list of length 2 (e.g. "[3, 3]")')
-
-    # Use MPI during imaging (default = False).
-    if 'use_mpi' in parset_dict:
-        parset_dict['use_mpi'] = parset.getboolean('imaging', 'use_mpi')
-    else:
-        parset_dict['use_mpi'] = False
-
-    # Reweight the visibility data before imaging (default = True)
-    if 'reweight' in parset_dict:
-        parset_dict['reweight'] = parset.getboolean('imaging', 'reweight')
-    else:
-        parset_dict['reweight'] = False
-
-    # Max desired peak flux density reduction at center of the facet edges due to
-    # bandwidth smearing (at the mean frequency) and time smearing (default = 0.15 =
-    # 15% reduction in peak flux). Higher values result in shorter run times but
-    # more smearing away from the facet centers. This value only applies to the
-    # facet imaging (selfcal always uses a value of 0.15)
-    if 'max_peak_smearing' in parset_dict:
-        parset_dict['max_peak_smearing'] = parset.getfloat('imaging', 'max_peak_smearing')
-    else:
-        parset_dict['max_peak_smearing'] = 0.15
-
-    # Imaging parameters: pixel size in arcsec (default = 1.25, suitable for HBA data), Briggs
-    # robust parameter (default = -0.5), min and max uv distance in lambda (default = 0, none),
-    # taper in arcsec (default = none), and whether multiscale clean should be used (default =
-    # True)
-    if 'cellsize_arcsec' in parset_dict:
-        parset_dict['cellsize_arcsec'] = parset.getfloat('imaging', 'cellsize_arcsec')
-    else:
-        parset_dict['cellsize_arcsec'] = 1.25
-    if 'robust' in parset_dict:
-        parset_dict['robust'] = parset.getfloat('imaging', 'robust')
-    else:
-        parset_dict['robust'] = -0.5
-    if 'min_uv_lambda' in parset_dict:
-        parset_dict['min_uv_lambda'] = parset.getfloat('imaging', 'min_uv_lambda')
-    else:
-        parset_dict['min_uv_lambda'] = 0.0
-    if 'max_uv_lambda' in parset_dict:
-        parset_dict['max_uv_lambda'] = parset.getfloat('imaging', 'max_uv_lambda')
-    else:
-        parset_dict['max_uv_lambda'] = 1e6
-    if 'taper_arcsec' in parset_dict:
-        parset_dict['taper_arcsec'] = parset.getfloat('imaging', 'taper_arcsec')
-    else:
-        parset_dict['taper_arcsec'] = 0.0
-    if 'do_multiscale_clean' in parset_dict:
-        parset_dict['do_multiscale_clean'] = parset.getboolean('imaging', 'do_multiscale_clean')
-    else:
-        parset_dict['do_multiscale_clean'] = True
-
-    # Check for invalid options
-    allowed_options = ['max_peak_smearing', 'cellsize_arcsec', 'robust', 'reweight',
-                       'grid_center_ra', 'grid_center_dec', 'apply_diagonal_solutions',
-                       'grid_width_ra_deg', 'grid_width_dec_deg', 'grid_nsectors_ra',
-                       'min_uv_lambda', 'max_uv_lambda', 'mem_gb', 'screen_type',
-                       'robust', 'sector_center_ra_list', 'sector_center_dec_list',
-                       'sector_width_ra_deg_list', 'sector_width_dec_deg_list',
-                       'idg_mode', 'do_multiscale_clean', 'use_mpi', 'make_quv_images',
-                       'dde_method', 'skip_corner_sectors', 'dd_psf_grid']
-    for option in given_options:
-        if option not in allowed_options:
-            log.warning('Option "{}" was given in the [imaging] section of the '
-                        'parset but is not a valid imaging option'.format(option))
-
-    return parset_dict
-
-
-def get_cluster_options(parset):
-    """
-    Handle the compute cluster options
-
-    Parameters
-    ----------
-    parset : RawConfigParser object
-        Input parset
-
-    Returns
-    -------
-    parset_dict : dict
-        Dictionary with all cluster options
-
-    """
-    if 'cluster' in list(parset._sections.keys()):
-        parset_dict = parset._sections['cluster']
-        given_options = parset.options('cluster')
-    else:
-        parset_dict = {}
-        given_options = []
-
-    # The number of processors and amount of memory per task to request from
-    # SLURM can be specified with the cpus_per_task (default = 0 = all) and
-    # mem_per_node_gb options (default = 190). By setting the cpus_per_task
-    # value to the number of processors per node, one can ensure that each task
-    # gets the entire node to itself, which is the recommended way of running
-    # Rapthor
-    if 'cpus_per_task' in parset_dict:
-        parset_dict['cpus_per_task'] = parset.getint('cluster', 'cpus_per_task')
-    else:
-        parset_dict['cpus_per_task'] = 0
-    if parset_dict['cpus_per_task'] == 0:
-        parset_dict['cpus_per_task'] = multiprocessing.cpu_count()
-    if 'mem_per_node_gb' in parset_dict:
-        parset_dict['mem_per_node_gb'] = parset.getint('cluster', 'mem_per_node_gb')
-    else:
-        parset_dict['mem_per_node_gb'] = 0
-
-    # Cluster type (default = single_machine). Use batch_system = slurm to use SLURM
-    if 'batch_system' not in parset_dict:
-        parset_dict['batch_system'] = 'single_machine'
-    if 'max_nodes' in parset_dict:
-        parset_dict['max_nodes'] = parset.getint('cluster', 'max_nodes')
-    else:
-        if parset_dict['batch_system'] == 'single_machine':
-            parset_dict['max_nodes'] = 1
-        else:
-            parset_dict['max_nodes'] = 12
-
-    # Maximum number of cores and threads per task to use on each node (default = 0 = all).
-    if 'max_cores' in parset_dict:
-        parset_dict['max_cores'] = parset.getint('cluster', 'max_cores')
-    else:
-        if parset_dict['batch_system'] == 'slurm':
-            # If SLURM is used, set max_cores to be cpus_per_task
-            parset_dict['max_cores'] = parset_dict['cpus_per_task']
-=======
             log.info(
                 "Skymodel download requested, but user-provided skymodel is present. "
                 "Disabling download and using skymodel provided by the user."
             )
             parset_dict["download_initial_skymodel"] = False
->>>>>>> adc39114
         else:
             log.info(
                 "User-provided skymodel is present, but download_overwrite_skymodel "
