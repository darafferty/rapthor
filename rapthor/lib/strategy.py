--- conflicted
+++ resolved
@@ -136,15 +136,10 @@
     # Check for required parameters. If any are missing, either print a warning if the
     # parameter has a default defined or raise an error if not
     primary_parameters = ['do_calibrate', 'do_image', 'do_check']
-<<<<<<< HEAD
     secondary_parameters = {'do_calibrate': ['do_slowgain_solve', 'do_fulljones_solve',
                                              'target_flux', 'max_directions', 'regroup_model',
-=======
-    secondary_parameters = {'do_calibrate': ['do_slowgain_solve', 'target_flux',
-                                             'max_directions', 'max_distance', 'regroup_model',
->>>>>>> 97c60ac7
                                              'max_normalization_delta', 'solve_min_uv_lambda',
-                                             'scale_normalization_delta'],
+                                             'scale_normalization_delta', 'max_directions'],
                             'do_image': ['auto_mask', 'threshisl', 'threshpix', 'max_nmiter',
                                          'peel_outliers', 'peel_bright_sources'],
                             'do_check': ['convergence_ratio', 'divergence_ratio']}
