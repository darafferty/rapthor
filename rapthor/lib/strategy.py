"""
Module that holds all strategy-related functions
"""
import os
import logging
import runpy

log = logging.getLogger('rapthor:strategy')


def set_strategy(field):
    """
    Sets up the processing strategy

    In general, the processing strategy must define a strategy_steps list as follows:
        - strategy_steps is a list of dicts, with one entry per processing cycle
        - each dict defines the values of the strategy parameters for its cycle
        - if only a single cycle is defined, no selfcal will be done, only the final
          cycle
        - if multiple cycles are defined, strategy_steps must be constructed so that
          self calibration is done first, followed by a final cycle:
          - if selfcal is to be done, the dicts for selfcal must be the first
            entries
          - the dict for the final pass must be the last entry

    Parameters
    ----------
    field : Field object
        Field object

    Returns
    -------
    strategy_steps : list
        List of strategy parameter dicts (one per processing cycle)

    Raises
    ------
    ValueError
        If the strategy could not be set successfully
    """
    if field.parset['strategy'] == 'selfcal':
        # Standard selfcal
        strategy_steps = set_selfcal_strategy(field)
    elif field.parset['strategy'] == 'image':
        # Standard imaging
        strategy_steps = set_image_strategy(field)
    elif os.path.exists(field.parset['strategy']):
        # User-defined
        strategy_steps = set_user_strategy(field)
    else:
        raise ValueError('Strategy "{}" not understood.'.format(field.parset['strategy']))

    log.info('Using "{}" processing strategy'.format(field.parset['strategy']))

<<<<<<< HEAD
    # Check for deprecated parameters
    for i in range(len(strategy_steps)):
        if 'slow_timestep_joint_sec' in strategy_steps[i]:
            log.warn('Parameter "slow_timestep_joint_sec" is defined in the strategy for '
                     f'cycle {i+1} but is no longer used.')
            strategy_steps[i].pop('slow_timestep_joint_sec')
        if 'slow_timestep_separate_sec' in strategy_steps[i]:
            log.warn('Parameter "slow_timestep_separate_sec" is defined in the strategy for '
                     f'cycle {i+1} but is deprecated. Please use "slow_timestep_sec" instead')
            if 'slow_timestep_sec' not in strategy_steps[i]:
                strategy_steps[i]['slow_timestep_sec'] = strategy_steps[i]['slow_timestep_separate_sec']
            strategy_steps[i].pop('slow_timestep_separate_sec')

    # Check for required parameters. If any are missing, either print a warning if the
    # parameter has a default defined or raise an error if not
    primary_parameters = ['do_calibrate', 'do_normalize', 'do_image', 'do_check']
    secondary_parameters = {'do_calibrate': ['do_slowgain_solve', 'do_fulljones_solve',
                                             'target_flux', 'max_directions', 'regroup_model',
                                             'max_normalization_delta', 'solve_min_uv_lambda',
                                             'fast_timestep_sec', 'slow_timestep_sec',
                                             'scale_normalization_delta', 'max_directions'],
                            'do_normalize': [],
                            'do_image': ['auto_mask', 'auto_mask_nmiter', 'threshisl',
                                         'threshpix', 'max_nmiter', 'peel_outliers',
                                         'peel_bright_sources'],
                            'do_check': ['convergence_ratio', 'divergence_ratio',
                                         'failure_ratio']}
    for primary in primary_parameters:
        for i in range(len(strategy_steps)):
            if primary not in strategy_steps[i]:
                raise ValueError('Required parameter "{0}" not defined in the '
                                 'strategy for cycle {1}.'.format(primary, i+1))
            if strategy_steps[i][primary]:
                for secondary in secondary_parameters[primary]:
                    if secondary not in strategy_steps[i]:
                        if hasattr(field, secondary):
                            log.warn('Parameter "{0}" not defined in the strategy for '
                                     'cycle {1}. Using the default value of '
                                     '{2}'.format(secondary, i+1, getattr(field, secondary)))
                        else:
                            raise ValueError('Required parameter "{0}" not defined in the '
                                             'strategy for cycle {1}.'.format(secondary, i+1))
=======
    # Check the strategy for the presence of deprecated and/or missing
    # parameters
    strategy_steps = check_and_adjust_parameters(field, strategy_steps)
>>>>>>> a70e0d86

    return strategy_steps


def set_selfcal_strategy(field):
    """
    Sets up the standard selfcal strategy

    The standard selfcal strategy is tailored to a full-field reduction and includes:
        - calibration on all sources
        - peeling of the non-sector sources
        - imaging of the sectors
        - regrouping of the resulting sky model to meet the target flux criterion
        - calibration on the regrouped patches (calibration patches may span multiple
          sectors)
        - looping of the processing until convergence is obtained, after which a final
          cycle may be done (depending on the values of various parset parameters)

    The parameters of the final cycle (if done) are set to those of the last
    cycle of selfcal.

    Parameters
    ----------
    field : Field object
        Field object

    Returns
    -------
    strategy_steps : list of dicts
        List of strategy parameter dicts, with selfcal cycles first and the final cycle as
        the last entry
    """
    # Set flag that determines if the phase-only solve cycles will be done
    # Note: currently, this flag depends only on whether an initial sky model was
    # generated from the input data or not, as other starting models (such as those from
    # the TGSS or LoTSS) have been found to be too poor to start amplitude calibration
    # immediately. Other criteria can be added in future if deemed useful
    do_phase_only_solves = not field.parset['generate_initial_skymodel']

    strategy_steps = []

    min_selfcal_loops = 4 if do_phase_only_solves else 2
    max_selfcal_loops = 8 if do_phase_only_solves else 6
    for i in range(max_selfcal_loops):
        strategy_steps.append({})

        strategy_steps[i]['do_calibrate'] = True
        if i == 0:
            strategy_steps[i]['do_slowgain_solve'] = not do_phase_only_solves
            strategy_steps[i]['peel_outliers'] = True
        elif i == 1:
            strategy_steps[i]['do_slowgain_solve'] = not do_phase_only_solves
            strategy_steps[i]['peel_outliers'] = False
        else:
            strategy_steps[i]['do_slowgain_solve'] = True
            strategy_steps[i]['peel_outliers'] = False
        if i == 2 and field.antenna == 'HBA' and do_phase_only_solves:
            strategy_steps[i]['solve_min_uv_lambda'] = 2000
        else:
            strategy_steps[i]['solve_min_uv_lambda'] = 150
        strategy_steps[i]['do_fulljones_solve'] = False
        strategy_steps[i]['peel_bright_sources'] = False
        strategy_steps[i]['max_normalization_delta'] = 0.3
        strategy_steps[i]['scale_normalization_delta'] = True
        strategy_steps[i]['fast_timestep_sec'] = 8.0
        strategy_steps[i]['slow_timestep_sec'] = 600.0

        if i == 0:
            strategy_steps[i]['do_normalize'] = True
        else:
            strategy_steps[i]['do_normalize'] = False

        strategy_steps[i]['do_image'] = True
        if i < 2 and do_phase_only_solves:
            strategy_steps[i]['auto_mask'] = 5.0
            strategy_steps[i]['threshisl'] = 4.0
            strategy_steps[i]['threshpix'] = 5.0
            strategy_steps[i]['max_nmiter'] = 8
        elif (i == 2 and do_phase_only_solves) or (i == 0 and not do_phase_only_solves):
            strategy_steps[i]['auto_mask'] = 4.0
            strategy_steps[i]['threshisl'] = 3.0
            strategy_steps[i]['threshpix'] = 5.0
            strategy_steps[i]['max_nmiter'] = 10
        else:
            strategy_steps[i]['auto_mask'] = 3.0
            strategy_steps[i]['threshisl'] = 3.0
            strategy_steps[i]['threshpix'] = 5.0
            strategy_steps[i]['max_nmiter'] = 12
        strategy_steps[i]['auto_mask_nmiter'] = 2

        if i == 0:
            if do_phase_only_solves:
                strategy_steps[i]['target_flux'] = 0.6
                strategy_steps[i]['max_directions'] = 20
                strategy_steps[i]['max_distance'] = 3.0
            else:
                strategy_steps[i]['target_flux'] = 0.3
                strategy_steps[i]['max_directions'] = 40
                strategy_steps[i]['max_distance'] = 3.0
        elif i == 1:
            if do_phase_only_solves:
                strategy_steps[i]['target_flux'] = 0.4
                strategy_steps[i]['max_directions'] = 30
                strategy_steps[i]['max_distance'] = 3.0
            else:
                strategy_steps[i]['target_flux'] = 0.25
                strategy_steps[i]['max_directions'] = 40
                strategy_steps[i]['max_distance'] = 3.5
        elif i == 2 and do_phase_only_solves:
            strategy_steps[i]['target_flux'] = 0.3
            strategy_steps[i]['max_directions'] = 40
            strategy_steps[i]['max_distance'] = 3.5
        else:
            strategy_steps[i]['target_flux'] = 0.25
            strategy_steps[i]['max_directions'] = 50
            strategy_steps[i]['max_distance'] = 4.0
        strategy_steps[i]['regroup_model'] = True

        if i < min_selfcal_loops - 1:
            strategy_steps[i]['do_check'] = False
        else:
            strategy_steps[i]['do_check'] = True
            strategy_steps[i]['convergence_ratio'] = 0.95
            strategy_steps[i]['divergence_ratio'] = 1.1
            strategy_steps[i]['failure_ratio'] = 10.0

    # Set a final step as a duplicate of the last selfcal one
    if strategy_steps:
        strategy_steps.append(strategy_steps[-1])

    return strategy_steps


def set_image_strategy(field):
    """
    Sets up the standard imaging strategy

    The standard imaging strategy is a single cycle that includes:
        - no selfcal cycles
        - no calibration
        - no peeling
        - imaging of the sectors

    Returns
    -------
    strategy_steps : list of dicts
        List of strategy parameter dicts. A single cycle only is defined (i.e., no
        selfcal cycles)
    """
    strategy_steps = [{}]

    strategy_steps[0]['do_calibrate'] = False
    strategy_steps[0]['do_normalize'] = False
    strategy_steps[0]['peel_outliers'] = True
    strategy_steps[0]['peel_bright_sources'] = False
    strategy_steps[0]['do_image'] = True
    strategy_steps[0]['auto_mask'] = 3.0
    strategy_steps[0]['auto_mask_nmiter'] = 2
    strategy_steps[0]['threshisl'] = 3.0
    strategy_steps[0]['threshpix'] = 5.0
    strategy_steps[0]['max_nmiter'] = 12
    strategy_steps[0]['do_check'] = False
    strategy_steps[0]['regroup_model'] = False

    return strategy_steps


def set_user_strategy(field):
    """
    Sets up a user-defined strategy

    The user-defined strategy is read from a Python file, the contents of which
    must define the strategy_steps list as follows:
        - strategy_steps is a list of dicts, with one entry per processing cycle
        - if selfcal is to be done, the dicts for selfcal must be the first
          entries
        - the dict for the final cycle must be the last entry

    Parameters
    ----------
    field : Field object
        Field object

    Returns
    -------
    strategy_steps : list
        List of strategy parameter dicts

    Raises
    ------
    ValueError
        If the strategy file did not define strategy_steps
    """
    try:
        strategy_steps = runpy.run_path(field.parset['strategy'],
                                        init_globals={'field': field})['strategy_steps']
    except KeyError:
        raise ValueError('Strategy "{}" does not define '
                         'strategy_steps.'.format(field.parset['strategy']))

    return strategy_steps


def check_and_adjust_parameters(field, strategy_steps):
    """
    Checks the strategy for deprecated or missing parameters

    A deprecated parameter is replaced with its corresponding new parameter
    when possible; if there is no replacement, it is removed entirely.

    A missing required parameter is set to its default when possible; if there
    is no default defined, a ValueError error is raised.

    Parameters
    ----------
    field : Field object
        Field object
    strategy_steps : list of dicts
        List of strategy steps to check

    Returns
    -------
    strategy_steps : list of dicts
        Adjusted version of the input strategy_steps

    Raises
    ------
    ValueError
        If a required parameter is not defined and no suitable default
        is available for it
    """
    # Define the deprecated parameters and their replacements (if any)
    deprecated_parameters = {'slow_timestep_joint_sec': None,
                             'slow_timestep_separate_sec': 'slow_timestep_sec'}

    # Define the required parameters for each of the main strategy parts
    required_parameters = {'do_calibrate': ['do_slowgain_solve', 'do_fulljones_solve',
                                            'target_flux', 'max_directions', 'regroup_model',
                                            'max_normalization_delta', 'solve_min_uv_lambda',
                                            'fast_timestep_sec', 'slow_timestep_sec',
                                            'scale_normalization_delta', 'max_directions'],
                           'do_normalize': [],
                           'do_image': ['auto_mask', 'auto_mask_nmiter', 'threshisl',
                                        'threshpix', 'max_nmiter', 'peel_outliers',
                                        'peel_bright_sources'],
                           'do_check': ['convergence_ratio', 'divergence_ratio',
                                        'failure_ratio']}

    # Check for deprectaed parameters, updating the steps to use the new
    # names when defined
    for deprecated, replacement in deprecated_parameters.items():
        for i in range(len(strategy_steps)):
            if deprecated in strategy_steps[i]:
                if replacement is not None:
                    log.warn(f'Parameter "{deprecated}" is defined in the strategy for '
                             f'cycle {i+1} but is deprecated. Please use "{replacement}" '
                             'instead.')
                    strategy_steps[i][replacement] = strategy_steps[i][deprecated]
                else:
                    log.warn(f'Parameter "{deprecated}" is defined in the strategy for '
                             f'cycle {i+1} but is no longer used.')
                strategy_steps[i].pop(deprecated)

    # Check for required parameters. If any are missing, either print a warning if the
    # parameter has a default defined or raise an error if not
    for primary, secondary_parameters in required_parameters.items():
        for i in range(len(strategy_steps)):
            if primary not in strategy_steps[i]:
                raise ValueError(f'Required parameter "{primary}" is not defined in the '
                                 f'strategy for cycle {i+1}.')
            if strategy_steps[i][primary]:
                for secondary in secondary_parameters:
                    if secondary not in strategy_steps[i]:
                        if hasattr(field, secondary):
                            log.warn(f'Parameter "{secondary}" is not defined in the '
                                     f'strategy for cycle {i+1}. Using the default value '
                                     f'of {getattr(field, secondary)}.')
                        else:
                            raise ValueError(f'Required parameter "{secondary}" is not '
                                             f'defined in the strategy for cycle {i+1}.')

    return strategy_steps<|MERGE_RESOLUTION|>--- conflicted
+++ resolved
@@ -52,54 +52,9 @@
 
     log.info('Using "{}" processing strategy'.format(field.parset['strategy']))
 
-<<<<<<< HEAD
-    # Check for deprecated parameters
-    for i in range(len(strategy_steps)):
-        if 'slow_timestep_joint_sec' in strategy_steps[i]:
-            log.warn('Parameter "slow_timestep_joint_sec" is defined in the strategy for '
-                     f'cycle {i+1} but is no longer used.')
-            strategy_steps[i].pop('slow_timestep_joint_sec')
-        if 'slow_timestep_separate_sec' in strategy_steps[i]:
-            log.warn('Parameter "slow_timestep_separate_sec" is defined in the strategy for '
-                     f'cycle {i+1} but is deprecated. Please use "slow_timestep_sec" instead')
-            if 'slow_timestep_sec' not in strategy_steps[i]:
-                strategy_steps[i]['slow_timestep_sec'] = strategy_steps[i]['slow_timestep_separate_sec']
-            strategy_steps[i].pop('slow_timestep_separate_sec')
-
-    # Check for required parameters. If any are missing, either print a warning if the
-    # parameter has a default defined or raise an error if not
-    primary_parameters = ['do_calibrate', 'do_normalize', 'do_image', 'do_check']
-    secondary_parameters = {'do_calibrate': ['do_slowgain_solve', 'do_fulljones_solve',
-                                             'target_flux', 'max_directions', 'regroup_model',
-                                             'max_normalization_delta', 'solve_min_uv_lambda',
-                                             'fast_timestep_sec', 'slow_timestep_sec',
-                                             'scale_normalization_delta', 'max_directions'],
-                            'do_normalize': [],
-                            'do_image': ['auto_mask', 'auto_mask_nmiter', 'threshisl',
-                                         'threshpix', 'max_nmiter', 'peel_outliers',
-                                         'peel_bright_sources'],
-                            'do_check': ['convergence_ratio', 'divergence_ratio',
-                                         'failure_ratio']}
-    for primary in primary_parameters:
-        for i in range(len(strategy_steps)):
-            if primary not in strategy_steps[i]:
-                raise ValueError('Required parameter "{0}" not defined in the '
-                                 'strategy for cycle {1}.'.format(primary, i+1))
-            if strategy_steps[i][primary]:
-                for secondary in secondary_parameters[primary]:
-                    if secondary not in strategy_steps[i]:
-                        if hasattr(field, secondary):
-                            log.warn('Parameter "{0}" not defined in the strategy for '
-                                     'cycle {1}. Using the default value of '
-                                     '{2}'.format(secondary, i+1, getattr(field, secondary)))
-                        else:
-                            raise ValueError('Required parameter "{0}" not defined in the '
-                                             'strategy for cycle {1}.'.format(secondary, i+1))
-=======
     # Check the strategy for the presence of deprecated and/or missing
     # parameters
     strategy_steps = check_and_adjust_parameters(field, strategy_steps)
->>>>>>> a70e0d86
 
     return strategy_steps
 
