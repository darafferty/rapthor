"""
Definition of the Observation class that holds parameters for each measurement set
"""
import os
import logging
import casacore.tables as pt
import numpy as np
from rapthor.lib.cluster import get_chunk_size
from scipy.special import erf
from rapthor.lib import miscellaneous as misc
import copy


class Observation(object):
    """
    The Observation object contains various MS-related parameters

    Parameters
    ----------
    ms_filename : str
        Filename of the MS file
    starttime : float, optional
        The start time of the observation (in MJD seconds). If None, the start time
        is the start of the MS file
    endtime : float, optional
        The end time of the observation (in MJD seconds). If None, the end time
        is the end of the MS file
    """
    def __init__(self, ms_filename, starttime=None, endtime=None):
        self.ms_filename = str(ms_filename)
        self.ms_predict_di_filename = None
        self.ms_predict_nc_filename = None
        self.name = os.path.basename(self.ms_filename)
        self.log = logging.getLogger('rapthor:{}'.format(self.name))
        self.starttime = starttime
        self.endtime = endtime
        self.data_fraction = 1.0
        self.parameters = {}
        self.scan_ms()

        # Define the infix for filenames
        if self.startsat_startofms and self.goesto_endofms:
            # Don't include starttime if observation covers full MS
            self.infix = ''
        else:
            # Include starttime to avoid naming conflicts
            self.infix = '.mjd{}'.format(int(self.starttime))

    def copy(self):
        """
        Returns a copy of the observation
        """
        # The logger's stream handlers are not copyable with deepcopy, so copy
        # them by hand:
        self.log, obs_log = None, self.log
        obs_copy = copy.deepcopy(self)
        obs_copy.log = logging.getLogger('rapthor:{}'.format(self.name))
        self.log = obs_log

        return obs_copy

    def scan_ms(self):
        """
        Scans input MS and stores info
        """
        # Get time info
        tab = pt.table(self.ms_filename, ack=False)
        if self.starttime is None:
            self.starttime = np.min(tab.getcol('TIME'))
        else:
            valid_times = np.where(tab.getcol('TIME') >= self.starttime)[0]
            if len(valid_times) == 0:
                raise ValueError('Start time of {0} is greater than the last time in the '
                                 'MS'.format(self.starttime))
            self.starttime = tab.getcol('TIME')[valid_times[0]]

        # DPPP takes ceil(startTimeParset - startTimeMS), so ensure that our start time is
        # slightly less than the true one (if it's slightly larger, DPPP sets the first
        # time to the next time, skipping the first time slot)
        self.starttime -= 0.1
        if self.starttime > np.min(tab.getcol('TIME')):
            self.startsat_startofms = False
        else:
            self.startsat_startofms = True
        if self.endtime is None:
            self.endtime = np.max(tab.getcol('TIME'))
        else:
            valid_times = np.where(tab.getcol('TIME') <= self.endtime)[0]
            if len(valid_times) == 0:
                raise ValueError('End time of {0} is less than the first time in the '
                                 'MS'.format(self.endtime))
            self.endtime = tab.getcol('TIME')[valid_times[-1]]
        if self.endtime < np.max(tab.getcol('TIME')):
            self.goesto_endofms = False
        else:
            self.goesto_endofms = True
        self.timepersample = tab.getcell('EXPOSURE', 0)
        self.numsamples = int(np.ceil((self.endtime - self.starttime) / self.timepersample))
        tab.close()

        # Get frequency info
        sw = pt.table(self.ms_filename+'::SPECTRAL_WINDOW', ack=False)
        self.referencefreq = sw.col('REF_FREQUENCY')[0]
        self.channelfreqs = sw.col('CHAN_FREQ')[0]
        self.startfreq = np.min(sw.col('CHAN_FREQ')[0])
        self.endfreq = np.max(sw.col('CHAN_FREQ')[0])
        self.numchannels = sw.col('NUM_CHAN')[0]
        self.channelwidths = sw.col('CHAN_WIDTH')[0]
        self.channelwidth = sw.col('CHAN_WIDTH')[0][0]
        sw.close()

        # Check that the channels are evenly spaced, as the use of baseline-dependent
        # averaging (BDA) during calibration requires it. If the channels are not evenly
        # spaced, BDA will not be used in DDECal steps even if activated in the parset
        #
        # Note: the code is based on that used in DP3
        # (see https://git.astron.nl/RD/DP3/-/blob/master/base/DPInfo.cc)
        self.channels_are_regular = True
        if self.numchannels > 1:
            freqstep0 = self.channelfreqs[1] - self.channelfreqs[0]
            atol = 1e3  # use an absolute tolerance of 1 kHz
            for i in range(1, self.numchannels):
                if (
                    (self.channelfreqs[i] - self.channelfreqs[i-1] - freqstep0 >= atol) or
                    (self.channelwidths[i] - self.channelwidths[0] >= atol)
                ):
                    self.channels_are_regular = False
        if not self.channels_are_regular:
            self.log.warning('Irregular spacing of channel frequencies found. Baseline-'
                             'dependent averaging (if any) will be disabled.')

        # Get pointing info
        obs = pt.table(self.ms_filename+'::FIELD', ack=False)
        self.ra, self.dec = misc.normalize_ra_dec(np.degrees(float(obs.col('REFERENCE_DIR')[0][0][0])),
                                                  np.degrees(float(obs.col('REFERENCE_DIR')[0][0][1])))
        obs.close()

        # Get station names and diameter
        ant = pt.table(self.ms_filename+'::ANTENNA', ack=False)
        self.stations = ant.col('NAME')[:]
        self.diam = float(ant.col('DISH_DIAMETER')[0])
        if 'HBA' in self.stations[0]:
            self.antenna = 'HBA'
        elif 'LBA' in self.stations[0]:
            self.antenna = 'LBA'
        else:
            # Set antenna to HBA to at least let Rapthor proceed.
            self.antenna = "HBA"
            self.log.warning(
                "Antenna type not recognized (only LBA and HBA data "
                "are supported at this time)"
            )
        ant.close()

        # Find mean elevation and time range for periods where the elevation
        # falls below the lowest 20% of all values. We sample every 10000 entries to
        # avoid very large arrays (note that for each time slot, there is an entry for
        # each baseline, so a typical HBA LOFAR observation would have around 1500 entries
        # per time slot)
        el_values = pt.taql("SELECT mscal.azel1()[1] AS el from "
                            + self.ms_filename + " limit ::10000").getcol("el")
        self.mean_el_rad = np.mean(el_values)
        times = pt.taql("select TIME from "
                        + self.ms_filename + " limit ::10000").getcol("TIME")
        low_indices = np.sort(el_values.argpartition(len(el_values)//5)[:len(el_values)//5])
        if len(low_indices):
            # At least one element is needed for the start and end time check. The check
            # assumes that the elevation either increases smoothly to a maximum and then
            # decreases with time or that it simply increases (or decreases)
            # monotonically. These cases should cover almost all observations. For any
            # other behavior, just fall back to the untrimmed time
            diff = np.diff(low_indices)
            low_at_start = low_indices[0] == 0  # first elevation is low
            low_at_end = low_indices[-1] == len(el_values) - 1  # last elevation is low
            starttime_index = 0  # default to no trim at start
            endtime_index = -1  # default to no trim at end
            if np.all(diff == 1):
                # No gap found (so a single continuous period of low elevations)
                if low_at_start:
                    # Trim the start
                    starttime_index = low_indices[-1]
                elif low_at_end:
                    # Trim the end
                    endtime_index = low_indices[0]
            elif len(np.where(diff != 1)[0]) == 1 and low_at_start and low_at_end:
                # Single gap found (with low elevations at start and end, due to a period
                # of higher elevations in between), so trim both start and end
                #
                # Note: low_indices will look something like:
                #   array([  0,   1,   2,   3,   4,   5,   6,   7,   8,   9, 637, 638,
                #          639, 640, 641, 642, 643, 644, 645, 646, 647])
                # and diff like:
                #   array([  1,   1,   1,   1,   1,   1,   1,   1,   1, 545,   1,   1,
                #            1,   1,   1,   1,   1,   1,   1,   1])
                starttime_index = low_indices[np.argmax(diff)]
                endtime_index = low_indices[np.argmax(diff) + 1]
            self.high_el_starttime = times[starttime_index]
            self.high_el_endtime = times[endtime_index]
        else:
            # Too few times (or none) at lower elevations, so just ignore them
            self.high_el_starttime = self.starttime
            self.high_el_endtime = self.endtime

    def set_calibration_parameters(self, parset, ndir, nobs, calibrator_fluxes,
<<<<<<< HEAD
                                   target_fast_timestep, target_slow_timestep_joint,
                                   target_slow_timestep_separate,
                                   target_fulljones_timestep, target_flux=None,
                                   generate_screens=False):
=======
                                   target_fast_timestep, target_slow_timestep,                                  target_fulljones_timestep, target_flux=None):
>>>>>>> da082a62
        """
        Sets the calibration parameters

        Parameters
        ----------
        parset : dict
            Parset with processing parameters
        ndir : int
            Number of calibration directions/patches
        nobs : int
            Number of observations in total
        calibrator_fluxes : list
            List of calibrator apparent flux densities in Jy
        target_fast_timestep : float
            Target solution interval for fast solves in sec
        target_slow_timestep : float
            Target solution interval for slow solves in sec
        target_fulljones_timestep : float
            Target solution interval for full-Jones solves in sec
        target_flux: float, optional
            Target calibrator flux in Jy. If None, the lowest calibrator flux density
            is used.
        generate_screens : bool, optional
            If True, adjust parameters to account for differences in the way
            solving is done for screens (IDGCal)
        """
        # Get the target solution intervals and maximum factor by which they can
        # be increased when using direction-dependent solution intervals
        target_fast_freqstep = parset['calibration_specific']['fast_freqstep_hz']
        target_slow_freqstep = parset['calibration_specific']['slow_freqstep_hz']
        target_fulljones_freqstep = parset['calibration_specific']['fulljones_freqstep_hz']
        solve_max_factor = parset['calibration_specific']['dd_interval_factor']
        smoothness_max_factor = parset['calibration_specific']['dd_smoothness_factor']
        if generate_screens:
            # Screens do not support the direction-dependent smoothness contraint or
            # solve intervals, so disable them
            solve_max_factor = 1
            smoothness_max_factor = 1

        # Find solution intervals for fast-phase solve. The solve is split into time
        # chunks instead of frequency chunks, since continuous frequency coverage is
        # desirable to recover the expected smooth, TEC-like behavior (phase ~ nu^-1)
        #
        # Note: we don't explicitly check that the resulting solution intervals fit
        # within the observation's size, as this is handled by DP3
        solint_fast_timestep = max(1, int(round(target_fast_timestep / round(self.timepersample)) * solve_max_factor))
        solint_fast_freqstep = max(1, self.get_nearest_freqstep(target_fast_freqstep / self.channelwidth))

        # Determine how many calibration chunks to make (to allow parallel jobs)
        samplesperchunk = get_chunk_size(parset['cluster_specific'], self.numsamples, nobs, solint_fast_timestep)

        # Calculate start times, etc.
        chunksize = samplesperchunk * self.timepersample
        mystarttime = self.starttime
        myendtime = self.endtime
        if (myendtime - mystarttime) > chunksize:
            # Divide up the total duration into chunks of chunksize
            nchunks = int(np.ceil(self.numsamples * self.timepersample / chunksize))
        else:
            nchunks = 1
        starttimes = [mystarttime+(chunksize * i) for i in range(nchunks)]
        if starttimes[-1] >= myendtime:
            # Make sure the last start time does not equal or exceed the end time
            starttimes.pop(-1)
            nchunks -= 1
        self.ntimechunks = nchunks
        self.log.debug('Using {0} time chunk{1} for fast-phase '
                       'calibration'.format(self.ntimechunks, "s" if self.ntimechunks > 1 else ""))
        if self.antenna == 'LBA':
            # For LBA, use the MS files with non-calibrator sources subtracted
            self.parameters['timechunk_filename'] = [self.ms_predict_nc_filename] * self.ntimechunks
        else:
            # For other data, use the primary MS files
            self.parameters['timechunk_filename'] = [self.ms_filename] * self.ntimechunks
        self.parameters['starttime'] = [misc.convert_mjd2mvt(t) for t in starttimes]
        self.parameters['ntimes'] = [samplesperchunk] * self.ntimechunks

        # Set last entry in ntimes list to extend to end of observation
        if self.goesto_endofms:
            self.parameters['ntimes'][-1] = 0
        else:
            self.parameters['ntimes'][-1] += int(self.numsamples - (samplesperchunk * self.ntimechunks))

        # Set the fast solve solution intervals
        self.parameters['solint_fast_timestep'] = [solint_fast_timestep] * self.ntimechunks
        self.parameters['solint_fast_freqstep'] = [solint_fast_freqstep] * self.ntimechunks

        # Find solution intervals for the gain solves. In contrast to the fast-phase
        # solve, the gain solves are split into frequency chunks, since continuous
        # frequency coverage is not needed
        #
        # Note: as with the fast-phase solve, we don't explicitly check that the resulting
        # solution intervals fit within the observation's size, as this is handled by DP3
        solint_slow_timestep = max(1, int(round(target_slow_timestep / round(self.timepersample)) * solve_max_factor))
        solint_slow_freqstep = max(1, self.get_nearest_freqstep(target_slow_freqstep / self.channelwidth))
        solint_timestep_fulljones = max(1, int(round(target_fulljones_timestep / round(self.timepersample))))
        solint_freqstep_fulljones = max(1, self.get_nearest_freqstep(target_fulljones_freqstep / self.channelwidth))

        # Determine how many calibration chunks to make. Due to the use of frequency
        # smoothing during the solves, different chunk sizes can result in (slightly)
        # different solutions. Therefore, for consistency and reproducability, we force
        # the chunks to be 8 MHz each (with potentially a smaller one at the
        # high-frequency end of the bandwidth). Note: the 8 MHz chunk size is the
        # largest that allows the most demanding solve to fit into 192 GB of
        # memory (the minimum recommended for running Rapthor), assuming the default
        # values used for the relevant calibration parameters (e.g., baseline-
        # dependent averaging is enabled, etc.) and 50 directions
        #
        # For simplicity, we do this process for all potential types of gain solve, even
        # if they are not all required by the current strategy
        target_chunksize = 8e6  # Hz
        solint_timesteps = {'slow': solint_slow_timestep,
                            'fulljones': solint_timestep_fulljones}
        solint_freqsteps = {'slow': solint_slow_freqstep,
                            'fulljones': solint_freqstep_fulljones}
        for solve_type in ['slow', 'fulljones']:
            solint_freqstep = solint_freqsteps[solve_type]
            solint_timestep = solint_timesteps[solve_type]
            if solve_type == 'fulljones':
                freqchunk_filename = self.ms_predict_di_filename
            else:
                if self.antenna == 'LBA':
                    # For LBA, use the MS files with non-calibrator sources subtracted
                    freqchunk_filename = self.ms_predict_nc_filename
                else:
                    # For other data, use the primary MS files
                    freqchunk_filename = self.ms_filename

            # Divide up the bandwidth if needed
            if solve_type == 'fulljones':
                # Don't use frequency chunking for full-Jones solves, as it is not
                # supported when solving is done against the MODEL_DATA column. The
                # chunking is disabled by setting samplesperchunk = 0, as this sets the
                # value of nchan in the DP3 call (and nchan = 0 means all channels; see
                # https://dp3.readthedocs.io/en/latest/steps/Input.html#msin-46-nchan).
                # Such chunking is not needed in any case for the full-Jones solves, as it
                # is a direction-independent solve and thus the memory usage is low
                samplesperchunk = 0
                nfreqchunks = 1
            else:
                samplesperchunk = int(round(target_chunksize / self.channelwidth))
                freqchunksize = samplesperchunk * self.channelwidth  # Hz
                nfreqchunks = max(1, int(np.ceil(self.numchannels * self.channelwidth / freqchunksize)))
            setattr(self, f'nfreqchunks_{solve_type}', nfreqchunks)
            self.log.debug('Using {0} frequency chunk{1} for the {2} gain '
                           'calibration (if done)'.format(nfreqchunks, "s" if nfreqchunks > 1 else "", solve_type))

            # Save the parameters
            self.parameters[f'freqchunk_filename_{solve_type}'] = [freqchunk_filename] * nfreqchunks
            self.parameters[f'startchan_{solve_type}'] = [samplesperchunk * i for i in range(nfreqchunks)]
            self.parameters[f'nchan_{solve_type}'] = [samplesperchunk] * nfreqchunks
            self.parameters[f'nchan_{solve_type}'][-1] = 0  # set last entry to extend until end
            self.parameters[f'{solve_type}_starttime'] = [misc.convert_mjd2mvt(self.starttime)] * nfreqchunks
            self.parameters[f'{solve_type}_ntimes'] = [self.numsamples] * nfreqchunks
            self.parameters[f'solint_{solve_type}_timestep'] = [solint_timestep] * nfreqchunks
            self.parameters[f'solint_{solve_type}_freqstep'] = [solint_freqstep] * nfreqchunks

        # Define the direction-dependent solution interval list for the fast and
        # slow solves (the full-Jones solve is direction-independent so is not included).
        # The list values are defined as the number of solutions that will be obtained for
        # each base solution interval, with one entry per direction
        input_solint_keys = {'slow': 'solint_slow_timestep',
                             'fast': 'solint_fast_timestep'}
        if target_flux is None:
            target_flux = min(calibrator_fluxes)
        if smoothness_max_factor > 1:
            smoothness_dd_factors = target_flux / np.array(calibrator_fluxes)
            smoothness_dd_factors /= max(smoothness_dd_factors)
            smoothness_dd_factors[smoothness_dd_factors < 1 / smoothness_max_factor] = 1 / smoothness_max_factor
        else:
            smoothness_dd_factors = [1] * len(calibrator_fluxes)
        for solve_type in ['fast', 'slow']:
            solint = self.parameters[input_solint_keys[solve_type]][0]  # number of time slots
            nchunks = len(self.parameters[input_solint_keys[solve_type]])  # number of time or frequency chunks

            # Define the BDA (baseline-dependent averaging) max interval constraints. They
            # are set to the solution intervals *before* adjusting for the DD intervals
            # to ensure that they match the smallest interval used in the solves (since
            # maxinterval cannot exceed solint in DDECal)
            self.parameters[f'bda_maxinterval_{solve_type}'] = [max(1, int(solint / solve_max_factor))] * nchunks

            if solve_max_factor > 1:
                # Find the initial estimate for the number of solutions, relative to that
                # for a source with a flux equal to the target flux and at most
                # solve_max_factor, with the brighter calibrators getting a larger number
                # and the fainter ones a smaller number (smaller numbers give longer
                # solution intervals)
                interval_factors = np.round(np.array(calibrator_fluxes) / target_flux)
                n_solutions = [min(solve_max_factor, max(1, int(factor))) for
                               factor in interval_factors]

                # Calculate the final number per direction, making sure each is a divisor
                # of the solution interval. We choose the lower number that satisfies this
                # requirement, as it will result in a longer solution interval (and
                # therefore a higher SNR) and so is generally safer than going the other
                # way (towards low SNRs)
                solutions_per_direction = []
                for n_sols in n_solutions:
                    while solint % n_sols:
                        n_sols -= 1
                    solutions_per_direction.append(n_sols)
                self.parameters[f'solutions_per_direction_{solve_type}'] = [solutions_per_direction] * nchunks

            else:
                self.parameters[f'solutions_per_direction_{solve_type}'] = [[1] * len(calibrator_fluxes)] * nchunks

            # Set the smoothness_dd_factors so that brighter sources have smaller
            # smoothing factors
            self.parameters[f'smoothness_dd_factors_{solve_type}'] = [smoothness_dd_factors] * nchunks

        # Set the smoothnessreffrequency for the fast solves, if not set by the user
        fast_smoothnessreffrequency = parset['calibration_specific']['fast_smoothnessreffrequency']
        if fast_smoothnessreffrequency is None:
            if self.antenna == 'HBA':
                fast_smoothnessreffrequency = 144e6
            elif self.antenna == 'LBA':
                # Select a frequency at the midpoint of the frequency coverage of this observation
                fast_smoothnessreffrequency = (self.startfreq + self.endfreq) / 2.0
        self.parameters['fast_smoothnessreffrequency'] = [fast_smoothnessreffrequency] * self.ntimechunks

    def set_prediction_parameters(self, sector_name, patch_names):
        """
        Sets the prediction parameters

        Parameters
        ----------
        sector_name : str
            Name of sector for which predict is to be done
        patch_names : list
            List of patch names to predict
        """
        self.parameters['ms_filename'] = self.ms_filename

        # The filename of the sector's model data (from predict)
        root_filename = os.path.basename(self.ms_filename)
        ms_model_filename = '{0}{1}.{2}_modeldata'.format(root_filename, self.infix,
                                                          sector_name)
        self.parameters['ms_model_filename'] = ms_model_filename

        # The filename of the sector's data with all non-sector sources peeled off
        # and/or with the weights adjusted (i.e., the data used as input for the
        # imaging operation)
        self.ms_subtracted_filename = '{0}{1}.{2}'.format(root_filename, self.infix,
                                                          sector_name)
        self.parameters['ms_subtracted_filename'] = self.ms_subtracted_filename

        # The filename of the field data (after subtraction of outlier sources)
        self.ms_field = '{0}{1}_field'.format(root_filename, self.infix)

        # The filename of the model data for direction-independent calibration
        self.ms_predict_di = self.ms_subtracted_filename + '_di.ms'

        # The sky model patch names
        self.parameters['patch_names'] = patch_names

        # The start time and number of times (since an observation can be a part of its
        # associated MS file)
        self.parameters['predict_starttime'] = misc.convert_mjd2mvt(self.starttime)
        if self.goesto_endofms:
            self.parameters['predict_ntimes'] = 0
        else:
            self.parameters['predict_ntimes'] = self.numsamples

    def set_imaging_parameters(self, sector_name, cellsize_arcsec, max_peak_smearing, width_ra,
                               width_dec, solve_fast_timestep, solve_slow_timestep,
                               solve_slow_freqstep, preapply_dde_solutions):
        """
        Sets the imaging parameters

        Parameters
        ----------
        sector_name : str
            Name of sector for which predict is to be done
        cellsize_arcsec : float
            Pixel size in arcsec for imaging
        width_ra : float
            Width in RA of image in degrees
        width_dec : float
            Width in Dec of image in degrees
        solve_fast_timestep : float
            Solution interval in sec for fast solve
        solve_slow_timestep : float
            Solution interval in sec for slow solve
        solve_slow_freqstep : float
            Solution interval in Hz for slow solve
        preapply_dde_solutions : bool
            If True, use setup appropriate for case in which all DDE
            solutions are preapplied before imaging is done
        """
        mean_freq_mhz = self.referencefreq / 1e6
        peak_smearing_rapthor = np.sqrt(1.0 - max_peak_smearing)
        chan_width_hz = self.channelwidth
        nchan = self.numchannels
        timestep_sec = self.timepersample

        # Set MS filenames for step that prepares the data for imaging
        if 'ms_filename' not in self.parameters:
            self.parameters['ms_filename'] = self.ms_filename
        root_filename = os.path.basename(self.ms_filename)
        ms_prep_filename = '{0}{1}.{2}.prep'.format(root_filename, self.infix,
                                                    sector_name)
        self.parameters['ms_prep_filename'] = ms_prep_filename

        # Get target time and frequency averaging steps.
        #
        # Note: We limit the averaging to be not more than 2 MHz and 120 s to avoid
        # extreme values for very small images (when solutions are preapplied). Also, due
        # to a limitation in Dysco, we make sure to have at least 2 time slots after
        # averaging, otherwise the output MS cannot be written with compression
        if self.numsamples == 1:
            raise RuntimeError('Only one time slot is availble for imaging, but at least '
                               'two are required. Please increase the fraction of data '
                               'processed with the selfcal_data_fraction parameter or supply a '
                               'measurement set with more time slots.')
        max_timewidth_sec = min(120, int(self.numsamples / 2) * timestep_sec)
        delta_theta_deg = max(width_ra, width_dec) / 2.0
        resolution_deg = 3.0 * cellsize_arcsec / 3600.0  # assume normal sampling of restoring beam
        target_timewidth_sec = min(max_timewidth_sec, self.get_target_timewidth(delta_theta_deg,
                                   resolution_deg, peak_smearing_rapthor))

        if not preapply_dde_solutions:
            # Ensure we don't average more than the solve time step, as we want to
            # preserve the time resolution so that the soltuions can be applied
            # properly during imaging
            target_timewidth_sec = min(target_timewidth_sec, solve_fast_timestep)

        target_bandwidth_mhz = min(2.0, self.get_target_bandwidth(mean_freq_mhz,
                                   delta_theta_deg, resolution_deg, peak_smearing_rapthor))
        target_bandwidth_mhz = min(target_bandwidth_mhz, solve_slow_freqstep/1e6)
        self.log.debug('Target timewidth for imaging is {0:.1f} s'.format(target_timewidth_sec))
        self.log.debug('Target bandwidth for imaging is {0:.1f} MHz'.format(target_bandwidth_mhz))

        # Find averaging steps for above target values
        image_freqstep = max(1, min(int(round(target_bandwidth_mhz * 1e6 / chan_width_hz)), nchan))
        self.parameters['image_freqstep'] = self.get_nearest_freqstep(image_freqstep)
        self.parameters['image_timestep'] = max(1, int(round(target_timewidth_sec / timestep_sec)))
        self.log.debug('Using averaging steps of {0} channel{1} and {2} time slot{3} '
                       'for imaging'.format(self.parameters['image_freqstep'],
                                            "s" if self.parameters['image_freqstep'] > 1 else "",
                                            self.parameters['image_timestep'],
                                            "s" if self.parameters['image_timestep'] > 1 else ""))

        # Find BDA maxinterval: the max time interval in time slots over which to average
        # (for the shortest baselines). We set this to be the slow solve time step to ensure
        # we don't average more than the timescale of the slow corrections
        target_maxinterval = min(self.numsamples, int(round(solve_slow_timestep / timestep_sec)))  # time slots
        self.parameters['image_bda_maxinterval'] = max(1, target_maxinterval)
        self.log.debug('Using BDA with maxinterval = {0:.1f} s for '
                       'imaging'.format(self.parameters['image_bda_maxinterval'] * timestep_sec))

    def get_nearest_freqstep(self, freqstep):
        """
        Gets the nearest frequency step to the target one

        Parameters
        ----------
        freqstep : int
            Target frequency step

        Returns
        -------
        optimum_step : int
            Optimum frequency step nearest to target step
        """
        # Generate a list of possible values for freqstep
        if not hasattr(self, 'freq_divisors'):
            tmp_divisors = []
            for step in range(self.numchannels, 0, -1):
                if (self.numchannels % step) == 0:
                    tmp_divisors.append(step)
            self.freq_divisors = np.array(tmp_divisors)

        # Find nearest
        idx = np.argmin(np.abs(self.freq_divisors - freqstep))

        return self.freq_divisors[idx]

    def get_target_timewidth(self, delta_theta, resolution, reduction_factor):
        """
        Returns the time width for given peak flux density reduction factor

        Parameters
        ----------
        delta_theta : float
            Distance from phase center
        resolution : float
            Resolution of restoring beam
        reduction_factor : float
            Ratio of pre-to-post averaging peak flux density

        Returns
        -------
        delta_time : float
            Time width in seconds for target reduction_factor

        """
        delta_time = np.sqrt((1.0 - reduction_factor) /
                             (1.22E-9 * (delta_theta / resolution)**2.0))

        return delta_time

    def get_bandwidth_smearing_factor(self, freq, delta_freq, delta_theta, resolution):
        """
        Returns peak flux density reduction factor due to bandwidth smearing

        Parameters
        ----------
        freq : float
            Frequency at which averaging will be done
        delta_freq : float
            Bandwidth over which averaging will be done
        delta_theta : float
            Distance from phase center
        resolution : float
            Resolution of restoring beam

        Returns
        -------
        reduction_facgtor : float
            Ratio of pre-to-post averaging peak flux density

        """
        beta = (delta_freq/freq) * (delta_theta/resolution)
        gamma = 2*(np.log(2)**0.5)
        reduction_factor = ((np.pi**0.5)/(gamma * beta)) * (erf(beta*gamma/2.0))

        return reduction_factor

    def get_target_bandwidth(self, freq, delta_theta, resolution, reduction_factor):
        """
        Returns the bandwidth for given peak flux density reduction factor

        Parameters
        ----------
        freq : float
            Frequency at which averaging will be done
        delta_theta : float
            Distance from phase center
        resolution : float
            Resolution of restoring beam
        reduction_factor : float
            Ratio of pre-to-post averaging peak flux density

        Returns
        -------
        delta_freq : float
            Bandwidth over which averaging will be done
        """
        # Increase delta_freq until we drop below target reduction_factor
        delta_freq = 1e-3 * freq
        while self.get_bandwidth_smearing_factor(freq, delta_freq, delta_theta,
                                                 resolution) > reduction_factor:
            delta_freq *= 1.1

        return delta_freq<|MERGE_RESOLUTION|>--- conflicted
+++ resolved
@@ -202,14 +202,8 @@
             self.high_el_endtime = self.endtime
 
     def set_calibration_parameters(self, parset, ndir, nobs, calibrator_fluxes,
-<<<<<<< HEAD
-                                   target_fast_timestep, target_slow_timestep_joint,
-                                   target_slow_timestep_separate,
-                                   target_fulljones_timestep, target_flux=None,
+                                   target_fast_timestep, target_slow_timestep,                                  target_fulljones_timestep, target_flux=None,
                                    generate_screens=False):
-=======
-                                   target_fast_timestep, target_slow_timestep,                                  target_fulljones_timestep, target_flux=None):
->>>>>>> da082a62
         """
         Sets the calibration parameters
 
