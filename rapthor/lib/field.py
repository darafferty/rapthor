--- conflicted
+++ resolved
@@ -52,13 +52,9 @@
         self.flag_baseline = self.parset['flag_baseline']
         self.flag_freqrange = self.parset['flag_freqrange']
         self.flag_expr = self.parset['flag_expr']
-<<<<<<< HEAD
-        self.input_h5parm = self.parset['input_h5parm']
         self.dd_interval_factor = self.parset['calibration_specific']['dd_interval_factor']
-=======
         self.h5parm_filename = self.parset['input_h5parm']
         self.fulljones_h5parm_filename = self.parset['input_fulljones_h5parm']
->>>>>>> 793ea1ce
         self.fast_smoothnessconstraint = self.parset['calibration_specific']['fast_smoothnessconstraint']
         self.fast_smoothnessreffrequency = self.parset['calibration_specific']['fast_smoothnessreffrequency']
         self.fast_smoothnessrefdistance = self.parset['calibration_specific']['fast_smoothnessrefdistance']
