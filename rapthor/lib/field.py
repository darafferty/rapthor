--- conflicted
+++ resolved
@@ -88,16 +88,12 @@
         self.solverlbfgs_minibatches = self.parset['calibration_specific']['solverlbfgs_minibatches']
         self.cycle_number = 1
         self.apply_amplitudes = False
-<<<<<<< HEAD
         self.generate_screens = False
-        self.apply_screens = False
-=======
         self.apply_screens = False
         self.apply_fulljones = False
         self.apply_normalizations = False
         self.fast_phases_h5parm_filename = None
         self.slow_gains_h5parm_filename = None
->>>>>>> 8b70e73c
 
         # Set strategy parameter defaults
         self.fast_timestep_sec = 8.0
