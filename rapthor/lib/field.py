"""
Definition of the Field class
"""
import copy
import glob
import logging
import os
from collections import namedtuple
from typing import Dict, List

import astropy.units as u
import lsmtool
import lsmtool.skymodel
from lsmtool.operations_lib import make_wcs

import matplotlib
import numpy as np
import rtree.index
from astropy.coordinates import Angle, SkyCoord
from astropy.table import vstack
from shapely.geometry import MultiPolygon, Point, Polygon

from rapthor.lib import miscellaneous as misc
from rapthor.lib.facet import read_ds9_region_file, read_skymodel
from rapthor.lib.observation import Observation
from rapthor.lib.sector import Sector

matplotlib.use('Agg')
import mocpy
from astropy.visualization.wcsaxes import SphericalCircle
from losoto.h5parm import h5parm
from matplotlib.patches import Ellipse
from matplotlib.pyplot import figure


class Field(object):
    """
    The Field object stores parameters needed for processing of the field

    Parameters
    ----------
    parset : dict
        Parset with processing parameters
    minimal : bool
        If True, only initialize the minimal set of required parameters
    """
    def __init__(self, parset, minimal=False):
        # Initialize basic attributes. These can be overridden later by the strategy
        # values and/or the operations
        self.name = 'field'
        self.log = logging.getLogger('rapthor:{}'.format(self.name))
        self.parset = parset.copy()
        self.working_dir = self.parset['dir_working']
        self.ms_filenames = self.parset['mss']
        self.numMS = len(self.ms_filenames)
        self.data_colname = self.parset['data_colname']
        self.use_image_based_predict = self.parset['calibration_specific']['use_image_based_predict']
        self.bda_timebase_fast = self.parset['calibration_specific']['fast_bda_timebase']
        self.bda_timebase_slow = self.parset['calibration_specific']['slow_bda_timebase']
        self.dd_interval_factor = self.parset['calibration_specific']['dd_interval_factor']
        self.h5parm_filename = self.parset['input_h5parm']
        self.fulljones_h5parm_filename = self.parset['input_fulljones_h5parm']
        self.dde_mode = self.parset['dde_mode']
        self.fast_smoothnessconstraint = self.parset['calibration_specific']['fast_smoothnessconstraint']
        self.fast_smoothnessreffrequency = self.parset['calibration_specific']['fast_smoothnessreffrequency']
        self.fast_smoothnessrefdistance = self.parset['calibration_specific']['fast_smoothnessrefdistance']
        self.slow_smoothnessconstraint = self.parset['calibration_specific']['slow_smoothnessconstraint']
        self.fulljones_timestep_sec = self.parset['calibration_specific']['fulljones_timestep_sec']
        self.smoothnessconstraint_fulljones = self.parset['calibration_specific']['fulljones_smoothnessconstraint']
        self.propagatesolutions = self.parset['calibration_specific']['propagatesolutions']
        self.solveralgorithm = self.parset['calibration_specific']['solveralgorithm']
        self.onebeamperpatch = self.parset['calibration_specific']['onebeamperpatch']
        self.llssolver = self.parset['calibration_specific']['llssolver']
        self.maxiter = self.parset['calibration_specific']['maxiter']
        self.stepsize = self.parset['calibration_specific']['stepsize']
        self.stepsigma = self.parset['calibration_specific']['stepsigma']
        self.tolerance = self.parset['calibration_specific']['tolerance']
        self.dde_method = self.parset['imaging_specific']['dde_method']
        self.save_visibilities = self.parset['imaging_specific']['save_visibilities']
        self.save_supplementary_images = self.parset['imaging_specific']['save_supplementary_images']
        self.compress_selfcal_images = self.parset['imaging_specific']['compress_selfcal_images']
        self.compress_final_images = self.parset['imaging_specific']['compress_final_images']
        self.use_mpi = self.parset['imaging_specific']['use_mpi']
        self.parallelbaselines = self.parset['calibration_specific']['parallelbaselines']
        self.sagecalpredict = self.parset['calibration_specific']['sagecalpredict']
        self.fast_datause = self.parset['calibration_specific']['fast_datause']
        self.slow_datause = self.parset['calibration_specific']['slow_datause']
        self.reweight = self.parset['imaging_specific']['reweight']
        self.image_bda_timebase = self.parset['imaging_specific']['bda_timebase']
        self.do_multiscale_clean = self.parset['imaging_specific']['do_multiscale_clean']
        self.apply_diagonal_solutions = self.parset['imaging_specific']['apply_diagonal_solutions']
        self.make_quv_images = self.parset['imaging_specific']['make_quv_images']
        self.pol_combine_method = self.parset['imaging_specific']['pol_combine_method']
        self.solverlbfgs_dof = self.parset['calibration_specific']['solverlbfgs_dof']
        self.solverlbfgs_iter = self.parset['calibration_specific']['solverlbfgs_iter']
        self.solverlbfgs_minibatches = self.parset['calibration_specific']['solverlbfgs_minibatches']
        self.cycle_number = 1
        self.apply_amplitudes = False
        self.generate_screens = False
        self.apply_screens = False
        self.generate_screens = False
        self.apply_fulljones = False
        self.apply_normalizations = False
        self.fast_phases_h5parm_filename = None
        self.slow_gains_h5parm_filename = None
        self.calibration_diagnostics = []
        self.selfcal_state = None

        # Set strategy parameter defaults
        self.fast_timestep_sec = 8.0
        self.slow_timestep_sec = 600.0
        self.convergence_ratio = 0.95
        self.divergence_ratio = 1.1
        self.failure_ratio = 10.0
        self.max_distance = 3.0
        self.max_normalization_delta = 0.3
        self.solve_min_uv_lambda = 150
        self.scale_normalization_delta = True
        self.lofar_to_true_flux_ratio = 1.0
        self.lofar_to_true_flux_std = 0.0
        self.peel_outliers = False
        self.imaged_sources_only = False
        self.peel_bright_sources = False
        self.peel_non_calibrator_sources = False
        self.do_slowgain_solve = False
        self.do_normalize = False
        self.make_image_cube = False
        self.use_scalarphase = True
        self.field_image_filename_prev = None
        self.field_image_filename = None

        # Scan MS files to get observation info
        self.scan_observations()

        if not minimal:
            # Scan calibration h5parm files (if any) to get solution info
            self.scan_h5parms()

            # Set up imaging sectors
            self.makeWCS()
            self.define_imaging_sectors()

    def scan_observations(self):
        """
        Checks input MS files and initializes the associated Observation objects
        """
        suffix = 's' if len(self.ms_filenames) > 1 else ''
        self.log.debug('Scanning input MS file{}...'.format(suffix))
        self.full_observations = []
        for ms_filename in self.ms_filenames:
            self.full_observations.append(Observation(ms_filename))
        self.observations = self.full_observations[:]  # make copy so we don't alter originals

        # Define a reference observation for the comparisons below
        obs0 = self.full_observations[0]

        # Check that all observations have the same antenna type
        self.antenna = obs0.antenna
        for obs in self.full_observations:
            if self.antenna != obs.antenna:
                raise ValueError('Antenna type for MS {0} differs from the one for MS '
                                 '{1}'.format(obs.ms_filename, obs0.ms_filename))

        # Check for multiple epochs
        self.epoch_starttimes = set([obs.starttime for obs in self.full_observations])
        suffix = 's' if len(self.epoch_starttimes) > 1 else ''
        self.log.debug('Input data comprise {0} epoch{1}'.format(len(self.epoch_starttimes), suffix))
        self.epoch_observations = []
        for i, epoch_starttime in enumerate(self.epoch_starttimes):
            epoch_observations = [obs for obs in self.full_observations if
                                  obs.starttime == epoch_starttime]
            self.epoch_observations.append(epoch_observations)
            if len(epoch_observations) > 1:
                # Multiple MS files per epoch implies differing frequencies. Check for
                # overlapping frequency coverage and raise error if found
                startfreqs = np.array([obs.startfreq-obs.channelwidth/2 for obs in epoch_observations])
                endfreqs = np.array([obs.endfreq+obs.channelwidth/2 for obs in epoch_observations])
                msfiles = np.array([obs.ms_filename for obs in epoch_observations])
                sort_ind = np.argsort(startfreqs)
                for j, (startfreq, endfreq) in enumerate(zip(startfreqs[sort_ind][1:],
                                                             endfreqs[sort_ind][:-1])):
                    if startfreq < endfreq:
                        ms1 = msfiles[sort_ind][j]  # MS file from which endfreq is taken
                        ms2 = msfiles[sort_ind][j+1]  # MS file from which startfreq is taken
                        raise ValueError('Overlapping frequency coverage found for the '
                                         f'following input MS files: {ms1} and {ms2}')

        # Check that all observations have the same pointing upto some tolerance level
        self.ra = obs0.ra
        self.dec = obs0.dec
        # This value was determined based on 4 observations of the same field
        # found to have ~0.02 arcsec pointing difference
        separation_tolerance_arcsec = 0.05
        for obs in self.full_observations:
            pointing_difference = misc.angular_separation((self.ra, self.dec), (obs.ra, obs.dec))
            if pointing_difference.arcsecond >= separation_tolerance_arcsec:
                raise ValueError('Pointing difference of {0} arcsec found between '
                                 'msfiles {1} and {2} which exceeds the max tolerance '
                                 'of {3} arcsec'.format(pointing_difference.arcsecond,
                                                        obs0.ms_filename, obs.ms_filename,
                                                        separation_tolerance_arcsec))

        # Check that all observations have the same station diameter
        self.diam = obs0.diam
        for obs in self.full_observations:
            if self.diam != obs.diam:
                raise ValueError('Station diameter for MS {0} differs from the one for MS '
                                 '{1}'.format(obs.ms_filename, obs0.ms_filename))

        # Check that all observations have the same stations
        self.stations = obs0.stations
        for obs in self.full_observations:
            if self.stations != obs.stations:
                raise ValueError('Stations in MS {0} differ from those in MS '
                                 '{1}'.format(obs.ms_filename, obs0.ms_filename))

        # Find mean elevation and FOV over all observations
        el_rad_list = []
        ref_freq_list = []
        for obs in self.full_observations:
            el_rad_list.append(obs.mean_el_rad)
            ref_freq_list.append(obs.referencefreq)
        sec_el = 1.0 / np.sin(np.mean(el_rad_list))
        self.mean_el_rad = np.mean(el_rad_list)
        self.fwhm_deg = 1.1 * ((3.0e8 / np.mean(ref_freq_list)) /
                               self.diam) * 180. / np.pi * sec_el
        self.fwhm_ra_deg = self.fwhm_deg / sec_el
        self.fwhm_dec_deg = self.fwhm_deg

        # Warning if parset pointing is different from observation pointing
        parra = self.parset['imaging_specific']['grid_center_ra']
        pardec = self.parset['imaging_specific']['grid_center_dec']
        if (parra is not None and np.abs(parra - self.ra) > self.fwhm_ra_deg / 2.0):
            self.log.warning('Grid_center_ra requested in parset is different from the value in the observation.')
        if (pardec is not None and np.abs(pardec - self.dec) > self.fwhm_dec_deg / 2.0):
            self.log.warning('Grid_center_dec requested in parset is different from the value in the observation.')

        # Set the MS file to use for beam model in sky model correction.
        # This should be the observation that best matches the weighted average
        # beam, so we use that closest to the mid point
        times = [(obs.endtime+obs.starttime)/2.0 for obs in self.full_observations]
        weights = [(obs.endtime-obs.starttime) for obs in self.full_observations]
        mid_time = np.average(times, weights=weights)
        mid_index = np.argmin(np.abs(np.array(times)-mid_time))
        self.beam_ms_filename = self.full_observations[mid_index].ms_filename

    def chunk_observations(self, mintime, prefer_high_el_periods=True):
        """
        Break observations into smaller time chunks if desired

        Chunking is done if:

        - obs.data_fraction < 1 (so part of an observation is to be processed)
        - nobs * nsectors < nnodes (so all nodes can be used efficiently. In particular,
          the predict operation parallelizes over sectors and observations, so we need
          enough observations to allow all nodes to be occupied.)

        Parameters
        ----------
        mintime : float
            Minimum time in sec for a chunk
        prefer_high_el_periods : bool, optional
            Prefer periods for which the elevation is in the highest 80% of values for a
            given observation. This option is useful for removing periods of lower
            signal-to-noise (e.g., due to being at lower elevations where ionospheric
            activity can increase and sensitivity decrease). If the requested mintime is
            larger than the total time of the high-elevation period for a given
            observation, then the full observation is used instead
        """
        # Set the chunk size so that it is at least mintime
        self.observations = []
        for obs in self.full_observations:
            target_starttime = obs.starttime
            target_endtime = obs.endtime
            data_fraction = obs.data_fraction
            if prefer_high_el_periods and (mintime < obs.high_el_endtime - obs.high_el_starttime):
                # Use high-elevation period for chunking. We increase the data fraction
                # to account for the decreased total observation time so that the
                # amount of data used is kept the same
                target_starttime = obs.high_el_starttime
                target_endtime = obs.high_el_endtime
                data_fraction = min(1, data_fraction * (obs.endtime - obs.starttime) /
                                    (target_endtime - target_starttime))
            tottime = target_endtime - target_starttime

            nchunks = max(1, int(np.floor(data_fraction / (mintime / tottime))))
            if nchunks == 1:
                # Center the chunk around the midpoint (which is generally the most
                # sensitive, near transit)
                midpoint = target_starttime + tottime / 2
                chunktime = min(tottime, max(mintime, data_fraction*tottime))
                if chunktime < tottime:
                    self.observations.append(Observation(obs.ms_filename,
                                                         starttime=midpoint-chunktime/2,
                                                         endtime=midpoint+chunktime/2))
                else:
                    self.observations.append(obs)
            else:
                steptime = mintime * (tottime / mintime - nchunks) / nchunks + mintime
                starttimes = np.arange(target_starttime, target_endtime, steptime)
                endtimes = np.arange(target_starttime+mintime, target_endtime+mintime, steptime)
                for starttime, endtime in zip(starttimes, endtimes):
                    if endtime > target_endtime:
                        endtime = target_endtime
                        if endtime - starttime < mintime / 2:
                            # Skip this chunk if too short
                            self.log.warning('Skipping final chunk as being too short. Fraction '
                                             'of data used will be lower than requested.')
                            continue
                    self.observations.append(Observation(obs.ms_filename, starttime=starttime,
                                                         endtime=endtime))

        minnobs = self.parset['cluster_specific']['max_nodes']
        if len(self.imaging_sectors)*len(self.observations) < minnobs:
            # To ensure all the nodes are used efficiently, try to divide up the observations
            # to reach at least minnobs in total. For simplicity, we try to divide each existing
            # observation into minnobs number of new observations (since there is no
            # drawback to having more than minnobs observations in total)
            #
            # Note: Due to a limitation in Dysco, we make sure to have at least
            # 2 time slots per observation, otherwise the output MS cannot be
            # written with compression
            prev_observations = self.observations[:]
            self.observations = []
            for obs in prev_observations:
                tottime = obs.endtime - obs.starttime
                nchunks = min(minnobs, max(1, int(tottime / mintime)))
                if nchunks > 1:
                    steptime = tottime / nchunks
                    steptime -= steptime % mintime
                    numsamples = int(np.ceil(steptime / obs.timepersample))
                    if numsamples < 2:
                        steptime += mintime
                    starttimes = np.arange(obs.starttime, obs.endtime, steptime)
                    endtimes = [st+steptime for st in starttimes]
                    for nc, (starttime, endtime) in enumerate(zip(starttimes, endtimes)):
                        if nc == len(endtimes)-1:
                            endtime = obs.endtime
                        self.observations.append(Observation(obs.ms_filename, starttime=starttime,
                                                             endtime=endtime))
                else:
                    self.observations.append(obs)

        # Update the copies stored in the imaging sectors (including the full-field
        # sector, used to make the initial sky model). Other (non-imaging) sectors do not
        # need to be updated
        sectors_to_update = self.imaging_sectors[:]  # don't alter original with append below
        if hasattr(self, 'full_field_sector'):
            sectors_to_update.append(self.full_field_sector)
        for sector in sectors_to_update:
            sector.observations = []
            for obs in self.observations:
                cobs = obs.copy()
                sector.observations.append(cobs)

    def set_obs_parameters(self):
        """
        Sets parameters for all observations from current parset and sky model
        """
        ntimechunks = 0
        nfreqchunks_slow = 0
        nfreqchunks_fulljones = 0
        for obs in self.observations:
            obs.set_calibration_parameters(self.parset, self.num_patches, len(self.observations),
                                           self.calibrator_fluxes, self.fast_timestep_sec,
<<<<<<< HEAD
                                           self.slow_timestep_joint_sec, self.slow_timestep_separate_sec,
                                           self.fulljones_timestep_sec, self.target_flux,
                                           self.generate_screens)
=======
                                           self.slow_timestep_sec, self.fulljones_timestep_sec,
                                           self.target_flux)
>>>>>>> da082a62
            ntimechunks += obs.ntimechunks
            nfreqchunks_slow += obs.nfreqchunks_slow
            nfreqchunks_fulljones += obs.nfreqchunks_fulljones
        self.ntimechunks = ntimechunks
        self.nfreqchunks_slow = nfreqchunks_slow
        self.nfreqchunks_fulljones = nfreqchunks_fulljones

    def get_obs_parameters(self, parameter):
        """
        Returns list of parameters for all observations

        Parameters
        ----------
        parameter : str
            Name of parameter to return

        Returns
        -------
        parameters : list
            List of parameters of each observation
        """
        return sum([obs.parameters[parameter] for obs in self.observations], [])

    def make_skymodels(self, skymodel_true_sky, skymodel_apparent_sky=None, regroup=True,
                       find_sources=False, target_flux=None, target_number=None,
                       calibrator_max_dist_deg=None, index=0):
        """
        Groups a sky model into source and calibration patches

        Grouping is done on the apparent-flux sky model if available. Note that the
        source names in the true- and apparent-flux models must be the same (i.e., the
        only differences between the two are the fluxes and spectral indices)

        Parameters
        ----------
        skymodel_true_sky : str or LSMTool skymodel object
            Filename of input makesourcedb true-flux sky model file
        skymodel_apparent_sky : str or LSMTool skymodel object, optional
            Filename of input makesourcedb apparent-flux sky model file
        regroup : bool, optional
            If False, the calibration sky model is not regrouped to the target flux.
            Instead, the existing calibration groups are used
        find_sources : bool, optional
            If True, group the sky model by thresholding to find sources. This is not
            needed if the input sky model was filtered by PyBDSF in the imaging
            operation
        target_flux : float, optional
            Target flux in Jy for grouping
        target_number : int, optional
            Target number of patches for grouping
        calibrator_max_dist_deg : float, optional
            Maximum distance in degrees from phase center for grouping
        index : index
            Processing cycle index
        """
        # Save the filename of the calibrator-only sky model from the previous cycle (needed
        # for some operations), if available
        if index > 1:
            dst_dir_prev_cycle = os.path.join(self.working_dir, 'skymodels', 'calibrate_{}'.format(index-1))
            self.calibrators_only_skymodel_file_prev_cycle = os.path.join(dst_dir_prev_cycle,
                                                                          'calibrators_only_skymodel.txt')
        else:
            self.calibrators_only_skymodel_file_prev_cycle = None

        # Make output directories for new sky models and define filenames
        dst_dir = os.path.join(self.working_dir, 'skymodels', 'calibrate_{}'.format(index))
        os.makedirs(dst_dir, exist_ok=True)
        self.calibration_skymodel_file = os.path.join(dst_dir, 'calibration_skymodel.txt')
        self.calibrators_only_skymodel_file = os.path.join(dst_dir, 'calibrators_only_skymodel.txt')
        self.source_skymodel_file = os.path.join(dst_dir, 'source_skymodel.txt')
        dst_dir = os.path.join(self.working_dir, 'skymodels', 'image_{}'.format(index))
        os.makedirs(dst_dir, exist_ok=True)
        self.bright_source_skymodel_file = os.path.join(dst_dir, 'bright_source_skymodel.txt')

        # First check whether sky models already exist due to a previous run and attempt
        # to load them
        try:
            self.calibration_skymodel = lsmtool.load(str(self.calibration_skymodel_file))
            self.calibrators_only_skymodel = lsmtool.load(str(self.calibrators_only_skymodel_file))
            self.source_skymodel = lsmtool.load(str(self.source_skymodel_file))

            if self.peel_bright_sources:
                # The bright-source model file may not exist if there are no bright sources,
                # but also if a reset of the imaging operation was done. Unfortunately, there
                # is no way to determine which of these two possibilities is the case. So, if
                # it does not exist, we have to regenerate the sky models
                if os.path.exists(self.bright_source_skymodel_file):
                    self.bright_source_skymodel = lsmtool.load(str(self.bright_source_skymodel_file))
                    all_skymodels_loaded = True
                else:
                    all_skymodels_loaded = False
            else:
                self.bright_source_skymodel = self.calibrators_only_skymodel
                all_skymodels_loaded = True
        except IOError:
            all_skymodels_loaded = False

        if all_skymodels_loaded:
            # If all the required sky models were loaded from files, return; otherwise,
            # continue on to regenerate the sky models from scratch
            return

        # If sky models do not already exist, make them
        self.log.info('Analyzing sky model...')
        if type(skymodel_true_sky) is not lsmtool.skymodel.SkyModel:
            skymodel_true_sky = lsmtool.load(str(skymodel_true_sky),
                                             beamMS=self.beam_ms_filename)
        if skymodel_apparent_sky is not None:
            if type(skymodel_apparent_sky) is not lsmtool.skymodel.SkyModel:
                skymodel_apparent_sky = lsmtool.load(str(skymodel_apparent_sky),
                                                     beamMS=self.beam_ms_filename)

        # Check if any sky models included in rapthor are within the region of the
        # input sky model. If so, concatenate them with the input sky model
        if self.parset['calibration_specific']['use_included_skymodels']:
            max_separation_deg = self.fwhm_deg * 2.0
            rapthor_lib_dir = os.path.dirname(os.path.abspath(__file__))
            skymodel_dir = os.path.join(os.path.split(rapthor_lib_dir)[0], 'skymodels')
            skymodels = glob.glob(os.path.join(skymodel_dir, '*.skymodel'))
            concat_skymodels = []
            for skymodel in skymodels:
                try:
                    s = lsmtool.load(str(skymodel))
                    dist_deg = s.getDistance(self.ra, self.dec)
                    if any(dist_deg < max_separation_deg):
                        concat_skymodels.append(skymodel)
                except IOError:
                    pass
            matching_radius_deg = 30.0 / 3600.0  # => 30 arcsec
            for s in concat_skymodels:
                skymodel_true_sky.concatenate(s, matchBy='position', radius=matching_radius_deg,
                                              keep='from2', inheritPatches=True)
                if skymodel_apparent_sky is not None:
                    skymodel_apparent_sky.concatenate(s, matchBy='position', radius=matching_radius_deg,
                                                      keep='from2', inheritPatches=True)

        # If screens are to be generated, we can skip most of the sky model
        # manipulation
        if self.generate_screens:
            calibration_skymodel = skymodel_true_sky
            calibration_skymodel.write(self.calibration_skymodel_file, clobber=True)
            self.calibration_skymodel = calibration_skymodel
            self.calibrators_only_skymodel = calibration_skymodel
            return

        # If an apparent sky model is given, use it for defining the calibration patches.
        # Otherwise, attenuate the true sky model while grouping into patches
        if skymodel_apparent_sky is not None:
            source_skymodel = skymodel_apparent_sky
            applyBeam_group = False
        else:
            source_skymodel = skymodel_true_sky.copy()
            applyBeam_group = True

        # Make a source sky model, used for source avoidance
        if find_sources:
            self.log.info('Identifying sources...')
            source_skymodel.group('threshold', FWHM='40.0 arcsec', threshold=0.05)
        source_skymodel.write(self.source_skymodel_file, clobber=True)
        self.source_skymodel = source_skymodel.copy()  # save and make copy before grouping

        # Find groups of bright sources to use as basis for calibrator patches
        # and for subtraction if desired. The patch positions are set to the
        # flux-weighted mean position, using the apparent sky model. This position is
        # then propagated and used for the calibrate and predict sky models
        source_skymodel.group('meanshift', byPatch=True, applyBeam=applyBeam_group,
                              lookDistance=0.075, groupingDistance=0.01)
        source_skymodel.setPatchPositions(method='wmean')
        patch_dict = source_skymodel.getPatchPositions()

        # Save the model of the bright sources only, for later subtraction before
        # imaging if needed. Note that the bright-source model (like the other predict
        # models) must be a true-sky one, not an apparent one, so we have to transfer its
        # patches to the true-sky version later
        bright_source_skymodel_apparent_sky = source_skymodel.copy()

        # Regroup the true-sky model into calibration patches
        if regroup:
            if self.parset['facet_layout'] is not None:
                # Regroup using the supplied ds9 region file of the facets
                facets = read_ds9_region_file(self.parset['facet_layout'])
                suffix = 'es' if len(facets) > 1 else ''
                self.log.info(f'Read {len(facets)} patch{suffix} from supplied facet '
                              'layout file')
                facet_names = []
                facet_patches_dict = {}
                for facet in facets:
                    facet_names.append(facet.name)
                    facet_patches_dict.update({facet.name: [facet.ra, facet.dec]})

                if len(facet_names) > len(skymodel_true_sky):
                    raise ValueError('The sky model has {0} sources but the input facet '
                                     'layout file has {1} facets. There must be at least '
                                     'as many sources in the sky model as facets in the '
                                     'facet layout file.'.format(len(skymodel_true_sky),
                                                                 len(facet_names)))

                # Update the sky models with the new patches and group using the
                # Voronoi algorithm. We do this by setting the "Patch" column
                # values to a list of the patch names we want (here a simple
                # repeating list is sufficient; it's only necessary that each
                # patch name appear at least once) and the patch positions to
                # those from the facet file. Grouping will then use the new
                # patches
                for skymodel in [skymodel_true_sky, bright_source_skymodel_apparent_sky]:
                    patch_names = facet_names * (len(skymodel) // len(facet_names) + 1)
                    skymodel.setColValues('Patch', patch_names[:len(skymodel)])
                    for i in range(2):
                        # Update the patch positions twice (before and after grouping). We
                        # need to do it after as well since group() changes the positions
                        for patch, pos in facet_patches_dict.items():
                            pos[0] = Angle(pos[0], unit=u.deg)
                            pos[1] = Angle(pos[1], unit=u.deg)
                            skymodel.table.meta[patch] = pos
                        if i == 0:
                            skymodel.group('voronoi', patchNames=facet_names)

                n_removed = len(facet_names) - len(skymodel_true_sky.getPatchNames().tolist())
                if n_removed > 0:
                    # One or more empty facets removed during grouping, so
                    # report this to user
                    suffix = 'es' if n_removed > 1 else ''
                    self.log.warning(f'Removed {n_removed} empty patch{suffix}. The facet '
                                     'layout used in this cycle will therefore differ '
                                     'from that given in the input facet layout file.')
            else:
                # Regroup by tessellating with the bright sources as the tessellation
                # centers.
                # First do some checks:
                if target_flux is None and target_number is None:
                    raise ValueError('Either the target flux density or the target number '
                                     'of directions must be specified when regrouping the '
                                     'sky model.')
                if target_flux is not None and target_flux <= 0.0:
                    raise ValueError('The target flux density cannot be less than or equal '
                                     'to 0.')
                if target_number is not None and target_number < 1:
                    raise ValueError('The target number of directions cannot be less than 1.')

                # Apply the distance filter (if any), keeping only patches inside the
                # maximum distance
                if calibrator_max_dist_deg is not None:
                    names, distances = self.get_source_distances(source_skymodel.getPatchPositions())
                    inside_ind = np.where(distances < calibrator_max_dist_deg)
                    calibrator_names = names[inside_ind]
                else:
                    calibrator_names = source_skymodel.getPatchNames()
                all_names = source_skymodel.getPatchNames()
                keep_ind = np.array([i for i, name in enumerate(all_names) if name in calibrator_names])
                if len(keep_ind) == 0:
                    raise RuntimeError(
                        f"No sources left in the sky model after applying max source "
                        f"distance of {calibrator_max_dist_deg} degrees. There were "
                        f"{len(all_names)} sources in the model before applying the limit."
                    )
                calibrator_names = all_names[keep_ind]  # to ensure order matches that of fluxes
                all_fluxes = source_skymodel.getColValues('I', aggregate='sum', applyBeam=applyBeam_group)
                fluxes = all_fluxes[keep_ind]

                # Check if target flux can be met in at least one direction
                total_flux = np.sum(fluxes)
                if total_flux < target_flux:
                    raise RuntimeError('There is insufficient flux density in the model to meet '
                                       'the target flux density. Please check the sky model '
                                       '(in dir_working/skymodels/calibrate_{}/) for problems, '
                                       'or lower the target flux density and/or increase the '
                                       'maximum calibrator distance.'.format(index))

                # Weight the fluxes by source size (larger sources are down weighted)
                sizes = source_skymodel.getPatchSizes(units='arcsec', weight=True,
                                                      applyBeam=applyBeam_group)
                sizes = sizes[keep_ind]
                sizes[sizes < 1.0] = 1.0
                medianSize = np.median(sizes)
                weights = medianSize / sizes
                weights[weights > 1.0] = 1.0
                weights[weights < 0.5] = 0.5
                fluxes *= weights

                # Determine the flux cut to use to select the bright sources (calibrators)
                if target_number is not None:
                    # Set target_flux so that the target_number-brightest calibrators are
                    # kept
                    if target_number >= len(fluxes):
                        target_number = len(fluxes)
                        target_flux_for_number = np.min(fluxes)
                    else:
                        target_flux_for_number = np.sort(fluxes)[-target_number]

                    if target_flux is None:
                        target_flux = target_flux_for_number
                        self.log.info('Using a target flux density of {0:.2f} Jy for grouping '
                                      'to meet the specified target number of '
                                      'directions ({1:.2f})'.format(target_flux, target_number))
                    else:
                        if target_flux_for_number > target_flux and target_number < len(fluxes):
                            # Only use the new target flux if the old value might result
                            # in more than target_number of calibrators
                            self.log.info('Using a target flux density of {0:.2f} Jy for '
                                          'grouping (raised from {1:.2f} Jy to ensure that '
                                          'the target number of {2} directions is not '
                                          'exceeded)'.format(target_flux_for_number, target_flux, target_number))
                            target_flux = target_flux_for_number
                        else:
                            self.log.info('Using a target flux density of {0:.2f} Jy for grouping'.format(target_flux))
                else:
                    self.log.info('Using a target flux density of {0:.2f} Jy for grouping'.format(target_flux))

                # Check if target flux can be met for at least one source
                #
                # Note: the weighted fluxes are used here (with larger sources down-weighted)
                if np.max(fluxes) < target_flux:
                    raise RuntimeError('No sources found that meet the target flux density (after '
                                       'down-weighting larger sources by up to a factor of two). Please '
                                       'check the sky model (in dir_working/skymodels/calibrate_{}/) '
                                       'for problems, or lower the target flux density and/or increase '
                                       'the maximum calibrator distance.'.format(index))

                # Tessellate the model
                calibrator_names = calibrator_names[np.where(fluxes >= target_flux)]
                source_skymodel.group('voronoi', patchNames=calibrator_names)

                # Update the patch positions after the tessellation to ensure they match the
                # ones from the meanshift grouping
                source_skymodel.setPatchPositions(patchDict=patch_dict)

                # Match the bright-source sky model to the tessellated one by selecting
                # only the patches that are present in the tessellated model.
                bright_source_skymodel_apparent_sky.select(
                    f"Patch == [{','.join(source_skymodel.getPatchNames())}]"
                )

                # Transfer patches to the true-flux sky model
                lsmtool.utils.transfer_patches(source_skymodel, skymodel_true_sky, patch_dict=patch_dict)
                if len(source_skymodel) != len(skymodel_true_sky):
                    # Tessellate the true-sky model using the new patches and update the
                    # positions as done for source_skymodel above
                    skymodel_true_sky.group('voronoi', patchNames=calibrator_names)
                    skymodel_true_sky.setPatchPositions(patchDict=patch_dict)

                # Rename the patches so that the numbering starts at high Dec, high RA
                # and increases as RA and Dec decrease (i.e., from top-left to bottom-right)
                for model in [source_skymodel, skymodel_true_sky, bright_source_skymodel_apparent_sky]:
                    misc.rename_skymodel_patches(model)

        # For the bright-source true-sky model, duplicate any selections made above to the
        # apparent-sky model
        bright_source_skymodel = skymodel_true_sky.copy()
        source_names = bright_source_skymodel.getColValues('Name').tolist()
        bright_source_names = bright_source_skymodel_apparent_sky.getColValues('Name').tolist()
        matching_ind = []
        for i, sn in enumerate(bright_source_names):
            matching_ind.append(source_names.index(sn))
        bright_source_skymodel.select(np.array(matching_ind))

        # Transfer patches to the bright-source model. At this point, it is now the
        # model of calibrator sources only, so copy and save it and write it out for
        # later use
        if regroup:
            # Transfer from the apparent-flux sky model (regrouped above)
            lsmtool.utils.transfer_patches(bright_source_skymodel_apparent_sky, bright_source_skymodel)
        else:
            # Transfer from the true-flux sky model
            patch_dict = skymodel_true_sky.getPatchPositions()
            lsmtool.utils.transfer_patches(skymodel_true_sky, bright_source_skymodel,
                                  patch_dict=patch_dict)
        bright_source_skymodel.write(self.calibrators_only_skymodel_file, clobber=True)
        self.calibrators_only_skymodel = bright_source_skymodel.copy()

        # Now remove any bright sources that lie outside the imaged area, as they
        # should not be peeled
        if len(self.imaging_sectors) > 0:
            for i, sector in enumerate(self.imaging_sectors):
                sm = bright_source_skymodel.copy()
                sm = sector.filter_skymodel(sm)
                if i == 0:
                    # For first sector, set filtered sky model
                    filtered_skymodel = sm
                else:
                    # For subsequent sectors, concat
                    if len(sm) > 0:
                        filtered_skymodel.concatenate(sm)
            bright_source_skymodel = filtered_skymodel
            if len(bright_source_skymodel) > 0:
                bright_source_skymodel.setPatchPositions()

        # Write sky models to disk for use in calibration, etc.
        calibration_skymodel = skymodel_true_sky
        calibration_skymodel.write(self.calibration_skymodel_file, clobber=True)
        self.calibration_skymodel = calibration_skymodel
        if len(bright_source_skymodel) > 0:
            bright_source_skymodel.write(self.bright_source_skymodel_file, clobber=True)
        self.bright_source_skymodel = bright_source_skymodel

        # Save the final target flux
        self.target_flux = target_flux

    def update_skymodels(self, index, regroup, target_flux=None, target_number=None,
                         calibrator_max_dist_deg=None, combine_current_and_intial=False):
        """
        Updates the source and calibration sky models from the output sector sky model(s)

        Parameters
        ----------
        index : int
            Processing cycle index (counts starting from 1)
        regroup : bool
            Regroup sky model. In almost all cases, regrouping should be done. The exception is
            when using small imaging sectors when the sources in each sector should be
            grouped into a single patch together.
        target_flux : float, optional
            Target flux in Jy for grouping
        target_number : int, optional
            Target number of patches for grouping
        calibrator_max_dist_deg : float, optional
            Maximum distance in degrees from phase center for grouping
        combine_current_and_intial : bool, optional
            If True, combine the initial and current sky models (needed for the final
            calibration in order to include potential outlier sources)
        """
        # Except for the first cycle, use the results of the previous cycle to
        # update the sky models, etc.
        if index == 1:
            # For the first cycle, use either the input sky model, the model
            # generated by the intial imaging operation, or the one requested for download
            #
            # Note: the flags for generating or downloading the sky model are checked
            # and adjusted, if needed, during the reading of the parset
            moc = None  # default to no multi-order coverage map (which is, for now, LoTSS only)
            if self.parset['generate_initial_skymodel']:
                self.parset['input_skymodel'] = self.full_field_sector.image_skymodel_file_true_sky
                self.parset['apparent_skymodel'] = self.full_field_sector.image_skymodel_file_apparent_sky
            elif self.parset['download_initial_skymodel']:
                catalog = self.parset['download_initial_skymodel_server'].lower()
                self.parset['input_skymodel'] = os.path.join(self.working_dir, 'skymodels',
                                                             f'initial_skymodel_{catalog}.txt')
                self.parset['apparent_skymodel'] = None
                misc.download_skymodel(self.ra, self.dec,
                                       skymodel_path=self.parset['input_skymodel'],
                                       radius=self.parset['download_initial_skymodel_radius'],
                                       source=self.parset['download_initial_skymodel_server'],
                                       overwrite=self.parset['download_overwrite_skymodel'])
                if catalog == 'lotss':
                    moc = os.path.join(self.working_dir, 'skymodels', 'dr2-moc.moc')
            elif not self.parset['input_skymodel']:
                # No sky model to process, so just use minimal settings and return
                self.calibrator_patch_names = []
                self.calibrator_fluxes = []
                self.calibrator_positions = []
                self.num_patches = 0
                self.outlier_sectors = []
                self.bright_source_sectors = []
                self.predict_sectors = []
                self.non_calibrator_source_sectors = []
                self.sectors = self.imaging_sectors
                self.nsectors = len(self.sectors)
                return

            # Plot the field overview showing the initial sky-model coverage
            self.log.info('Plotting field overview with initial sky-model coverage...')
            self.plot_overview('initial_field_overview.png', show_initial_coverage=True,
                               moc=moc)

            self.make_skymodels(self.parset['input_skymodel'],
                                skymodel_apparent_sky=self.parset['apparent_skymodel'],
                                regroup=regroup,
                                target_flux=target_flux, target_number=target_number,
                                find_sources=True, calibrator_max_dist_deg=calibrator_max_dist_deg,
                                index=index)
        else:
            # Use the imaging sector sky models from the previous cycle to update
            # the master sky model
            self.log.info('Updating sky model...')
            sector_skymodels_apparent_sky = [sector.image_skymodel_file_apparent_sky for
                                             sector in self.imaging_sectors]
            sector_skymodels_true_sky = [sector.image_skymodel_file_true_sky for
                                         sector in self.imaging_sectors]
            sector_names = [sector.name for sector in self.imaging_sectors]

            # Concatenate the sky models from all sectors, being careful not to duplicate
            # source and patch names
            for i, (sm, sn) in enumerate(zip(sector_skymodels_true_sky, sector_names)):
                if i == 0:
                    skymodel_true_sky = lsmtool.load(str(sm), beamMS=self.beam_ms_filename)
                    if skymodel_true_sky.hasPatches:
                        patchNames = skymodel_true_sky.getColValues('Patch')
                        new_patchNames = np.array(['{0}_{1}'.format(p, sn) for p in patchNames], dtype='U100')
                        skymodel_true_sky.setColValues('Patch', new_patchNames)
                    sourceNames = skymodel_true_sky.getColValues('Name')
                    new_sourceNames = np.array(['{0}_{1}'.format(s, sn) for s in sourceNames], dtype='U100')
                    skymodel_true_sky.setColValues('Name', new_sourceNames)
                else:
                    skymodel2 = lsmtool.load(str(sm))
                    if skymodel2.hasPatches:
                        patchNames = skymodel2.getColValues('Patch')
                        new_patchNames = np.array(['{0}_{1}'.format(p, sn) for p in patchNames], dtype='U100')
                        skymodel2.setColValues('Patch', new_patchNames)
                    sourceNames = skymodel2.getColValues('Name')
                    new_sourceNames = np.array(['{0}_{1}'.format(s, sn) for s in sourceNames], dtype='U100')
                    skymodel2.setColValues('Name', new_sourceNames)
                    table1 = skymodel_true_sky.table.filled()
                    table2 = skymodel2.table.filled()
                    skymodel_true_sky.table = vstack([table1, table2], metadata_conflicts='silent')
            if skymodel_true_sky.hasPatches:
                skymodel_true_sky._updateGroups()
                skymodel_true_sky.setPatchPositions(method='wmean')

            if sector_skymodels_apparent_sky is not None:
                for i, (sm, sn) in enumerate(zip(sector_skymodels_apparent_sky, sector_names)):
                    if i == 0:
                        skymodel_apparent_sky = lsmtool.load(str(sm))
                        patchNames = skymodel_apparent_sky.getColValues('Patch')
                        new_patchNames = np.array(['{0}_{1}'.format(p, sn) for p in patchNames], dtype='U100')
                        skymodel_apparent_sky.setColValues('Patch', new_patchNames)
                        sourceNames = skymodel_apparent_sky.getColValues('Name')
                        new_sourceNames = np.array(['{0}_{1}'.format(s, sn) for s in sourceNames], dtype='U100')
                        skymodel_apparent_sky.setColValues('Name', new_sourceNames)
                    else:
                        skymodel2 = lsmtool.load(str(sm))
                        patchNames = skymodel2.getColValues('Patch')
                        new_patchNames = np.array(['{0}_{1}'.format(p, sn) for p in patchNames], dtype='U100')
                        skymodel2.setColValues('Patch', new_patchNames)
                        sourceNames = skymodel2.getColValues('Name')
                        new_sourceNames = np.array(['{0}_{1}'.format(s, sn) for s in sourceNames], dtype='U100')
                        skymodel2.setColValues('Name', new_sourceNames)
                        table1 = skymodel_apparent_sky.table.filled()
                        table2 = skymodel2.table.filled()
                        skymodel_apparent_sky.table = vstack([table1, table2], metadata_conflicts='silent')
                skymodel_apparent_sky._updateGroups()
                skymodel_apparent_sky.setPatchPositions(method='wmean')
            else:
                skymodel_apparent_sky = None

            # Concatenate the starting sky model with the new one. This step needs to be
            # done if, e.g., this is the final cycle and sources outside of imaged areas
            # must be subtracted, since we have to go back to the original input MS files
            # for which no subtraction has been done) or if all sources (and not only the
            # imaged sources) are to be used in calibration
            if combine_current_and_intial or not self.imaged_sources_only:
                # Load starting sky model and regroup to one patch per entry to ensure
                # any existing patches are removed (otherwise they may propagate to
                # the DDE direction determination, leading to unexpected results)
                skymodel_true_sky_start = lsmtool.load(self.parset['input_skymodel'])
                skymodel_true_sky_start.group('every')

                # Remove sources in the starting sky model that lie in regions covered by
                # any of the imaging sectors
                for sector in self.imaging_sectors:
                    skymodel_true_sky_start = sector.filter_skymodel(skymodel_true_sky_start, invert=True)

                # Concatenate by position. Any entries in the initial sky model that match
                # to one or more entires in the new one will be removed. A fairly large
                # matching radius is used to favor entries in the new model over those in
                # the initial one (i.e., ones from the initial model are only included if
                # they are far from any in the new model and thus not likely to be
                # duplicates)
                if skymodel_true_sky_start:
                    matching_radius_deg = 30.0 / 3600.0  # => 30 arcsec
                    if not skymodel_true_sky.hasPatches:
                        skymodel_true_sky.group('single')
                    skymodel_true_sky.concatenate(skymodel_true_sky_start, matchBy='position',
                                                  radius=matching_radius_deg, keep='from1')
                    skymodel_true_sky.setPatchPositions()

            # Use concatenated sky models to make new calibration model (we set find_sources
            # to False to preserve the source patches defined in the image operation by PyBDSF)
            self.make_skymodels(skymodel_true_sky, skymodel_apparent_sky=skymodel_apparent_sky,
                                regroup=regroup, find_sources=False, target_flux=target_flux,
                                target_number=target_number, calibrator_max_dist_deg=calibrator_max_dist_deg,
                                index=index)

        # Save the number of calibrators and their names, positions, and flux
        # densities (in Jy) for use in the calibration and imaging operations
        self.calibrator_patch_names = self.calibrators_only_skymodel.getPatchNames().tolist()
        self.calibrator_fluxes = self.calibrators_only_skymodel.getColValues('I', aggregate='sum').tolist()
        self.calibrator_positions = self.calibrators_only_skymodel.getPatchPositions()
        self.num_patches = len(self.calibrator_patch_names)
        if not self.generate_screens:
            suffix = 'es' if self.num_patches > 1 else ''
            self.log.info('Using {0} calibration patch{1}'.format(self.num_patches, suffix))

            # Plot an overview of the field for this cycle, showing the calibration facets
            # (patches)
            self.log.info('Plotting field overview with calibration patches...')
            if index == 1 or combine_current_and_intial:
                # Check the sky model bounds, as they may differ from the sector ones
                check_skymodel_bounds = True
            else:
                # Sky model bounds will always match the sector ones
                check_skymodel_bounds = False
            self.plot_overview(f'field_overview_{index}.png', show_calibration_patches=True,
                               check_skymodel_bounds=check_skymodel_bounds)

            # Adjust sector boundaries to avoid known sources and update their sky models.
            self.adjust_sector_boundaries()
            self.log.info('Making sector sky models (for predicting)...')
            for sector in self.imaging_sectors:
                sector.calibration_skymodel = self.calibration_skymodel.copy()
                sector.make_skymodel(index)

            # Make bright-source sectors containing only the bright sources that may be
            # subtracted before imaging. These sectors, like the outlier sectors above, are not
            # imaged
            self.define_bright_source_sectors(index)

            # Make outlier sectors containing any remaining calibration sources (not
            # included in any imaging or bright-source sector sky model). These sectors are
            # not imaged; they are only used in prediction and subtraction
            self.define_outlier_sectors(index)

            # Make predict sectors containing all calibration sources. These sectors are
            # not imaged; they are only used in prediction for direction-independent solves
            self.define_predict_sectors(index)

            # Make non-calibrator-source sectors containing non-calibrator sources
            # that may be subtracted before calibration. These sectors are not
            # imaged
            self.define_non_calibrator_source_sectors(index)
        else:
            self.outlier_sectors = []
            self.bright_source_sectors = []
            self.predict_sectors = []
            self.non_calibrator_source_sectors = []

        # Finally, make a list containing all sectors
        self.sectors = (self.imaging_sectors + self.outlier_sectors +
                        self.bright_source_sectors + self.predict_sectors +
                        self.non_calibrator_source_sectors)
        self.nsectors = len(self.sectors)

    def remove_skymodels(self):
        """
        Remove sky models to minimize memory usage
        """
        self.calibration_skymodel = None
        self.source_skymodel = None
        self.calibrators_only_skymodel = None
        for sector in self.sectors:
            sector.calibration_skymodel = None
            sector.predict_skymodel = None
            sector.field.source_skymodel = None

    def get_source_distances(self, source_dict: Dict[str, List[float]]):
        """
        Returns source distances in degrees from the phase center

        Parameters
        ----------
        source_dict : dict
            Dict of source patch names and coordinates in degrees
            (e.g., {'name': [RA, Dec]})

        Returns
        -------
        names : numpy array
            Array of source names
        distances : numpy array
            Array of distances from the phase center in degrees
        """
        phase_center_coord = SkyCoord(ra=self.ra*u.degree, dec=self.dec*u.degree)
        names = []
        source_ra = []
        source_dec = []
        for name, coord in source_dict.items():
            names.append(name)
            source_ra.append(coord[0])
            source_dec.append(coord[1])
        source_coord = SkyCoord(ra=source_ra*u.degree, dec=source_dec*u.degree)
        separation = phase_center_coord.separation(source_coord)
        distances = [sep.value for sep in separation]
        return np.array(names), np.array(distances)

    def get_calibration_radius(self):
        """
        Returns the radius in degrees that encloses all calibrators
        """
        _, separation = self.get_source_distances(self.calibrator_positions)
        return np.max(separation)

    def define_imaging_sectors(self):
        """
        Defines the imaging sectors
        """
        self.imaging_sectors = []

        # Determine whether we use a user-supplied list of sectors or a grid
        if len(self.parset['imaging_specific']['sector_center_ra_list']) > 0:
            # Use user-supplied list
            sector_center_ra_list = self.parset['imaging_specific']['sector_center_ra_list']
            sector_center_dec_list = self.parset['imaging_specific']['sector_center_dec_list']
            sector_width_ra_deg_list = self.parset['imaging_specific']['sector_width_ra_deg_list']
            sector_width_dec_deg_list = self.parset['imaging_specific']['sector_width_dec_deg_list']
            n = 1
            for ra, dec, width_ra, width_dec in zip(sector_center_ra_list, sector_center_dec_list,
                                                    sector_width_ra_deg_list, sector_width_dec_deg_list):
                name = 'sector_{0}'.format(n)
                self.imaging_sectors.append(Sector(name, ra, dec, width_ra, width_dec, self))
                n += 1
            suffix = 's' if len(self.imaging_sectors) > 1 else ''
            self.log.info('Using {0} user-defined imaging sector{1}'.format(len(self.imaging_sectors), suffix))
            self.uses_sector_grid = False
        else:
            # Make a regular grid of sectors
            if self.parset['imaging_specific']['grid_center_ra'] is None:
                image_ra = self.ra
            else:
                image_ra = self.parset['imaging_specific']['grid_center_ra']
            if self.parset['imaging_specific']['grid_center_dec'] is None:
                image_dec = self.dec
            else:
                image_dec = self.parset['imaging_specific']['grid_center_dec']
            if self.parset['imaging_specific']['grid_width_ra_deg'] is None:
                image_width_ra = self.fwhm_ra_deg * 1.7
            else:
                image_width_ra = self.parset['imaging_specific']['grid_width_ra_deg']
            if self.parset['imaging_specific']['grid_width_dec_deg'] is None:
                image_width_dec = self.fwhm_dec_deg * 1.7
            else:
                image_width_dec = self.parset['imaging_specific']['grid_width_dec_deg']

            nsectors_ra = self.parset['imaging_specific']['grid_nsectors_ra']
            if nsectors_ra == 0:
                # Force a single sector
                nsectors_ra = 1
                nsectors_dec = 1
            else:
                nsectors_dec = int(np.ceil(image_width_dec / (image_width_ra / nsectors_ra)))

            if nsectors_ra == 1 and nsectors_dec == 1:
                # Make a single sector
                nsectors_dec = 1
                width_ra = image_width_ra
                width_dec = image_width_dec
                center_x, center_y = self.wcs.wcs_world2pix([image_ra],
                                                            [image_dec],
                                                            misc.WCS_ORIGIN)
                x = np.array([center_x])
                y = np.array([center_y])
            else:
                # Make the grid
                width_ra = image_width_ra / nsectors_ra
                width_dec = image_width_dec / nsectors_dec
                width_x = width_ra / abs(self.wcs.wcs.cdelt[0])
                width_y = width_dec / abs(self.wcs.wcs.cdelt[1])
                center_x, center_y = self.wcs.wcs_world2pix([image_ra],
                                                            [image_dec],
                                                            misc.WCS_ORIGIN)
                min_x = center_x - width_x / 2.0 * (nsectors_ra - 1)
                max_x = center_x + width_x / 2.0 * (nsectors_ra - 1)
                min_y = center_y - width_y / 2.0 * (nsectors_dec - 1)
                max_y = center_y + width_y / 2.0 * (nsectors_dec - 1)
                x = np.linspace(min_x, max_x, nsectors_ra)
                y = np.linspace(min_y, max_y, nsectors_dec)
                x, y = np.meshgrid(x, y)

            # Initialize the sectors in the grid
            n = 1
            for i in range(nsectors_ra):
                for j in range(nsectors_dec):
                    if (self.parset['imaging_specific']['skip_corner_sectors'] and
                            i in [0, nsectors_ra-1] and j in [0, nsectors_dec-1] and
                            nsectors_ra > 2 and nsectors_dec > 2):
                        continue
                    name = 'sector_{0}'.format(n)
                    ra, dec = self.wcs.wcs_pix2world(x[j, i], y[j, i], misc.WCS_ORIGIN)
                    self.imaging_sectors.append(Sector(name, ra.item(), dec.item(), width_ra, width_dec, self))
                    n += 1
            if len(self.imaging_sectors) == 1:
                self.log.info('Using 1 imaging sector')
            else:
                self.log.info('Using {0} imaging sectors ({1} in RA, {2} in Dec)'.format(
                              len(self.imaging_sectors), nsectors_ra, nsectors_dec))
            self.uses_sector_grid = True

        self.define_sector_bounds()

    def define_sector_bounds(self):
        """
        Compute bounding box for all imaging sectors and store as a
        a semi-colon-separated list of [maxRA; minDec; minRA; maxDec] (we use semi-
        colons as otherwise the workflow parset parser will split the list). Also
        store the midpoint as [midRA; midDec].
        Note: this is just once, rather than each time the sector borders are
        adjusted, so that the image sizes do not change with cycle (so
        mask images from previous cycles may be used)
        """
        all_sectors = MultiPolygon([sector.poly_padded for sector in self.imaging_sectors])
        self.sector_bounds_xy = all_sectors.bounds
        max_ra, min_dec = self.wcs.wcs_pix2world(self.sector_bounds_xy[0],
                                                 self.sector_bounds_xy[1],
                                                 misc.WCS_ORIGIN)
        min_ra, max_dec = self.wcs.wcs_pix2world(self.sector_bounds_xy[2],
                                                 self.sector_bounds_xy[3],
                                                 misc.WCS_ORIGIN)
        mid_ra, mid_dec = self.wcs.wcs_pix2world((self.sector_bounds_xy[0]+self.sector_bounds_xy[2])/2.0,
                                                 (self.sector_bounds_xy[1]+self.sector_bounds_xy[3])/2.0,
                                                 misc.WCS_ORIGIN)
        self.sector_bounds_width_ra = abs((self.sector_bounds_xy[0] - self.sector_bounds_xy[2]) *
                                          self.wcs.wcs.cdelt[0])
        self.sector_bounds_width_dec = abs((self.sector_bounds_xy[3] - self.sector_bounds_xy[1]) *
                                           self.wcs.wcs.cdelt[1])
        self.sector_bounds_mid_ra = mid_ra.item()
        self.sector_bounds_mid_dec = mid_dec.item()
        self.sector_bounds_deg = f'[{max_ra:.6f};{min_dec:.6f};{min_ra:.6f};{max_dec:.6f}]'
        self.sector_bounds_mid_deg = f'[{mid_ra:.6f};{mid_dec:.6f}]'

    def define_outlier_sectors(self, index):
        """
        Defines the outlier sectors

        Parameters
        ----------
        index : int
            Processing cycle index
        """
        self.outlier_sectors = []
        if self.peel_outliers:
            outlier_skymodel = self.make_outlier_skymodel()
            nsources = len(outlier_skymodel)
            if nsources > 0:
                # Choose number of sectors to be the no more than ten, but don't allow
                # fewer than 100 sources per sector if possible
                nnodes = max(min(10, round(nsources/100)), 1)  # TODO: tune to number of available nodes and/or memory?
                for i in range(nnodes):
                    outlier_sector = Sector('outlier_{0}'.format(i+1), self.ra, self.dec, 1.0, 1.0, self)
                    outlier_sector.is_outlier = True
                    outlier_sector.predict_skymodel = outlier_skymodel.copy()
                    startind = i * int(nsources/nnodes)
                    if i == nnodes-1:
                        endind = nsources
                    else:
                        endind = startind + int(nsources/nnodes)
                    outlier_sector.predict_skymodel.select(np.array(list(range(startind, endind))))
                    outlier_sector.make_skymodel(index)
                    self.outlier_sectors.append(outlier_sector)

    def define_bright_source_sectors(self, index):
        """
        Defines the bright source sectors

        Parameters
        ----------
        index : int
            Processing cycle index
        """
        self.bright_source_sectors = []
        if self.peel_bright_sources:
            nsources = len(self.bright_source_skymodel)
            if nsources > 0:
                # Choose number of sectors to be the no more than ten, but don't allow
                # fewer than 100 sources per sector if possible
                nnodes = max(min(10, round(nsources/100)), 1)  # TODO: tune to number of available nodes and/or memory?
                for i in range(nnodes):
                    bright_source_sector = Sector('bright_source_{0}'.format(i+1), self.ra, self.dec, 1.0, 1.0, self)
                    bright_source_sector.is_bright_source = True
                    bright_source_sector.predict_skymodel = self.bright_source_skymodel.copy()
                    startind = i * int(nsources/nnodes)
                    if i == nnodes-1:
                        endind = nsources
                    else:
                        endind = startind + int(nsources/nnodes)
                    bright_source_sector.predict_skymodel.select(np.array(list(range(startind, endind))))
                    bright_source_sector.make_skymodel(index)
                    self.bright_source_sectors.append(bright_source_sector)

    def define_non_calibrator_source_sectors(self, index):
        """
        Defines the non-calibrator source sectors

        These sectors are defined if peeling of non-calibrator sources is
        explicitly enabled or if the antenna is LBA (where it's always
        needed)

        Parameters
        ----------
        index : int
            Processing cycle index
        """
        self.non_calibrator_source_sectors = []
        if self.peel_non_calibrator_sources or self.antenna == 'LBA':
            non_calibrator_skymodel = self.make_non_calibrator_skymodel()
            nsources = len(non_calibrator_skymodel)
            if nsources > 0:
                # Choose number of sectors to be the no more than ten, but don't allow
                # fewer than 100 sources per sector if possible
                nnodes = max(min(10, round(nsources/100)), 1)  # TODO: tune to number of available nodes and/or memory?
                for i in range(nnodes):
                    non_calibrator_source_sector = Sector('non_calibrator_source_{0}'.format(i+1), self.ra, self.dec, 1.0, 1.0, self)
                    non_calibrator_source_sector.is_predict = True
                    non_calibrator_source_sector.predict_skymodel = non_calibrator_skymodel.copy()
                    startind = i * int(nsources/nnodes)
                    if i == nnodes-1:
                        endind = nsources
                    else:
                        endind = startind + int(nsources/nnodes)
                    non_calibrator_source_sector.predict_skymodel.select(np.array(list(range(startind, endind))))
                    non_calibrator_source_sector.make_skymodel(index)
                    self.non_calibrator_source_sectors.append(non_calibrator_source_sector)

    def define_predict_sectors(self, index):
        """
        Defines the predict sectors

        Parameters
        ----------
        index : int
            Processing cycle index
        """
        self.predict_sectors = []
        predict_skymodel = self.calibration_skymodel
        nsources = len(predict_skymodel)
        if nsources > 0:
            # Choose number of sectors to be the no more than ten, but don't allow
            # fewer than 100 sources per sector if possible
            nnodes = max(min(10, round(nsources/100)), 1)  # TODO: tune to number of available nodes and/or memory?
            for i in range(nnodes):
                predict_sector = Sector('predict_{0}'.format(i+1), self.ra, self.dec, 1.0, 1.0, self)
                predict_sector.is_predict = True
                predict_sector.predict_skymodel = predict_skymodel.copy()
                startind = i * int(nsources/nnodes)
                if i == nnodes-1:
                    endind = nsources
                else:
                    endind = startind + int(nsources/nnodes)
                predict_sector.predict_skymodel.select(np.array(list(range(startind, endind))))
                predict_sector.make_skymodel(index)
                self.predict_sectors.append(predict_sector)

    def define_full_field_sector(self, radius=None):
        """
        Defines the full-field imaging sector, used for generation of the initial
        sky model

        Parameters
        ----------
        radius : float, optional
            Radius in degrees of region to image. If None, an area corresponding
            to 2*FWHM is used
        """
        if radius is None:
            width_ra = self.fwhm_ra_deg * 2
            width_dec = self.fwhm_dec_deg * 2
        else:
            width_ra = radius * 2
            width_dec = radius * 2
        self.full_field_sector = Sector('full_field', self.ra, self.dec,
                                        width_ra, width_dec, self)

        # Make sector region and vertices files
        self.full_field_sector.make_vertices_file()
        self.full_field_sector.make_region_file(os.path.join(self.working_dir, 'regions',
                                                f'{self.full_field_sector.name}_region_ds9.reg'))

    def define_normalize_sector(self):
        """
        Defines the flux-scale normalization imaging sector, used for normalization of
        the overall flux scale
        """
        # Use the imaging sector with the largest area for the analysis
        if not self.imaging_sectors:
            self.normalize_sector = None
        else:
            sector_sizes = [sector.width_ra*sector.width_dec for sector in self.imaging_sectors]
            sector = self.imaging_sectors[np.argmax(sector_sizes)]
            sector.log, sector_log = None, sector.log  # deepcopy cannot copy the log object
            normalize_sector = copy.deepcopy(sector)
            sector.log = sector_log
            normalize_sector.log = logging.getLogger('rapthor:{}'.format(sector.name))

        self.normalize_sector = normalize_sector

    def find_intersecting_sources(self):
        """
        Finds sources that intersect with the intial sector boundaries

        Returns
        -------
        intersecting_source_polys: list of Polygons
            List of source polygons that intersect one or more sector boundaries
        """
        idx = rtree.index.Index()
        skymodel = self.source_skymodel
        ra, dec = skymodel.getPatchPositions(asArray=True)
        x, y = self.wcs.wcs_world2pix(ra, dec, misc.WCS_ORIGIN)
        sizes = skymodel.getPatchSizes(units='degree')
        minsize = 1  # minimum allowed source size in pixels
        sizes = [max(minsize, s/2.0/self.wcs_pixel_scale) for s in sizes]  # radii in pixels

        for i, (xs, ys, ss) in enumerate(zip(x, y, sizes)):
            xmin = xs - ss
            xmax = xs + ss
            ymin = ys - ss
            ymax = ys + ss
            idx.insert(i, (xmin, ymin, xmax, ymax))

        # For each sector side, query the index to find any intersections
        intersecting_ind = []
        buffer = 2  # how many pixels away from each side to check
        for sector in self.imaging_sectors:
            xmin, ymin, xmax, ymax = sector.initial_poly.bounds
            side1 = (xmin-buffer, ymin, xmin+buffer, ymax)
            intersecting_ind.extend(list(idx.intersection(side1)))
            side2 = (xmax-buffer, ymin, xmax+buffer, ymax)
            intersecting_ind.extend(list(idx.intersection(side2)))
            side3 = (xmin, ymin-buffer, xmax, ymin+buffer)
            intersecting_ind.extend(list(idx.intersection(side3)))
            side4 = (xmin, ymax-buffer, xmax, ymax+buffer)
            intersecting_ind.extend(list(idx.intersection(side4)))

        # Make polygons for intersecting sources, with a size = 1.5 * radius of source
        if len(intersecting_ind) > 0:
            xfilt = np.array(x)[(np.array(intersecting_ind),)]
            yfilt = np.array(y)[(np.array(intersecting_ind),)]
            sfilt = np.array(sizes)[(np.array(intersecting_ind),)]
            intersecting_source_polys = [Point(xp, yp).buffer(sp*1.5) for
                                         xp, yp, sp in zip(xfilt, yfilt, sfilt)]
        else:
            intersecting_source_polys = []
        return intersecting_source_polys

    def adjust_sector_boundaries(self):
        """
        Adjusts the imaging sector boundaries for overlaping sources

        Note: this adjustment is only done when there are multiple sectors in a
        grid, since its purpose is to ensure that sources don't get split
        between two neighboring sectors
        """
        if len(self.imaging_sectors) > 1 and self.uses_sector_grid:
            self.log.info('Adusting sector boundaries to avoid sources...')
            intersecting_source_polys = self.find_intersecting_sources()
            for sector in self.imaging_sectors:
                # Make sure all sectors start from their initial polygons
                sector.poly = sector.initial_poly
            for sector in self.imaging_sectors:
                # Adjust boundaries for intersection with sources
                for p2 in intersecting_source_polys:
                    poly_bkup = sector.poly
                    if sector.poly.contains(p2.centroid):
                        # If point is inside, union the sector poly with the source one
                        sector.poly = sector.poly.union(p2)
                    else:
                        # If centroid of point is outside, difference the sector poly with
                        # the source one
                        sector.poly = sector.poly.difference(p2)
                    if type(sector.poly) is not Polygon:
                        # use backup
                        sector.poly = poly_bkup

        # Make sector region and vertices files
        for sector in self.imaging_sectors:
            sector.make_vertices_file()
            sector.make_region_file(os.path.join(self.working_dir, 'regions',
                                                 '{}_region_ds9.reg'.format(sector.name)))

    def make_outlier_skymodel(self):
        """
        Make a sky model of any outlier calibration sources, not included in any
        imaging sector
        """
        all_source_names = self.calibration_skymodel.getColValues('Name').tolist()
        sector_source_names = []
        for sector in self.imaging_sectors:
            skymodel = lsmtool.load(str(sector.predict_skymodel_file))
            sector_source_names.extend(skymodel.getColValues('Name').tolist())
        if self.peel_bright_sources:
            # The bright sources were removed from the sector predict sky models, so
            # add them to the list
            sector_source_names.extend(self.bright_source_skymodel.getColValues('Name').tolist())

        outlier_ind = np.array([all_source_names.index(sn) for sn in all_source_names
                                if sn not in sector_source_names])
        outlier_skymodel = self.calibration_skymodel.copy()
        outlier_skymodel.select(outlier_ind, force=True)
        return outlier_skymodel

    def make_non_calibrator_skymodel(self):
        """
        Make a sky model of any non-calibrator sources

        Since the peeling of non-calibrator sources uses the calibration
        solutions from the previous cycle (if any), the calibration patches from
        that cycle are applied to the current sky model to ensure agreement
        between the sky model patches and the calibration patches.

        Note: if a previous cycle was not done (and therefore a model from it
        does not exist), then either peeling will be done without using
        calibration solutions (and therefore the patches are ignored) or a
        solutions file and sky model have been provided by the user, in which
        case the patches in the model and solutions must already agree with each
        other.
        """
        non_calibrator_skymodel = self.calibration_skymodel.copy()

        # Transfer the patches from the previous sky model (if any) to the
        # current one
        if self.calibrators_only_skymodel_file_prev_cycle is not None:
            calibrators_only_skymodel = lsmtool.load(self.calibrators_only_skymodel_file_prev_cycle)
            calibrator_names = calibrators_only_skymodel.getPatchNames()
            patch_dict = calibrators_only_skymodel.getPatchPositions()
            non_calibrator_skymodel.transfer(calibrators_only_skymodel,
                                             matchBy='position', radius='30 arcsec')
            non_calibrator_skymodel.setPatchPositions(patchDict=patch_dict)
            non_calibrator_skymodel.group('voronoi', patchNames=calibrator_names)

        # Remove the calibrator (bright) sources
        remove_source_names = self.bright_source_skymodel.getColValues('Name').tolist()
        all_source_names = non_calibrator_skymodel.getColValues('Name').tolist()
        keep_ind = np.array([all_source_names.index(sn) for sn in all_source_names
                             if sn not in remove_source_names])
        non_calibrator_skymodel.select(keep_ind, force=True)
        return non_calibrator_skymodel

    def makeWCS(self):
        """
        Makes simple WCS object
        """
        self.wcs_pixel_scale = misc.WCS_PIXEL_SCALE
        self.wcs = make_wcs(self.ra, self.dec, self.wcs_pixel_scale)

    def scan_h5parms(self):
        """
        Scans the calibration h5parms

        The basic structure is checked for correctness and for the presence of
        amplitude solutions (which may require different processing steps).
        """
        if self.h5parm_filename is not None:
            with h5parm(self.h5parm_filename) as solutions:
                if 'coefficients000' in solutions.getSolsetNames():
                    solset = solutions.getSolset('coefficients000')
                    if 'phase_coefficients' not in solset.getSoltabNames():
                        raise ValueError('The screen solutions file "{0}" must '
                                         'have a phase_coefficients soltab.'.format(self.h5parm_filename))
                    if 'amplitude1_coefficients' in solset.getSoltabNames():
                        self.apply_amplitudes = True
                    else:
                        self.apply_amplitudes = False
                elif 'sol000' in solutions.getSolsetNames():
                    solset = solutions.getSolset('sol000')
                    if 'phase000' not in solset.getSoltabNames():
                        raise ValueError('The direction-dependent solutions file "{0}" must '
                                         'have a phase000 soltab.'.format(self.h5parm_filename))
                    if 'amplitude000' in solset.getSoltabNames():
                        self.apply_amplitudes = True
                    else:
                        self.apply_amplitudes = False
                else:
                    raise ValueError('The direction-dependent solutions file "{0}" must '
                                     'have the solutions stored in the sol000 or coefficients000'
                                     'solset.'.format(self.h5parm_filename))
        else:
            self.apply_amplitudes = False

        if self.fulljones_h5parm_filename is not None:
            self.apply_fulljones = True
            with h5parm(self.fulljones_h5parm_filename) as solutions:
                if 'sol000' not in solutions.getSolsetNames():
                    raise ValueError('The full-Jones solution file "{0}" must have '
                                     'the solutions stored in the sol000 '
                                     'solset.'.format(self.fulljones_h5parm_filename))
                solset = solutions.getSolset('sol000')
                if ('phase000' not in solset.getSoltabNames() or
                        'amplitude000' not in solset.getSoltabNames()):
                    raise ValueError('The full-Jones solution file "{0}" must have both '
                                     'a phase000 soltab and a amplitude000 '
                                     'soltab.'.format(self.fulljones_h5parm_filename))
        else:
            self.apply_fulljones = False

    def check_selfcal_progress(self):
        """
        Checks whether selfcal has converged or diverged by comparing the current
        image noise to that of the previous cycle. A check is also done on the
        absolute value of the noise.

        Convergence is determined by comparing the noise and dynamic range ratios
        to self.convergence_ratio, which is the minimum ratio of the current noise
        to the previous noise above which selfcal is considered to have
        converged (must be in the range 0.5 -- 2). E.g., self.convergence_ratio
        = 0.95 means that the image noise must decrease by ~ 5% or more from the
        previous cycle for selfcal to be considered as not yet converged. The same
        is true for the dynamic range but reversed (the dynamic range must increase
        by ~ 5% or more from the previous cycle for selfcal to be considered as
        not yet converged).

        Divergence is determined by comparing the noise ratio to
        self.divergence_ratio, which is the minimum ratio of the current noise
        to the previous noise above which selfcal is considered to have diverged
        (must be >= 1). E.g., divergence_ratio = 1.1 means that, if image noise
        worsens by ~ 10% or more from the previous cycle, selfcal is considered
        to have diverged.

        Failure is determined by comparing the absolute value of the noise in
        the current cycle with the theoretical noise. If the ratio of the current
        median noise to the theoretical one is greater than failure_ratio, selfcal
        is considered to have failed.

        Returns
        -------
        selfcal_state : namedtuple
            The selfcal state, with the following elements:
                selfcal_state.converged - True if selfcal has converged in all
                                          sectors
                selfcal_state.diverged - True if selfcal has diverged in one or
                                         more sectors
                selfcal_state.failed - True if selfcal has failed in one or
                                       more sectors
        """
        convergence_ratio = self.convergence_ratio
        divergence_ratio = self.divergence_ratio
        failure_ratio = self.failure_ratio
        SelfcalState = namedtuple('SelfcalState', ['converged', 'diverged', 'failed'])

        # Check that convergence and divergence limits are sensible
        if convergence_ratio > 2.0:
            self.log.warning('The convergence ratio is set to {} but must be <= 2. '
                             'Using 2.0 instead'.format(convergence_ratio))
            convergence_ratio = 2.0
        if convergence_ratio < 0.5:
            self.log.warning('The convergence ratio is set to {} but must be >= 0.5. '
                             'Using 0.5 instead'.format(convergence_ratio))
            convergence_ratio = 0.5
        if divergence_ratio < 1.0:
            self.log.warning('The divergence ratio is set to {} but must be >= 1. '
                             'Using 1.0 instead'.format(divergence_ratio))
            divergence_ratio = 1.0
        if failure_ratio < 1.0:
            self.log.warning('The failure ratio is set to {} but must be >= 1. '
                             'Using 1.0 instead'.format(failure_ratio))
            failure_ratio = 1.0

        if (not hasattr(self, 'imaging_sectors') or
                not self.imaging_sectors or
                len(self.imaging_sectors[0].diagnostics) <= 1):
            # Either no imaging sectors or no previous cycle, so report not yet
            # converged, diverged, or failed
            return SelfcalState(False, False, False)

        # Get noise, dynamic range, and number of sources from previous and current
        # images of each sector
        converged = []
        diverged = []
        failed = []
        for sector in self.imaging_sectors:
            rmspre = sector.diagnostics[-2]['median_rms_flat_noise']
            rmspost = sector.diagnostics[-1]['median_rms_flat_noise']
            rmsideal = sector.diagnostics[-1]['theoretical_rms']
            if rmspre > 0:
                rms_unconverged = rmspost / rmspre < convergence_ratio
                rms_diverged = rmspost / rmspre > divergence_ratio
                self.log.info('Ratio of current median image noise (non-PB-corrected) to previous image '
                              'noise for {0} = {1:.2f}'.format(sector.name, rmspost/rmspre))
            else:
                rms_unconverged = True
                rms_diverged = False
                self.log.warning('Median image noise found in the previous cycle is 0 '
                                 'for {0}. Skipping noise convergence check...'.format(sector.name))
            self.log.info('Ratio of current median image noise (non-PB-corrected) to theorectical '
                          'minimum image noise for {0} = {1:.2f}'.format(sector.name, rmspost/rmsideal))

            dynrpre = sector.diagnostics[-2]['dynamic_range_global_flat_noise']
            dynrpost = sector.diagnostics[-1]['dynamic_range_global_flat_noise']
            if dynrpre > 0:
                dynr_unconverged = dynrpost / dynrpre > 1 / convergence_ratio
                self.log.info('Ratio of current image dynamic range (non-PB-corrected) to previous image '
                              'dynamic range for {0} = {1:.2f}'.format(sector.name, dynrpost/dynrpre))
            else:
                dynr_unconverged = True
                self.log.warning('Image dynamic range found in the previous cycle is 0 '
                                 'for {0}. Skipping dynamic range convergence check...'.format(sector.name))

            nsrcpre = sector.diagnostics[-2]['nsources']
            nsrcpost = sector.diagnostics[-1]['nsources']
            if nsrcpre > 0:
                nsrc_unconverged = nsrcpost / nsrcpre > 1 / convergence_ratio
                self.log.info('Ratio of current number of sources to previous number '
                              'of sources for {0} = {1:.2f}'.format(sector.name, nsrcpost/nsrcpre))
            else:
                nsrc_unconverged = True
                self.log.warning('No sources were found in the previous cycle '
                                 'for {0}. Skipping source number convergence check...'.format(sector.name))
            if rms_unconverged or dynr_unconverged or nsrc_unconverged:
                # Report not converged (and not diverged)
                converged.append(False)
                diverged.append(False)
            elif rms_diverged:
                # Report diverged (and not converged)
                converged.append(False)
                diverged.append(True)
            else:
                # Report converged (and not diverged)
                converged.append(True)
                diverged.append(False)
            if rmspost > failure_ratio * rmsideal:
                failed.append(True)
            else:
                failed.append(False)

        if any(failed):
            # Report failed
            return SelfcalState(False, False, True)
        elif any(diverged):
            # Report diverged
            return SelfcalState(False, True, False)
        elif all(converged):
            # Report converged
            return SelfcalState(True, False, False)
        else:
            # Report not converged, not diverged, and not failed
            return SelfcalState(False, False, False)

    def update(self, step_dict, index, final=False):
        """
        Updates parameters, sky models, etc. for current cycle

        Parameters
        ----------
        step_dict : dict
            Dict of parameter values for given processing cycle
        index : int
            Index of processing cycle
        final : bool, optional
            If True, process as the final pass (needed for correct processing of
            the sky models)
        """
        # If this is set as a final pass, set some peeling/calibration options to
        # the defaults
        if final:
            self.imaged_sources_only = False

        # Update field and sector dicts with the parameters for this cycle
        self.__dict__.update(step_dict)
        for sector in self.imaging_sectors:
            sector.__dict__.update(step_dict)

        # Update the sky models
        if index == 1:
            # For the intial cycle, set the regrouping flag depending on the inputs
            if self.parset["input_skymodel"] and self.parset["input_h5parm"]:
                # Regrouping is not possible, since the sky model patches must
                # match the calibration pathces in the h5parm
                step_dict["regroup_model"] = False
                if self.parset["regroup_input_skymodel"]:
                    self.log.warning("Regrouping of the input sky model was activated, "
                                     "but regrouping is not supported when input solutions "
                                     "are provided. Deactivating regrouping")
            else:
                step_dict['regroup_model'] = self.parset["regroup_input_skymodel"]
        if step_dict['regroup_model']:
            # If regrouping is to be done, we adjust the target flux used for calibrator
            # selection by the ratio of (LOFAR / true) fluxes determined in the image
            # operation of the previous selfcal cycle. This adjustment is only done if the
            # fractional change is significant (as measured by the standard deviation in
            # the ratio) and if flux normalization was not done in the imaging (since, if
            # normalization was done, no adjustment should be needed)
            target_flux = step_dict['target_flux']
            target_number = step_dict['max_directions']
            calibrator_max_dist_deg = step_dict['max_distance']
            if self.lofar_to_true_flux_ratio <= 0:
                self.lofar_to_true_flux_ratio = 1.0  # disable adjustment
            if self.lofar_to_true_flux_ratio <= 1:
                fractional_change = 1 / self.lofar_to_true_flux_ratio - 1
            else:
                fractional_change = self.lofar_to_true_flux_ratio - 1
            if fractional_change > self.lofar_to_true_flux_std and not self.apply_normalizations:
                target_flux *= self.lofar_to_true_flux_ratio
                self.log.info('Adjusting the target flux for calibrator selection '
                              'from {0:.2f} Jy to {1:.2f} Jy to account for the offset found '
                              'in the global flux scale'.format(step_dict['target_flux'],
                                                                target_flux))
        else:
            target_flux = None
            target_number = None
            calibrator_max_dist_deg = None

        self.update_skymodels(index, step_dict['regroup_model'],
                              target_flux=target_flux, target_number=target_number,
                              calibrator_max_dist_deg=calibrator_max_dist_deg,
                              combine_current_and_intial=final)
        self.remove_skymodels()  # clean up sky models to reduce memory usage

        # Always try to peel non-calibrator sources if LBA (we check below whether
        # or not there are sources that need to be peeled)
        if self.antenna == 'LBA':
            self.peel_non_calibrator_sources = True

        # Check whether any sources need to be peeled
        nr_outlier_sectors = len(self.outlier_sectors)
        nr_imaging_sectors = len(self.imaging_sectors)
        nr_bright_source_sectors = len(self.bright_source_sectors)
        nr_non_calibrator_source_sectors = len(self.non_calibrator_source_sectors)
        if nr_bright_source_sectors == 0:
            self.peel_bright_sources = False
        if nr_outlier_sectors == 0:
            self.peel_outliers = False
            self.imaged_sources_only = True  # No outliers means all sources are imaged
        if nr_non_calibrator_source_sectors == 0:
            self.peel_non_calibrator_sources = False

        # Determine whether the main predict operation is needed or not (note:
        # this does not apply to direction-independent or non-calibrator predict
        # operations). It's needed when:
        # - there are two or more imaging sectors
        # - there are one or more outlier sectors (whether or not the outliers will
        #   be peeled for calibration, which is set by self.peel_outliers, they must
        #   still be predicted since they lie outside of the imaged areas)
        # - bright sources will be peeled, set by self.peel_bright_sources
        # - reweighting is to be done (since datasets with all sources subtracted are
        #   needed for this)
        if (nr_imaging_sectors > 1 or
                nr_outlier_sectors > 0 or
                self.peel_bright_sources or
                self.reweight):
            self.do_predict = True
        else:
            self.do_predict = False

        # check whether images are to be compressed
        self.compress_images = self.compress_final_images if final else self.compress_selfcal_images

    def get_matplotlib_patch(self, wcs=None):
        """
        Returns a matplotlib patch for the field primary-beam FOV polygon

        Parameters
        ----------
        wcs : WCS object, optional
            WCS object defining (RA, Dec) <-> (x, y) transformation. If not given,
            the field's transformation is used

        Returns
        -------
        patch : matplotlib patch object
            The patch for the field polygon
        """
        if wcs is None:
            wcs = self.wcs
            wcs_pixel_scale = self.wcs_pixel_scale  # degrees/pixel
        else:
            # Take the scale (in degrees/pixel) as the average of those of the
            # two axes
            wcs_pixel_scale = (wcs.proj_plane_pixel_scales()[0].value +
                               wcs.proj_plane_pixel_scales()[1].value) / 2
        xy_pixel = wcs.wcs_world2pix(self.ra, self.dec, misc.WCS_ORIGIN)
        return Ellipse(xy_pixel,
                       width=self.fwhm_ra_deg/wcs_pixel_scale,
                       height=self.fwhm_dec_deg/wcs_pixel_scale,
                       edgecolor='k', facecolor='lightgray', linestyle=':',
                       label='Pointing FWHM', linewidth=2, alpha=0.5)

    def plot_overview(self, output_filename, show_initial_coverage=False,
                      show_calibration_patches=False, moc=None,
                      check_skymodel_bounds=False):
        """
        Plots an overview of the field, with optional intial sky-model coverage
        and calibration facets shown

        Parameters
        ----------
        output_filename : str
            Base filename of ouput file, to be output to 'dir_working/plots/'
        show_initial_coverage : bool, optional
            If True, plot the intial sky-model coverage. The plot will be centered
            on the center of the field. If False, the plot will be centered on the
            center of the imaging region(s)
        show_calibration_patches : bool, optional
            If True, plot the calibration patches
        moc : str or None, optional
            If not None, the multi-order coverage map to plot alongside the usual
            quantiies. Only shown if show_initial_coverage = True
        check_skymodel_bounds : bool, optional
            If True (and show_calibration_patches is True), the bounds from the
            calibration sky model are checked when calculating the faceting bounds
        """
        size_ra = self.sector_bounds_width_ra * u.deg
        size_dec = self.sector_bounds_width_dec * u.deg
        if self.parset['generate_initial_skymodel']:
            initial_skymodel_radius = max(self.full_field_sector.width_ra,
                                          self.full_field_sector.width_dec) / 2
        elif self.parset['download_initial_skymodel']:
            initial_skymodel_radius = self.parset['download_initial_skymodel_radius']
        else:
            # User-supplied sky model (unknown coverage)
            initial_skymodel_radius = 0
        if show_initial_coverage:
            size_skymodel = initial_skymodel_radius * u.deg
        else:
            size_skymodel = 0 * u.deg

        # Find the minimum size in degrees for the plot (can be overridden by
        # a MOC if given)
        fake_size = size_ra if size_ra > size_dec else size_dec
        fake_size = size_skymodel if size_skymodel > fake_size else fake_size

        # Make the figure and subplot with the appropriate WCS projection
        fig = figure(figsize=(8, 8), dpi=300)
        if moc is not None:
            pmoc = mocpy.MOC.from_fits(moc)
            wcs = mocpy.WCS(fig, fov=fake_size*2,
                            center=SkyCoord(self.ra*u.deg, self.dec*u.deg, frame='fk5')).w
        else:
            wcs = self.wcs
        ax = fig.add_subplot(111, projection=wcs)

        # Plot the MOC and initial sky model area
        if show_initial_coverage:
            if moc is not None:
                pmoc.fill(ax=ax, wcs=wcs, linewidth=2, edgecolor='b', facecolor='lightblue',
                          label='Skymodel MOC', alpha=0.5)

            # If sky model was generated or downloaded, indicate the region out
            # to which the initial sky model extends, centered on the field
            if initial_skymodel_radius > 0:
                # Nonzero radius implies model was either generated or downloaded (see
                # above)
                if self.parset['generate_initial_skymodel']:
                    skymodel_region = self.full_field_sector.get_matplotlib_patch(wcs=wcs)
                    skymodel_region.set(edgecolor='b', facecolor='lightblue', alpha=0.5,
                                        label='Initial sky model coverage')
                elif self.parset['download_initial_skymodel']:
                    skymodel_region = SphericalCircle((self.ra*u.deg, self.dec*u.deg), size_skymodel,
                                                      transform=ax.get_transform('fk5'),
                                                      label='Initial sky model query cone', edgecolor='b',
                                                      facecolor='lightblue', linewidth=2, alpha=0.5)
                ax.add_patch(skymodel_region)

        # Plot the calibration patches (facets)
        if show_calibration_patches:
            # Find the faceting limits defined from the sky model
            if check_skymodel_bounds:
                if initial_skymodel_radius > 0:
                    skymodel_bounds_width_ra = skymodel_bounds_width_dec = initial_skymodel_radius * 2  # deg
                else:
                    # User-supplied sky model: estimate the size from the maximum distance
                    # of any patch from the phase center (plus 20% padding)
                    _, distances = self.get_source_distances(self.calibrator_positions)
                    skymodel_bounds_width_ra = skymodel_bounds_width_dec = 2 * 1.2 * np.max(distances)  # deg
            else:
                skymodel_bounds_width_ra = skymodel_bounds_width_dec = 0

            # Find the faceting limits defined from the sector bounds
            #
            # Note: we need the bounds for the unpadded sector polygons, so we do not
            # use self.sector_bounds_width_ra and self.sector_bounds_width_dec as they
            # were calculated for the padded polygons
            all_sectors = MultiPolygon([sector.poly for sector in self.imaging_sectors])
            bounds_xy = all_sectors.bounds  # pix
            sector_bounds_width_ra = abs((bounds_xy[0] - bounds_xy[2]) * wcs.wcs.cdelt[0])  # deg
            sector_bounds_width_dec = abs((bounds_xy[3] - bounds_xy[1]) * wcs.wcs.cdelt[1])  # deg

            facets = read_skymodel(self.calibration_skymodel_file,
                                   self.sector_bounds_mid_ra,
                                   self.sector_bounds_mid_dec,
                                   max(skymodel_bounds_width_ra, sector_bounds_width_ra),
                                   max(skymodel_bounds_width_dec, sector_bounds_width_dec))
            for i, facet in enumerate(facets):
                facet_patch = facet.get_matplotlib_patch(wcs=wcs)
                label = 'Calibration facets' if i == 0 else None  # first only to avoid multiple lines in legend
                facet_patch.set(edgecolor='b', facecolor='lightblue', alpha=0.5, label=label)
                ax.add_patch(facet_patch)
                xy_sector = wcs.wcs_world2pix(facet.ra, facet.dec, misc.WCS_ORIGIN)
                ax.annotate(facet.name, xy_sector, va='center', ha='center', fontsize='small',
                            color='b')

        # Plot the imaging sectors
        for i, sector in enumerate(self.imaging_sectors):
            sector_patch = sector.get_matplotlib_patch(wcs=wcs)
            label = 'Imaging sectors' if i == 0 else None  # first only to avoid multiple lines in legend
            sector_patch.set(label=label)
            ax.add_patch(sector_patch)
            xy_sector = wcs.wcs_world2pix(sector.ra, sector.dec+sector.width_dec/2, misc.WCS_ORIGIN)  # center-top
            ax.annotate(sector.name, xy_sector, va='bottom', ha='center', fontsize='large')

        # Plot the observation's FWHM and phase center
        if show_initial_coverage:
            # Plot the primary beam FWHM
            ax.add_patch(self.get_matplotlib_patch(wcs=wcs))

            # Plot the phase center
            ax.scatter(self.ra*u.deg, self.dec*u.deg, marker='s', color='k',
                       transform=ax.get_transform('fk5'), label='Phase center')

        # Set the minimum plot FoV by adding an invisible point and circle. The
        # final FoV will be set either by this circle or the MOC (if given)
        if show_initial_coverage:
            ra = self.ra*u.deg
            dec = self.dec*u.deg
        else:
            ra = self.sector_bounds_mid_ra*u.deg
            dec = self.sector_bounds_mid_dec*u.deg
        ax.scatter(ra, dec, color='none', transform=ax.get_transform('fk5'))
        fake_FoV_circle = SphericalCircle((ra, dec), fake_size/2,
                                          transform=ax.get_transform('fk5'),
                                          edgecolor='none', facecolor='none',
                                          linewidth=0)
        ax.add_patch(fake_FoV_circle)

        ax.set(xlabel='Right Ascension [J2000]', ylabel='Declination [J2000]')
        ax.legend(loc='upper left')
        ax.grid()
        fig.savefig(os.path.join(self.working_dir, 'plots', output_filename))<|MERGE_RESOLUTION|>--- conflicted
+++ resolved
@@ -363,14 +363,8 @@
         for obs in self.observations:
             obs.set_calibration_parameters(self.parset, self.num_patches, len(self.observations),
                                            self.calibrator_fluxes, self.fast_timestep_sec,
-<<<<<<< HEAD
-                                           self.slow_timestep_joint_sec, self.slow_timestep_separate_sec,
-                                           self.fulljones_timestep_sec, self.target_flux,
-                                           self.generate_screens)
-=======
                                            self.slow_timestep_sec, self.fulljones_timestep_sec,
-                                           self.target_flux)
->>>>>>> da082a62
+                                           self.target_flux, self.generate_screens)
             ntimechunks += obs.ntimechunks
             nfreqchunks_slow += obs.nfreqchunks_slow
             nfreqchunks_fulljones += obs.nfreqchunks_fulljones
