"""
Definition of the Field class
"""
import copy
import os
import logging
import numpy as np
import lsmtool
import lsmtool.skymodel
from rapthor.lib import miscellaneous as misc
from rapthor.lib.observation import Observation
from rapthor.lib.sector import Sector
from rapthor.lib.facet import read_ds9_region_file, read_skymodel
from shapely.geometry import Point, Polygon, MultiPolygon
from astropy.table import vstack
import rtree.index
import glob
from astropy.coordinates import SkyCoord, Angle
import astropy.units as u
from typing import List, Dict
from collections import namedtuple
import matplotlib
matplotlib.use('Agg')
from matplotlib.patches import Ellipse
from matplotlib.pyplot import figure
from astropy.visualization.wcsaxes import SphericalCircle
import mocpy
from losoto.h5parm import h5parm


class Field(object):
    """
    The Field object stores parameters needed for processing of the field

    Parameters
    ----------
    parset : dict
        Parset with processing parameters
    minimal : bool
        If True, only initialize the minimal set of required parameters
    """
    def __init__(self, parset, minimal=False):
        # Initialize basic attributes. These can be overridden later by the strategy
        # values and/or the operations
        self.name = 'field'
        self.log = logging.getLogger('rapthor:{}'.format(self.name))
        self.parset = parset.copy()
        self.working_dir = self.parset['dir_working']
        self.ms_filenames = self.parset['mss']
        self.numMS = len(self.ms_filenames)
        self.data_colname = self.parset['data_colname']
        self.use_image_based_predict = self.parset['calibration_specific']['use_image_based_predict']
        self.bda_timebase_fast = self.parset['calibration_specific']['fast_bda_timebase']
        self.bda_timebase_slow_joint = self.parset['calibration_specific']['slow_bda_timebase_joint']
        self.bda_timebase_slow_separate = self.parset['calibration_specific']['slow_bda_timebase_separate']
        self.dd_interval_factor = self.parset['calibration_specific']['dd_interval_factor']
        self.h5parm_filename = self.parset['input_h5parm']
        self.fulljones_h5parm_filename = self.parset['input_fulljones_h5parm']
        self.dde_mode = self.parset['dde_mode']
        self.fast_smoothnessconstraint = self.parset['calibration_specific']['fast_smoothnessconstraint']
        self.fast_smoothnessreffrequency = self.parset['calibration_specific']['fast_smoothnessreffrequency']
        self.fast_smoothnessrefdistance = self.parset['calibration_specific']['fast_smoothnessrefdistance']
        self.slow_smoothnessconstraint_joint = self.parset['calibration_specific']['slow_smoothnessconstraint_joint']
        self.slow_smoothnessconstraint_separate = self.parset['calibration_specific']['slow_smoothnessconstraint_separate']
        self.fulljones_timestep_sec = self.parset['calibration_specific']['fulljones_timestep_sec']
        self.smoothnessconstraint_fulljones = self.parset['calibration_specific']['fulljones_smoothnessconstraint']
        self.propagatesolutions = self.parset['calibration_specific']['propagatesolutions']
        self.solveralgorithm = self.parset['calibration_specific']['solveralgorithm']
        self.onebeamperpatch = self.parset['calibration_specific']['onebeamperpatch']
        self.llssolver = self.parset['calibration_specific']['llssolver']
        self.maxiter = self.parset['calibration_specific']['maxiter']
        self.stepsize = self.parset['calibration_specific']['stepsize']
        self.stepsigma = self.parset['calibration_specific']['stepsigma']
        self.tolerance = self.parset['calibration_specific']['tolerance']
        self.dde_method = self.parset['imaging_specific']['dde_method']
        self.save_visibilities = self.parset['imaging_specific']['save_visibilities']
        self.save_supplementary_images = self.parset['imaging_specific']['save_supplementary_images']
        self.compress_selfcal_images = self.parset['imaging_specific']['compress_selfcal_images']
        self.compress_final_images = self.parset['imaging_specific']['compress_final_images']
        self.use_mpi = self.parset['imaging_specific']['use_mpi']
        self.parallelbaselines = self.parset['calibration_specific']['parallelbaselines']
        self.sagecalpredict = self.parset['calibration_specific']['sagecalpredict']
        self.fast_datause = self.parset['calibration_specific']['fast_datause']
        self.slow_datause = self.parset['calibration_specific']['slow_datause']
        self.reweight = self.parset['imaging_specific']['reweight']
        self.image_bda_timebase = self.parset['imaging_specific']['bda_timebase']
        self.do_multiscale_clean = self.parset['imaging_specific']['do_multiscale_clean']
        self.apply_diagonal_solutions = self.parset['imaging_specific']['apply_diagonal_solutions']
        self.make_quv_images = self.parset['imaging_specific']['make_quv_images']
        self.pol_combine_method = self.parset['imaging_specific']['pol_combine_method']
        self.solverlbfgs_dof = self.parset['calibration_specific']['solverlbfgs_dof']
        self.solverlbfgs_iter = self.parset['calibration_specific']['solverlbfgs_iter']
        self.solverlbfgs_minibatches = self.parset['calibration_specific']['solverlbfgs_minibatches']
        self.cycle_number = 1
        self.apply_amplitudes = False
        self.generate_screens = False
        self.apply_screens = False
        self.apply_fulljones = False
        self.apply_normalizations = False
        self.fast_phases_h5parm_filename = None
        self.slow_gains_h5parm_filename = None
        self.calibration_diagnostics = []
        self.selfcal_state = None

        # Set strategy parameter defaults
        self.fast_timestep_sec = 8.0
        self.slow_timestep_joint_sec = 0
        self.slow_timestep_separate_sec = 600.0
        self.convergence_ratio = 0.95
        self.divergence_ratio = 1.1
        self.failure_ratio = 10.0
        self.max_distance = 3.0
        self.max_normalization_delta = 0.3
        self.solve_min_uv_lambda = 150
        self.scale_normalization_delta = True
        self.lofar_to_true_flux_ratio = 1.0
        self.lofar_to_true_flux_std = 0.0
        self.peel_outliers = False
        self.imaged_sources_only = False
        self.peel_bright_sources = False
        self.peel_non_calibrator_sources = False
        self.do_slowgain_solve = False
        self.do_normalize = False
        self.make_image_cube = False
        self.use_scalarphase = True
        self.field_image_filename_prev = None
        self.field_image_filename = None

        # Set whether to compress images
        self.compress_images = self.compress_final_images

        # Scan MS files to get observation info
        self.scan_observations()

        if not minimal:
            # Scan calibration h5parm files (if any) to get solution info
            self.scan_h5parms()

            # Set up imaging sectors
            self.makeWCS()
            self.define_imaging_sectors()

    def scan_observations(self):
        """
        Checks input MS files and initializes the associated Observation objects
        """
        suffix = 's' if len(self.ms_filenames) > 1 else ''
        self.log.debug('Scanning input MS file{}...'.format(suffix))
        self.full_observations = []
        for ms_filename in self.ms_filenames:
            self.full_observations.append(Observation(ms_filename))
        self.observations = self.full_observations[:]  # make copy so we don't alter originals

        # Define a reference observation for the comparisons below
        obs0 = self.full_observations[0]

        # Check that all observations have the same antenna type
        self.antenna = obs0.antenna
        for obs in self.full_observations:
            if self.antenna != obs.antenna:
                raise ValueError('Antenna type for MS {0} differs from the one for MS '
                                 '{1}'.format(obs.ms_filename, obs0.ms_filename))

        # Check for multiple epochs
        self.epoch_starttimes = set([obs.starttime for obs in self.full_observations])
        suffix = 's' if len(self.epoch_starttimes) > 1 else ''
        self.log.debug('Input data comprise {0} epoch{1}'.format(len(self.epoch_starttimes), suffix))
        self.epoch_observations = []
        for i, epoch_starttime in enumerate(self.epoch_starttimes):
            epoch_observations = [obs for obs in self.full_observations if
                                  obs.starttime == epoch_starttime]
            self.epoch_observations.append(epoch_observations)
            if len(epoch_observations) > 1:
                # Multiple MS files per epoch implies differing frequencies. Check for
                # overlapping frequency coverage and raise error if found
                startfreqs = np.array([obs.startfreq-obs.channelwidth/2 for obs in epoch_observations])
                endfreqs = np.array([obs.endfreq+obs.channelwidth/2 for obs in epoch_observations])
                msfiles = np.array([obs.ms_filename for obs in epoch_observations])
                sort_ind = np.argsort(startfreqs)
                for j, (startfreq, endfreq) in enumerate(zip(startfreqs[sort_ind][1:],
                                                             endfreqs[sort_ind][:-1])):
                    if startfreq < endfreq:
                        ms1 = msfiles[sort_ind][j]  # MS file from which endfreq is taken
                        ms2 = msfiles[sort_ind][j+1]  # MS file from which startfreq is taken
                        raise ValueError('Overlapping frequency coverage found for the '
                                         f'following input MS files: {ms1} and {ms2}')

        # Check that all observations have the same pointing upto some tolerance level
        self.ra = obs0.ra
        self.dec = obs0.dec
        # This value was determined based on 4 observations of the same field
        # found to have ~0.02 arcsec pointing difference
        separation_tolerance_arcsec = 0.05
        for obs in self.full_observations:
            pointing_difference = misc.angular_separation((self.ra, self.dec), (obs.ra, obs.dec))
            if pointing_difference.arcsecond >= separation_tolerance_arcsec:
                raise ValueError('Pointing difference of {0} arcsec found between '
                                 'msfiles {1} and {2} which exceeds the max tolerance '
                                 'of {3} arcsec'.format(pointing_difference.arcsecond,
                                                        obs0.ms_filename, obs.ms_filename,
                                                        separation_tolerance_arcsec))

        # Check that all observations have the same station diameter
        self.diam = obs0.diam
        for obs in self.full_observations:
            if self.diam != obs.diam:
                raise ValueError('Station diameter for MS {0} differs from the one for MS '
                                 '{1}'.format(obs.ms_filename, obs0.ms_filename))

        # Check that all observations have the same stations
        self.stations = obs0.stations
        for obs in self.full_observations:
            if self.stations != obs.stations:
                raise ValueError('Stations in MS {0} differ from those in MS '
                                 '{1}'.format(obs.ms_filename, obs0.ms_filename))

        # Find mean elevation and FOV over all observations
        el_rad_list = []
        ref_freq_list = []
        for obs in self.full_observations:
            el_rad_list.append(obs.mean_el_rad)
            ref_freq_list.append(obs.referencefreq)
        sec_el = 1.0 / np.sin(np.mean(el_rad_list))
        self.mean_el_rad = np.mean(el_rad_list)
        self.fwhm_deg = 1.1 * ((3.0e8 / np.mean(ref_freq_list)) /
                               self.diam) * 180. / np.pi * sec_el
        self.fwhm_ra_deg = self.fwhm_deg / sec_el
        self.fwhm_dec_deg = self.fwhm_deg

        # Warning if parset pointing is different from observation pointing
        parra = self.parset['imaging_specific']['grid_center_ra']
        pardec = self.parset['imaging_specific']['grid_center_dec']
        if (parra is not None and np.abs(parra - self.ra) > self.fwhm_ra_deg / 2.0):
            self.log.warning('Grid_center_ra requested in parset is different from the value in the observation.')
        if (pardec is not None and np.abs(pardec - self.dec) > self.fwhm_dec_deg / 2.0):
            self.log.warning('Grid_center_dec requested in parset is different from the value in the observation.')

        # Set the MS file to use for beam model in sky model correction.
        # This should be the observation that best matches the weighted average
        # beam, so we use that closest to the mid point
        times = [(obs.endtime+obs.starttime)/2.0 for obs in self.full_observations]
        weights = [(obs.endtime-obs.starttime) for obs in self.full_observations]
        mid_time = np.average(times, weights=weights)
        mid_index = np.argmin(np.abs(np.array(times)-mid_time))
        self.beam_ms_filename = self.full_observations[mid_index].ms_filename

    def chunk_observations(self, mintime, prefer_high_el_periods=True):
        """
        Break observations into smaller time chunks if desired

        Chunking is done if:

        - obs.data_fraction < 1 (so part of an observation is to be processed)
        - nobs * nsectors < nnodes (so all nodes can be used efficiently. In particular,
          the predict operation parallelizes over sectors and observations, so we need
          enough observations to allow all nodes to be occupied.)

        Parameters
        ----------
        mintime : float
            Minimum time in sec for a chunk
        prefer_high_el_periods : bool, optional
            Prefer periods for which the elevation is in the highest 80% of values for a
            given observation. This option is useful for removing periods of lower
            signal-to-noise (e.g., due to being at lower elevations where ionospheric
            activity can increase and sensitivity decrease). If the requested mintime is
            larger than the total time of the high-elevation period for a given
            observation, then the full observation is used instead
        """
        # Set the chunk size so that it is at least mintime
        self.observations = []
        for obs in self.full_observations:
            target_starttime = obs.starttime
            target_endtime = obs.endtime
            data_fraction = obs.data_fraction
            if prefer_high_el_periods and (mintime < obs.high_el_endtime - obs.high_el_starttime):
                # Use high-elevation period for chunking. We increase the data fraction
                # to account for the decreased total observation time so that the
                # amount of data used is kept the same
                target_starttime = obs.high_el_starttime
                target_endtime = obs.high_el_endtime
                data_fraction = min(1, data_fraction * (obs.endtime - obs.starttime) /
                                    (target_endtime - target_starttime))
            tottime = target_endtime - target_starttime

            nchunks = max(1, int(np.floor(data_fraction / (mintime / tottime))))
            if nchunks == 1:
                # Center the chunk around the midpoint (which is generally the most
                # sensitive, near transit)
                midpoint = target_starttime + tottime / 2
                chunktime = min(tottime, max(mintime, data_fraction*tottime))
                if chunktime < tottime:
                    self.observations.append(Observation(obs.ms_filename,
                                                         starttime=midpoint-chunktime/2,
                                                         endtime=midpoint+chunktime/2))
                else:
                    self.observations.append(obs)
            else:
                steptime = mintime * (tottime / mintime - nchunks) / nchunks + mintime
                starttimes = np.arange(target_starttime, target_endtime, steptime)
                endtimes = np.arange(target_starttime+mintime, target_endtime+mintime, steptime)
                for starttime, endtime in zip(starttimes, endtimes):
                    if endtime > target_endtime:
                        endtime = target_endtime
                        if endtime - starttime < mintime / 2:
                            # Skip this chunk if too short
                            self.log.warning('Skipping final chunk as being too short. Fraction '
                                             'of data used will be lower than requested.')
                            continue
                    self.observations.append(Observation(obs.ms_filename, starttime=starttime,
                                                         endtime=endtime))

        minnobs = self.parset['cluster_specific']['max_nodes']
        if len(self.imaging_sectors)*len(self.observations) < minnobs:
            # To ensure all the nodes are used efficiently, try to divide up the observations
            # to reach at least minnobs in total. For simplicity, we try to divide each existing
            # observation into minnobs number of new observations (since there is no
            # drawback to having more than minnobs observations in total)
            #
            # Note: Due to a limitation in Dysco, we make sure to have at least
            # 2 time slots per observation, otherwise the output MS cannot be
            # written with compression
            prev_observations = self.observations[:]
            self.observations = []
            for obs in prev_observations:
                tottime = obs.endtime - obs.starttime
                nchunks = min(minnobs, max(1, int(tottime / mintime)))
                if nchunks > 1:
                    steptime = tottime / nchunks
                    steptime -= steptime % mintime
                    numsamples = int(np.ceil(steptime / obs.timepersample))
                    if numsamples < 2:
                        steptime += mintime
                    starttimes = np.arange(obs.starttime, obs.endtime, steptime)
                    endtimes = [st+steptime for st in starttimes]
                    for nc, (starttime, endtime) in enumerate(zip(starttimes, endtimes)):
                        if nc == len(endtimes)-1:
                            endtime = obs.endtime
                        self.observations.append(Observation(obs.ms_filename, starttime=starttime,
                                                             endtime=endtime))
                else:
                    self.observations.append(obs)

        # Update the copies stored in the imaging sectors (including the full-field
        # sector, used to make the initial sky model). Other (non-imaging) sectors do not
        # need to be updated
        sectors_to_update = self.imaging_sectors[:]  # don't alter original with append below
        if hasattr(self, 'full_field_sector'):
            sectors_to_update.append(self.full_field_sector)
        for sector in sectors_to_update:
            sector.observations = []
            for obs in self.observations:
                cobs = obs.copy()
                sector.observations.append(cobs)

    def set_obs_parameters(self):
        """
        Sets parameters for all observations from current parset and sky model
        """
        ntimechunks = 0
        nfreqchunks_joint = 0
        nfreqchunks_separate = 0
        nfreqchunks_fulljones = 0
        for obs in self.observations:
            obs.set_calibration_parameters(self.parset, self.num_patches, len(self.observations),
                                           self.calibrator_fluxes, self.fast_timestep_sec,
                                           self.slow_timestep_joint_sec, self.slow_timestep_separate_sec,
                                           self.fulljones_timestep_sec, self.target_flux,
                                           self.generate_screens)
            ntimechunks += obs.ntimechunks
            nfreqchunks_joint += obs.nfreqchunks_joint
            nfreqchunks_separate += obs.nfreqchunks_separate
            nfreqchunks_fulljones += obs.nfreqchunks_fulljones
        self.ntimechunks = ntimechunks
        self.nfreqchunks_joint = nfreqchunks_joint
        self.nfreqchunks_separate = nfreqchunks_separate
        self.nfreqchunks_fulljones = nfreqchunks_fulljones

    def get_obs_parameters(self, parameter):
        """
        Returns list of parameters for all observations

        Parameters
        ----------
        parameter : str
            Name of parameter to return

        Returns
        -------
        parameters : list
            List of parameters of each observation
        """
        return sum([obs.parameters[parameter] for obs in self.observations], [])

    def make_skymodels(self, skymodel_true_sky, skymodel_apparent_sky=None, regroup=True,
                       find_sources=False, target_flux=None, target_number=None,
                       calibrator_max_dist_deg=None, index=0):
        """
        Groups a sky model into source and calibration patches

        Grouping is done on the apparent-flux sky model if available. Note that the
        source names in the true- and apparent-flux models must be the same (i.e., the
        only differences between the two are the fluxes and spectral indices)

        Parameters
        ----------
        skymodel_true_sky : str or LSMTool skymodel object
            Filename of input makesourcedb true-flux sky model file
        skymodel_apparent_sky : str or LSMTool skymodel object, optional
            Filename of input makesourcedb apparent-flux sky model file
        regroup : bool, optional
            If False, the calibration sky model is not regrouped to the target flux.
            Instead, the existing calibration groups are used
        find_sources : bool, optional
            If True, group the sky model by thresholding to find sources. This is not
            needed if the input sky model was filtered by PyBDSF in the imaging
            operation
        target_flux : float, optional
            Target flux in Jy for grouping
        target_number : int, optional
            Target number of patches for grouping
        calibrator_max_dist_deg : float, optional
            Maximum distance in degrees from phase center for grouping
        index : index
            Processing cycle index
        """
        # Save the filename of the calibrator-only sky model from the previous cycle (needed
        # for some operations), if available
        if index > 1:
            dst_dir_prev_cycle = os.path.join(self.working_dir, 'skymodels', 'calibrate_{}'.format(index-1))
            self.calibrators_only_skymodel_file_prev_cycle = os.path.join(dst_dir_prev_cycle,
                                                                          'calibrators_only_skymodel.txt')
        else:
            self.calibrators_only_skymodel_file_prev_cycle = None

        # Make output directories for new sky models and define filenames
        dst_dir = os.path.join(self.working_dir, 'skymodels', 'calibrate_{}'.format(index))
        os.makedirs(dst_dir, exist_ok=True)
        self.calibration_skymodel_file = os.path.join(dst_dir, 'calibration_skymodel.txt')
        self.calibrators_only_skymodel_file = os.path.join(dst_dir, 'calibrators_only_skymodel.txt')
        self.source_skymodel_file = os.path.join(dst_dir, 'source_skymodel.txt')
        dst_dir = os.path.join(self.working_dir, 'skymodels', 'image_{}'.format(index))
        os.makedirs(dst_dir, exist_ok=True)
        self.bright_source_skymodel_file = os.path.join(dst_dir, 'bright_source_skymodel.txt')

        # First check whether sky models already exist due to a previous run and attempt
        # to load them
        try:
            self.calibration_skymodel = lsmtool.load(str(self.calibration_skymodel_file))
            self.calibrators_only_skymodel = lsmtool.load(str(self.calibrators_only_skymodel_file))
            self.source_skymodel = lsmtool.load(str(self.source_skymodel_file))

            if self.peel_bright_sources:
                # The bright-source model file may not exist if there are no bright sources,
                # but also if a reset of the imaging operation was done. Unfortunately, there
                # is no way to determine which of these two possibilities is the case. So, if
                # it does not exist, we have to regenerate the sky models
                if os.path.exists(self.bright_source_skymodel_file):
                    self.bright_source_skymodel = lsmtool.load(str(self.bright_source_skymodel_file))
                    all_skymodels_loaded = True
                else:
                    all_skymodels_loaded = False
            else:
                self.bright_source_skymodel = self.calibrators_only_skymodel
                all_skymodels_loaded = True
        except IOError:
            all_skymodels_loaded = False

        if all_skymodels_loaded:
            # If all the required sky models were loaded from files, return; otherwise,
            # continue on to regenerate the sky models from scratch
            return

        # If sky models do not already exist, make them
        self.log.info('Analyzing sky model...')
        if type(skymodel_true_sky) is not lsmtool.skymodel.SkyModel:
            skymodel_true_sky = lsmtool.load(str(skymodel_true_sky),
                                             beamMS=self.beam_ms_filename)
        if skymodel_apparent_sky is not None:
            if type(skymodel_apparent_sky) is not lsmtool.skymodel.SkyModel:
                skymodel_apparent_sky = lsmtool.load(str(skymodel_apparent_sky),
                                                     beamMS=self.beam_ms_filename)

        # Check if any sky models included in rapthor are within the region of the
        # input sky model. If so, concatenate them with the input sky model
        if self.parset['calibration_specific']['use_included_skymodels']:
            max_separation_deg = self.fwhm_deg * 2.0
            rapthor_lib_dir = os.path.dirname(os.path.abspath(__file__))
            skymodel_dir = os.path.join(os.path.split(rapthor_lib_dir)[0], 'skymodels')
            skymodels = glob.glob(os.path.join(skymodel_dir, '*.skymodel'))
            concat_skymodels = []
            for skymodel in skymodels:
                try:
                    s = lsmtool.load(str(skymodel))
                    dist_deg = s.getDistance(self.ra, self.dec)
                    if any(dist_deg < max_separation_deg):
                        concat_skymodels.append(skymodel)
                except IOError:
                    pass
            matching_radius_deg = 30.0 / 3600.0  # => 30 arcsec
            for s in concat_skymodels:
                skymodel_true_sky.concatenate(s, matchBy='position', radius=matching_radius_deg,
                                              keep='from2', inheritPatches=True)
                if skymodel_apparent_sky is not None:
                    skymodel_apparent_sky.concatenate(s, matchBy='position', radius=matching_radius_deg,
                                                      keep='from2', inheritPatches=True)

        # If screens are to be generated, we can skip most of the sky model
        # manipulation
        if self.generate_screens:
            calibration_skymodel = skymodel_true_sky
            calibration_skymodel.write(self.calibration_skymodel_file, clobber=True)
            self.calibration_skymodel = calibration_skymodel
            return

        # If an apparent sky model is given, use it for defining the calibration patches.
        # Otherwise, attenuate the true sky model while grouping into patches
        if skymodel_apparent_sky is not None:
            source_skymodel = skymodel_apparent_sky
            applyBeam_group = False
        else:
            source_skymodel = skymodel_true_sky.copy()
            applyBeam_group = True

        # Make a source sky model, used for source avoidance
        if find_sources:
            self.log.info('Identifying sources...')
            source_skymodel.group('threshold', FWHM='40.0 arcsec', threshold=0.05)
        source_skymodel.write(self.source_skymodel_file, clobber=True)
        self.source_skymodel = source_skymodel.copy()  # save and make copy before grouping

        # Find groups of bright sources to use as basis for calibrator patches
        # and for subtraction if desired. The patch positions are set to the
        # flux-weighted mean position, using the apparent sky model. This position is
        # then propagated and used for the calibrate and predict sky models
        source_skymodel.group('meanshift', byPatch=True, applyBeam=applyBeam_group,
                              lookDistance=0.075, groupingDistance=0.01)
        source_skymodel.setPatchPositions(method='wmean')
        patch_dict = source_skymodel.getPatchPositions()

        # Save the model of the bright sources only, for later subtraction before
        # imaging if needed. Note that the bright-source model (like the other predict
        # models) must be a true-sky one, not an apparent one, so we have to transfer its
        # patches to the true-sky version later
        bright_source_skymodel_apparent_sky = source_skymodel.copy()

        # Regroup the true-sky model into calibration patches
        if regroup:
            if self.parset['facet_layout'] is not None:
                # Regroup using the supplied ds9 region file of the facets
                facets = read_ds9_region_file(self.parset['facet_layout'])
                suffix = 'es' if len(facets) > 1 else ''
                self.log.info(f'Read {len(facets)} patch{suffix} from supplied facet '
                              'layout file')
                facet_names = []
                facet_patches_dict = {}
                for facet in facets:
                    facet_names.append(facet.name)
                    facet_patches_dict.update({facet.name: [facet.ra, facet.dec]})

                if len(facet_names) > len(skymodel_true_sky):
                    raise ValueError('The sky model has {0} sources but the input facet '
                                     'layout file has {1} facets. There must be at least '
                                     'as many sources in the sky model as facets in the '
                                     'facet layout file.'.format(len(skymodel_true_sky),
                                                                 len(facet_names)))

                # Update the sky models with the new patches and group using the
                # Voronoi algorithm. We do this by setting the "Patch" column
                # values to a list of the patch names we want (here a simple
                # repeating list is sufficient; it's only necessary that each
                # patch name appear at least once) and the patch positions to
                # those from the facet file. Grouping will then use the new
                # patches
                for skymodel in [skymodel_true_sky, bright_source_skymodel_apparent_sky]:
                    patch_names = facet_names * (len(skymodel) // len(facet_names) + 1)
                    skymodel.setColValues('Patch', patch_names[:len(skymodel)])
                    for i in range(2):
                        # Update the patch positions twice (before and after grouping). We
                        # need to do it after as well since group() changes the positions
                        for patch, pos in facet_patches_dict.items():
                            pos[0] = Angle(pos[0], unit=u.deg)
                            pos[1] = Angle(pos[1], unit=u.deg)
                            skymodel.table.meta[patch] = pos
                        if i == 0:
                            skymodel.group('voronoi', patchNames=facet_names)

                n_removed = len(facet_names) - len(skymodel_true_sky.getPatchNames().tolist())
                if n_removed > 0:
                    # One or more empty facets removed during grouping, so
                    # report this to user
                    suffix = 'es' if n_removed > 1 else ''
                    self.log.warning(f'Removed {n_removed} empty patch{suffix}. The facet '
                                     'layout used in this cycle will therefore differ '
                                     'from that given in the input facet layout file.')
            else:
                # Regroup by tessellating with the bright sources as the tessellation
                # centers.
                # First do some checks:
                if target_flux is None and target_number is None:
                    raise ValueError('Either the target flux density or the target number '
                                     'of directions must be specified when regrouping the '
                                     'sky model.')
                if target_flux is not None and target_flux <= 0.0:
                    raise ValueError('The target flux density cannot be less than or equal '
                                     'to 0.')
                if target_number is not None and target_number < 1:
                    raise ValueError('The target number of directions cannot be less than 1.')

                # Apply the distance filter (if any), keeping only patches inside the
                # maximum distance
                if calibrator_max_dist_deg is not None:
                    names, distances = self.get_source_distances(source_skymodel.getPatchPositions())
                    inside_ind = np.where(distances < calibrator_max_dist_deg)
                    calibrator_names = names[inside_ind]
                else:
                    calibrator_names = source_skymodel.getPatchNames()
                all_names = source_skymodel.getPatchNames()
                keep_ind = np.array([i for i, name in enumerate(all_names) if name in calibrator_names])
                if len(keep_ind) == 0:
                    raise RuntimeError(
                        f"No sources left in the sky model after applying max source "
                        f"distance of {calibrator_max_dist_deg} degrees. There were "
                        f"{len(all_names)} sources in the model before applying the limit."
                    )
                calibrator_names = all_names[keep_ind]  # to ensure order matches that of fluxes
                all_fluxes = source_skymodel.getColValues('I', aggregate='sum', applyBeam=applyBeam_group)
                fluxes = all_fluxes[keep_ind]

                # Check if target flux can be met in at least one direction
                total_flux = np.sum(fluxes)
                if total_flux < target_flux:
                    raise RuntimeError('There is insufficient flux density in the model to meet '
                                       'the target flux density. Please check the sky model '
                                       '(in dir_working/skymodels/calibrate_{}/) for problems, '
                                       'or lower the target flux density and/or increase the '
                                       'maximum calibrator distance.'.format(index))

                # Weight the fluxes by source size (larger sources are down weighted)
                sizes = source_skymodel.getPatchSizes(units='arcsec', weight=True,
                                                      applyBeam=applyBeam_group)
                sizes = sizes[keep_ind]
                sizes[sizes < 1.0] = 1.0
                medianSize = np.median(sizes)
                weights = medianSize / sizes
                weights[weights > 1.0] = 1.0
                weights[weights < 0.5] = 0.5
                fluxes *= weights

                # Determine the flux cut to use to select the bright sources (calibrators)
                if target_number is not None:
                    # Set target_flux so that the target_number-brightest calibrators are
                    # kept
                    if target_number >= len(fluxes):
                        target_number = len(fluxes)
                        target_flux_for_number = np.min(fluxes)
                    else:
                        target_flux_for_number = np.sort(fluxes)[-target_number]

                    if target_flux is None:
                        target_flux = target_flux_for_number
                        self.log.info('Using a target flux density of {0:.2f} Jy for grouping '
                                      'to meet the specified target number of '
                                      'directions ({1:.2f})'.format(target_flux, target_number))
                    else:
                        if target_flux_for_number > target_flux and target_number < len(fluxes):
                            # Only use the new target flux if the old value might result
                            # in more than target_number of calibrators
                            self.log.info('Using a target flux density of {0:.2f} Jy for '
                                          'grouping (raised from {1:.2f} Jy to ensure that '
                                          'the target number of {2} directions is not '
                                          'exceeded)'.format(target_flux_for_number, target_flux, target_number))
                            target_flux = target_flux_for_number
                        else:
                            self.log.info('Using a target flux density of {0:.2f} Jy for grouping'.format(target_flux))
                else:
                    self.log.info('Using a target flux density of {0:.2f} Jy for grouping'.format(target_flux))

                # Check if target flux can be met for at least one source
                #
                # Note: the weighted fluxes are used here (with larger sources down-weighted)
                if np.max(fluxes) < target_flux:
                    raise RuntimeError('No sources found that meet the target flux density (after '
                                       'down-weighting larger sources by up to a factor of two). Please '
                                       'check the sky model (in dir_working/skymodels/calibrate_{}/) '
                                       'for problems, or lower the target flux density and/or increase '
                                       'the maximum calibrator distance.'.format(index))

                # Tesselate the model
                calibrator_names = calibrator_names[np.where(fluxes >= target_flux)]
                source_skymodel.group('voronoi', patchNames=calibrator_names)

                # Update the patch positions after the tessellation to ensure they match the
                # ones from the meanshift grouping
                source_skymodel.setPatchPositions(patchDict=patch_dict)

                # Match the bright-source sky model to the tessellated one by selecting
                # only the patches that are present in the tessellated model.
                bright_source_skymodel_apparent_sky.select(
                    f"Patch == [{','.join(source_skymodel.getPatchNames())}]"
                )

                # Transfer patches to the true-flux sky model (source names are identical
                # in both, but the order may be different)
                misc.transfer_patches(source_skymodel, skymodel_true_sky, patch_dict=patch_dict)

                # Rename the patches so that the numbering starts at high Dec, high RA
                # and increases as RA and Dec decrease (i.e., from top-left to bottom-right)
                for model in [source_skymodel, skymodel_true_sky, bright_source_skymodel_apparent_sky]:
                    misc.rename_skymodel_patches(model)

        # For the bright-source true-sky model, duplicate any selections made above to the
        # apparent-sky model
        bright_source_skymodel = skymodel_true_sky.copy()
        source_names = bright_source_skymodel.getColValues('Name').tolist()
        bright_source_names = bright_source_skymodel_apparent_sky.getColValues('Name').tolist()
        matching_ind = []
        for i, sn in enumerate(bright_source_names):
            matching_ind.append(source_names.index(sn))
        bright_source_skymodel.select(np.array(matching_ind))

        # Transfer patches to the bright-source model. At this point, it is now the
        # model of calibrator sources only, so copy and save it and write it out for
        # later use
        if regroup:
            # Transfer from the apparent-flux sky model (regrouped above)
            misc.transfer_patches(bright_source_skymodel_apparent_sky, bright_source_skymodel)
        else:
            # Transfer from the true-flux sky model
            patch_dict = skymodel_true_sky.getPatchPositions()
            misc.transfer_patches(skymodel_true_sky, bright_source_skymodel,
                                  patch_dict=patch_dict)
        bright_source_skymodel.write(self.calibrators_only_skymodel_file, clobber=True)
        self.calibrators_only_skymodel = bright_source_skymodel.copy()

        # Now remove any bright sources that lie outside the imaged area, as they
        # should not be peeled
        if len(self.imaging_sectors) > 0:
            for i, sector in enumerate(self.imaging_sectors):
                sm = bright_source_skymodel.copy()
                sm = sector.filter_skymodel(sm)
                if i == 0:
                    # For first sector, set filtered sky model
                    filtered_skymodel = sm
                else:
                    # For subsequent sectors, concat
                    if len(sm) > 0:
                        filtered_skymodel.concatenate(sm)
            bright_source_skymodel = filtered_skymodel
            if len(bright_source_skymodel) > 0:
                bright_source_skymodel.setPatchPositions()

        # Write sky models to disk for use in calibration, etc.
        calibration_skymodel = skymodel_true_sky
        calibration_skymodel.write(self.calibration_skymodel_file, clobber=True)
        self.calibration_skymodel = calibration_skymodel
        if len(bright_source_skymodel) > 0:
            bright_source_skymodel.write(self.bright_source_skymodel_file, clobber=True)
        self.bright_source_skymodel = bright_source_skymodel

        # Save the final target flux
        self.target_flux = target_flux

    def update_skymodels(self, index, regroup, target_flux=None, target_number=None,
                         calibrator_max_dist_deg=None, combine_current_and_intial=False):
        """
        Updates the source and calibration sky models from the output sector sky model(s)

        Parameters
        ----------
        index : int
            Processing cycle index (counts starting from 1)
        regroup : bool
            Regroup sky model. In almost all cases, regrouping should be done. The exception is
            when using small imaging sectors when the sources in each sector should be
            grouped into a single patch together.
        target_flux : float, optional
            Target flux in Jy for grouping
        target_number : int, optional
            Target number of patches for grouping
        calibrator_max_dist_deg : float, optional
            Maximum distance in degrees from phase center for grouping
        combine_current_and_intial : bool, optional
            If True, combine the initial and current sky models (needed for the final
            calibration in order to include potential outlier sources)
        """
        # Except for the first cycle, use the results of the previous cycle to
        # update the sky models, etc.
        if index == 1:
            # For the first cycle, use either the input sky model, the model
            # generated by the intial imaging operation, or the one requested for download
            #
            # Note: the flags for generating or downloading the sky model are checked
            # and adjusted, if needed, during the reading of the parset
            moc = None  # default to no multi-order coverage map (which is, for now, LoTSS only)
            if self.parset['generate_initial_skymodel']:
                self.parset['input_skymodel'] = self.full_field_sector.image_skymodel_file_true_sky
                self.parset['apparent_skymodel'] = self.full_field_sector.image_skymodel_file_apparent_sky
            elif self.parset['download_initial_skymodel']:
                catalog = self.parset['download_initial_skymodel_server'].lower()
                self.parset['input_skymodel'] = os.path.join(self.working_dir, 'skymodels',
                                                             f'initial_skymodel_{catalog}.txt')
                self.parset['apparent_skymodel'] = None
                misc.download_skymodel(self.ra, self.dec,
                                       skymodel_path=self.parset['input_skymodel'],
                                       radius=self.parset['download_initial_skymodel_radius'],
                                       source=self.parset['download_initial_skymodel_server'],
                                       overwrite=self.parset['download_overwrite_skymodel'])
                if catalog == 'lotss':
                    moc = os.path.join(self.working_dir, 'skymodels', 'dr2-moc.moc')
            elif not self.parset['input_skymodel']:
                # No sky model to process, so just use minimal settings and return
                self.calibrator_patch_names = []
                self.calibrator_fluxes = []
                self.calibrator_positions = []
                self.num_patches = 0
                self.outlier_sectors = []
                self.bright_source_sectors = []
                self.predict_sectors = []
                self.non_calibrator_source_sectors = []
                self.sectors = self.imaging_sectors
                self.nsectors = len(self.sectors)
                return

            # Plot the field overview showing the initial sky-model coverage
            self.log.info('Plotting field overview with initial sky-model coverage...')
            self.plot_overview('initial_field_overview.png', show_initial_coverage=True,
                               moc=moc)

            self.make_skymodels(self.parset['input_skymodel'],
                                skymodel_apparent_sky=self.parset['apparent_skymodel'],
                                regroup=regroup,
                                target_flux=target_flux, target_number=target_number,
                                find_sources=True, calibrator_max_dist_deg=calibrator_max_dist_deg,
                                index=index)
        else:
            # Use the imaging sector sky models from the previous cycle to update
            # the master sky model
            self.log.info('Updating sky model...')
            sector_skymodels_apparent_sky = [sector.image_skymodel_file_apparent_sky for
                                             sector in self.imaging_sectors]
            sector_skymodels_true_sky = [sector.image_skymodel_file_true_sky for
                                         sector in self.imaging_sectors]
            sector_names = [sector.name for sector in self.imaging_sectors]

            # Concatenate the sky models from all sectors, being careful not to duplicate
            # source and patch names
            for i, (sm, sn) in enumerate(zip(sector_skymodels_true_sky, sector_names)):
                if i == 0:
                    skymodel_true_sky = lsmtool.load(str(sm), beamMS=self.beam_ms_filename)
                    patchNames = skymodel_true_sky.getColValues('Patch')
                    new_patchNames = np.array(['{0}_{1}'.format(p, sn) for p in patchNames], dtype='U100')
                    skymodel_true_sky.setColValues('Patch', new_patchNames)
                    sourceNames = skymodel_true_sky.getColValues('Name')
                    new_sourceNames = np.array(['{0}_{1}'.format(s, sn) for s in sourceNames], dtype='U100')
                    skymodel_true_sky.setColValues('Name', new_sourceNames)
                else:
                    skymodel2 = lsmtool.load(str(sm))
                    patchNames = skymodel2.getColValues('Patch')
                    new_patchNames = np.array(['{0}_{1}'.format(p, sn) for p in patchNames], dtype='U100')
                    skymodel2.setColValues('Patch', new_patchNames)
                    sourceNames = skymodel2.getColValues('Name')
                    new_sourceNames = np.array(['{0}_{1}'.format(s, sn) for s in sourceNames], dtype='U100')
                    skymodel2.setColValues('Name', new_sourceNames)
                    table1 = skymodel_true_sky.table.filled()
                    table2 = skymodel2.table.filled()
                    skymodel_true_sky.table = vstack([table1, table2], metadata_conflicts='silent')
            skymodel_true_sky._updateGroups()
            skymodel_true_sky.setPatchPositions(method='wmean')

            if sector_skymodels_apparent_sky is not None:
                for i, (sm, sn) in enumerate(zip(sector_skymodels_apparent_sky, sector_names)):
                    if i == 0:
                        skymodel_apparent_sky = lsmtool.load(str(sm))
                        patchNames = skymodel_apparent_sky.getColValues('Patch')
                        new_patchNames = np.array(['{0}_{1}'.format(p, sn) for p in patchNames], dtype='U100')
                        skymodel_apparent_sky.setColValues('Patch', new_patchNames)
                        sourceNames = skymodel_apparent_sky.getColValues('Name')
                        new_sourceNames = np.array(['{0}_{1}'.format(s, sn) for s in sourceNames], dtype='U100')
                        skymodel_apparent_sky.setColValues('Name', new_sourceNames)
                    else:
                        skymodel2 = lsmtool.load(str(sm))
                        patchNames = skymodel2.getColValues('Patch')
                        new_patchNames = np.array(['{0}_{1}'.format(p, sn) for p in patchNames], dtype='U100')
                        skymodel2.setColValues('Patch', new_patchNames)
                        sourceNames = skymodel2.getColValues('Name')
                        new_sourceNames = np.array(['{0}_{1}'.format(s, sn) for s in sourceNames], dtype='U100')
                        skymodel2.setColValues('Name', new_sourceNames)
                        table1 = skymodel_apparent_sky.table.filled()
                        table2 = skymodel2.table.filled()
                        skymodel_apparent_sky.table = vstack([table1, table2], metadata_conflicts='silent')
                skymodel_apparent_sky._updateGroups()
                skymodel_apparent_sky.setPatchPositions(method='wmean')
            else:
                skymodel_apparent_sky = None

            # Concatenate the starting sky model with the new one. This step needs to be
            # done if, e.g., this is the final cycle and sources outside of imaged areas
            # must be subtracted, since we have to go back to the original input MS files
            # for which no subtraction has been done) or if all sources (and not only the
            # imaged sources) are to be used in calibration
            if combine_current_and_intial or not self.imaged_sources_only:
                # Load starting sky model and regroup to one patch per entry to ensure
                # any existing patches are removed (otherwise they may propagate to
                # the DDE direction determination, leading to unexpected results)
                skymodel_true_sky_start = lsmtool.load(self.parset['input_skymodel'])
                skymodel_true_sky_start.group('every')

                # Concatenate by position. Any entries in the initial sky model that match
                # to one or more entires in the new one will be removed. A fairly large
                # matching radius is used to favor entries in the new model over those in
                # the initial one (i.e., ones from the initial model are only included if
                # they are far from any in the new model and thus not likely to be
                # duplicates)
                matching_radius_deg = 30.0 / 3600.0  # => 30 arcsec
                skymodel_true_sky.concatenate(skymodel_true_sky_start, matchBy='position',
                                              radius=matching_radius_deg, keep='from1')
                skymodel_true_sky.setPatchPositions()
                skymodel_apparent_sky = None

            # Use concatenated sky models to make new calibration model (we set find_sources
            # to False to preserve the source patches defined in the image operation by PyBDSF)
            self.make_skymodels(skymodel_true_sky, skymodel_apparent_sky=skymodel_apparent_sky,
                                regroup=regroup, find_sources=False, target_flux=target_flux,
                                target_number=target_number, calibrator_max_dist_deg=calibrator_max_dist_deg,
                                index=index)

        # Save the number of calibrators and their names, positions, and flux
        # densities (in Jy) for use in the calibration and imaging operations
        self.calibrator_patch_names = self.calibrators_only_skymodel.getPatchNames().tolist()
        self.calibrator_fluxes = self.calibrators_only_skymodel.getColValues('I', aggregate='sum').tolist()
        self.calibrator_positions = self.calibrators_only_skymodel.getPatchPositions()
        self.num_patches = len(self.calibrator_patch_names)
        if not self.generate_screens:
            suffix = 'es' if self.num_patches > 1 else ''
            self.log.info('Using {0} calibration patch{1}'.format(self.num_patches, suffix))

            # Plot an overview of the field for this cycle, showing the calibration facets
            # (patches)
            self.log.info('Plotting field overview with calibration patches...')
            if index == 1 or combine_current_and_intial:
                # Check the sky model bounds, as they may differ from the sector ones
                check_skymodel_bounds = True
            else:
                # Sky model bounds will always match the sector ones
                check_skymodel_bounds = False
            self.plot_overview(f'field_overview_{index}.png', show_calibration_patches=True,
                               check_skymodel_bounds=check_skymodel_bounds)

        # Adjust sector boundaries to avoid known sources and update their sky models.
        self.adjust_sector_boundaries()
        self.log.info('Making sector sky models (for predicting)...')
        for sector in self.imaging_sectors:
            sector.calibration_skymodel = self.calibration_skymodel.copy()
            sector.make_skymodel(index)

        # Make bright-source sectors containing only the bright sources that may be
        # subtracted before imaging. These sectors, like the outlier sectors above, are not
        # imaged
        self.define_bright_source_sectors(index)

        # Make outlier sectors containing any remaining calibration sources (not
        # included in any imaging or bright-source sector sky model). These sectors are
        # not imaged; they are only used in prediction and subtraction
        self.define_outlier_sectors(index)

        # Make predict sectors containing all calibration sources. These sectors are
        # not imaged; they are only used in prediction for direction-independent solves
        self.define_predict_sectors(index)

        # Make non-calibrator-source sectors containing non-calibrator sources
        # that may be subtracted before calibration. These sectors are not
        # imaged
        self.define_non_calibrator_source_sectors(index)

        # Finally, make a list containing all sectors
        self.sectors = (self.imaging_sectors + self.outlier_sectors +
                        self.bright_source_sectors + self.predict_sectors +
                        self.non_calibrator_source_sectors)
        self.nsectors = len(self.sectors)

    def remove_skymodels(self):
        """
        Remove sky models to minimize memory usage
        """
        self.calibration_skymodel = None
        self.source_skymodel = None
        self.calibrators_only_skymodel = None
        for sector in self.sectors:
            sector.calibration_skymodel = None
            sector.predict_skymodel = None
            sector.field.source_skymodel = None

    def get_source_distances(self, source_dict: Dict[str, List[float]]):
        """
        Returns source distances in degrees from the phase center

        Parameters
        ----------
        source_dict : dict
            Dict of source patch names and coordinates in degrees
            (e.g., {'name': [RA, Dec]})

        Returns
        -------
        names : numpy array
            Array of source names
        distances : numpy array
            Array of distances from the phase center in degrees
        """
        phase_center_coord = SkyCoord(ra=self.ra*u.degree, dec=self.dec*u.degree)
        names = []
        source_ra = []
        source_dec = []
        for name, coord in source_dict.items():
            names.append(name)
            source_ra.append(coord[0])
            source_dec.append(coord[1])
        source_coord = SkyCoord(ra=source_ra*u.degree, dec=source_dec*u.degree)
        separation = phase_center_coord.separation(source_coord)
        distances = [sep.value for sep in separation]
        return np.array(names), np.array(distances)

    def get_calibration_radius(self):
        """
        Returns the radius in degrees that encloses all calibrators
        """
        _, separation = self.get_source_distances(self.calibrator_positions)
        return np.max(separation)

    def define_imaging_sectors(self):
        """
        Defines the imaging sectors
        """
        self.imaging_sectors = []

        # Determine whether we use a user-supplied list of sectors or a grid
        if len(self.parset['imaging_specific']['sector_center_ra_list']) > 0:
            # Use user-supplied list
            sector_center_ra_list = self.parset['imaging_specific']['sector_center_ra_list']
            sector_center_dec_list = self.parset['imaging_specific']['sector_center_dec_list']
            sector_width_ra_deg_list = self.parset['imaging_specific']['sector_width_ra_deg_list']
            sector_width_dec_deg_list = self.parset['imaging_specific']['sector_width_dec_deg_list']
            n = 1
            for ra, dec, width_ra, width_dec in zip(sector_center_ra_list, sector_center_dec_list,
                                                    sector_width_ra_deg_list, sector_width_dec_deg_list):
                name = 'sector_{0}'.format(n)
                self.imaging_sectors.append(Sector(name, ra, dec, width_ra, width_dec, self))
                n += 1
            suffix = 's' if len(self.imaging_sectors) > 1 else ''
            self.log.info('Using {0} user-defined imaging sector{1}'.format(len(self.imaging_sectors), suffix))
            self.uses_sector_grid = False
        else:
            # Make a regular grid of sectors
            if self.parset['imaging_specific']['grid_center_ra'] is None:
                image_ra = self.ra
            else:
                image_ra = self.parset['imaging_specific']['grid_center_ra']
            if self.parset['imaging_specific']['grid_center_dec'] is None:
                image_dec = self.dec
            else:
                image_dec = self.parset['imaging_specific']['grid_center_dec']
            if self.parset['imaging_specific']['grid_width_ra_deg'] is None:
                image_width_ra = self.fwhm_ra_deg * 1.7
            else:
                image_width_ra = self.parset['imaging_specific']['grid_width_ra_deg']
            if self.parset['imaging_specific']['grid_width_dec_deg'] is None:
                image_width_dec = self.fwhm_dec_deg * 1.7
            else:
                image_width_dec = self.parset['imaging_specific']['grid_width_dec_deg']

            nsectors_ra = self.parset['imaging_specific']['grid_nsectors_ra']
            if nsectors_ra == 0:
                # Force a single sector
                nsectors_ra = 1
                nsectors_dec = 1
            else:
                nsectors_dec = int(np.ceil(image_width_dec / (image_width_ra / nsectors_ra)))

            if nsectors_ra == 1 and nsectors_dec == 1:
                # Make a single sector
                nsectors_dec = 1
                width_ra = image_width_ra
                width_dec = image_width_dec
                center_x, center_y = misc.radec2xy(self.wcs, [image_ra], [image_dec])
                x = np.array([center_x])
                y = np.array([center_y])
            else:
                # Make the grid
                width_ra = image_width_ra / nsectors_ra
                width_dec = image_width_dec / nsectors_dec
                width_x = width_ra / abs(self.wcs.wcs.cdelt[0])
                width_y = width_dec / abs(self.wcs.wcs.cdelt[1])
                center_x, center_y = misc.radec2xy(self.wcs, [image_ra], [image_dec])
                min_x = center_x - width_x / 2.0 * (nsectors_ra - 1)
                max_x = center_x + width_x / 2.0 * (nsectors_ra - 1)
                min_y = center_y - width_y / 2.0 * (nsectors_dec - 1)
                max_y = center_y + width_y / 2.0 * (nsectors_dec - 1)
                x = np.linspace(min_x, max_x, nsectors_ra)
                y = np.linspace(min_y, max_y, nsectors_dec)
                x, y = np.meshgrid(x, y)

            # Initialize the sectors in the grid
            n = 1
            for i in range(nsectors_ra):
                for j in range(nsectors_dec):
                    if (self.parset['imaging_specific']['skip_corner_sectors'] and
                            i in [0, nsectors_ra-1] and j in [0, nsectors_dec-1] and
                            nsectors_ra > 2 and nsectors_dec > 2):
                        continue
                    name = 'sector_{0}'.format(n)
                    ra, dec = misc.xy2radec(self.wcs, x[j, i], y[j, i])
                    self.imaging_sectors.append(Sector(name, ra, dec, width_ra, width_dec, self))
                    n += 1
            if len(self.imaging_sectors) == 1:
                self.log.info('Using 1 imaging sector')
            else:
                self.log.info('Using {0} imaging sectors ({1} in RA, {2} in Dec)'.format(
                              len(self.imaging_sectors), nsectors_ra, nsectors_dec))
            self.uses_sector_grid = True

        # Compute bounding box for all imaging sectors and store as a
        # a semi-colon-separated list of [maxRA; minDec; minRA; maxDec] (we use semi-
        # colons as otherwise the workflow parset parser will split the list). Also
        # store the midpoint as [midRA; midDec].
        # Note: this is just once, rather than each time the sector borders are
        # adjusted, so that the image sizes do not change with cycle (so
        # mask images from previous cycles may be used)
        all_sectors = MultiPolygon([sector.poly_padded for sector in self.imaging_sectors])
        self.sector_bounds_xy = all_sectors.bounds
        maxRA, minDec = misc.xy2radec(self.wcs, self.sector_bounds_xy[0], self.sector_bounds_xy[1])
        minRA, maxDec = misc.xy2radec(self.wcs, self.sector_bounds_xy[2], self.sector_bounds_xy[3])
        midRA, midDec = misc.xy2radec(self.wcs, (self.sector_bounds_xy[0]+self.sector_bounds_xy[2])/2.0,
                                      (self.sector_bounds_xy[1]+self.sector_bounds_xy[3])/2.0)
        self.sector_bounds_width_ra = abs((self.sector_bounds_xy[0] - self.sector_bounds_xy[2]) *
                                          self.wcs.wcs.cdelt[0])
        self.sector_bounds_width_dec = abs((self.sector_bounds_xy[3] - self.sector_bounds_xy[1]) *
                                           self.wcs.wcs.cdelt[1])
        self.sector_bounds_mid_ra = midRA
        self.sector_bounds_mid_dec = midDec
        self.sector_bounds_deg = '[{0:.6f};{1:.6f};{2:.6f};{3:.6f}]'.format(maxRA, minDec,
                                                                            minRA, maxDec)
        self.sector_bounds_mid_deg = '[{0:.6f};{1:.6f}]'.format(midRA, midDec)

    def define_outlier_sectors(self, index):
        """
        Defines the outlier sectors

        Parameters
        ----------
        index : int
            Processing cycle index
        """
        self.outlier_sectors = []
        if self.peel_outliers:
            outlier_skymodel = self.make_outlier_skymodel()
            nsources = len(outlier_skymodel)
            if nsources > 0:
                # Choose number of sectors to be the no more than ten, but don't allow
                # fewer than 100 sources per sector if possible
                nnodes = max(min(10, round(nsources/100)), 1)  # TODO: tune to number of available nodes and/or memory?
                for i in range(nnodes):
                    outlier_sector = Sector('outlier_{0}'.format(i+1), self.ra, self.dec, 1.0, 1.0, self)
                    outlier_sector.is_outlier = True
                    outlier_sector.predict_skymodel = outlier_skymodel.copy()
                    startind = i * int(nsources/nnodes)
                    if i == nnodes-1:
                        endind = nsources
                    else:
                        endind = startind + int(nsources/nnodes)
                    outlier_sector.predict_skymodel.select(np.array(list(range(startind, endind))))
                    outlier_sector.make_skymodel(index)
                    self.outlier_sectors.append(outlier_sector)

    def define_bright_source_sectors(self, index):
        """
        Defines the bright source sectors

        Parameters
        ----------
        index : int
            Processing cycle index
        """
        self.bright_source_sectors = []
        if self.peel_bright_sources:
            nsources = len(self.bright_source_skymodel)
            if nsources > 0:
                # Choose number of sectors to be the no more than ten, but don't allow
                # fewer than 100 sources per sector if possible
                nnodes = max(min(10, round(nsources/100)), 1)  # TODO: tune to number of available nodes and/or memory?
                for i in range(nnodes):
                    bright_source_sector = Sector('bright_source_{0}'.format(i+1), self.ra, self.dec, 1.0, 1.0, self)
                    bright_source_sector.is_bright_source = True
                    bright_source_sector.predict_skymodel = self.bright_source_skymodel.copy()
                    startind = i * int(nsources/nnodes)
                    if i == nnodes-1:
                        endind = nsources
                    else:
                        endind = startind + int(nsources/nnodes)
                    bright_source_sector.predict_skymodel.select(np.array(list(range(startind, endind))))
                    bright_source_sector.make_skymodel(index)
                    self.bright_source_sectors.append(bright_source_sector)

    def define_non_calibrator_source_sectors(self, index):
        """
        Defines the non-calibrator source sectors

        These sectors are defined if peeling of non-calibrator sources is
        explicitly enabled or if the antenna is LBA (where it's always
        needed)

        Parameters
        ----------
        index : int
            Processing cycle index
        """
        self.non_calibrator_source_sectors = []
        if self.peel_non_calibrator_sources or self.antenna == 'LBA':
            non_calibrator_skymodel = self.make_non_calibrator_skymodel()
            nsources = len(non_calibrator_skymodel)
            if nsources > 0:
                # Choose number of sectors to be the no more than ten, but don't allow
                # fewer than 100 sources per sector if possible
                nnodes = max(min(10, round(nsources/100)), 1)  # TODO: tune to number of available nodes and/or memory?
                for i in range(nnodes):
                    non_calibrator_source_sector = Sector('non_calibrator_source_{0}'.format(i+1), self.ra, self.dec, 1.0, 1.0, self)
                    non_calibrator_source_sector.is_predict = True
                    non_calibrator_source_sector.predict_skymodel = non_calibrator_skymodel.copy()
                    startind = i * int(nsources/nnodes)
                    if i == nnodes-1:
                        endind = nsources
                    else:
                        endind = startind + int(nsources/nnodes)
                    non_calibrator_source_sector.predict_skymodel.select(np.array(list(range(startind, endind))))
                    non_calibrator_source_sector.make_skymodel(index)
                    self.non_calibrator_source_sectors.append(non_calibrator_source_sector)

    def define_predict_sectors(self, index):
        """
        Defines the predict sectors

        Parameters
        ----------
        index : int
            Processing cycle index
        """
        self.predict_sectors = []
        predict_skymodel = self.calibration_skymodel
        nsources = len(predict_skymodel)
        if nsources > 0:
            # Choose number of sectors to be the no more than ten, but don't allow
            # fewer than 100 sources per sector if possible
            nnodes = max(min(10, round(nsources/100)), 1)  # TODO: tune to number of available nodes and/or memory?
            for i in range(nnodes):
                predict_sector = Sector('predict_{0}'.format(i+1), self.ra, self.dec, 1.0, 1.0, self)
                predict_sector.is_predict = True
                predict_sector.predict_skymodel = predict_skymodel.copy()
                startind = i * int(nsources/nnodes)
                if i == nnodes-1:
                    endind = nsources
                else:
                    endind = startind + int(nsources/nnodes)
                predict_sector.predict_skymodel.select(np.array(list(range(startind, endind))))
                predict_sector.make_skymodel(index)
                self.predict_sectors.append(predict_sector)

    def define_full_field_sector(self, radius=None):
        """
        Defines the full-field imaging sector, used for generation of the initial
        sky model

        Parameters
        ----------
        radius : float, optional
            Radius in degrees of region to image. If None, an area corresponding
            to 2*FWHM is used
        """
        if radius is None:
            width_ra = self.fwhm_ra_deg * 2
            width_dec = self.fwhm_dec_deg * 2
        else:
            width_ra = radius * 2
            width_dec = radius * 2
        self.full_field_sector = Sector('full_field', self.ra, self.dec,
                                        width_ra, width_dec, self)

        # Make sector region and vertices files
        self.full_field_sector.make_vertices_file()
        self.full_field_sector.make_region_file(os.path.join(self.working_dir, 'regions',
                                                f'{self.full_field_sector.name}_region_ds9.reg'))

    def define_normalize_sector(self):
        """
        Defines the flux-scale normalization imaging sector, used for normalization of
        the overall flux scale
        """
        # Use the imaging sector with the largest area for the analysis
        if not self.imaging_sectors:
            self.normalize_sector = None
        else:
            sector_sizes = [sector.width_ra*sector.width_dec for sector in self.imaging_sectors]
            sector = self.imaging_sectors[np.argmax(sector_sizes)]
            sector.log, sector_log = None, sector.log  # deepcopy cannot copy the log object
            normalize_sector = copy.deepcopy(sector)
            sector.log = sector_log
            normalize_sector.log = logging.getLogger('rapthor:{}'.format(sector.name))

        self.normalize_sector = normalize_sector

    def find_intersecting_sources(self):
        """
        Finds sources that intersect with the intial sector boundaries

        Returns
        -------
        intersecting_source_polys: list of Polygons
            List of source polygons that intersect one or more sector boundaries
        """
        idx = rtree.index.Index()
        skymodel = self.source_skymodel
        RA, Dec = skymodel.getPatchPositions(asArray=True)
        x, y = misc.radec2xy(self.wcs, RA, Dec)
        sizes = skymodel.getPatchSizes(units='degree')
        minsize = 1  # minimum allowed source size in pixels
        sizes = [max(minsize, s/2.0/self.wcs_pixel_scale) for s in sizes]  # radii in pixels

        for i, (xs, ys, ss) in enumerate(zip(x, y, sizes)):
            xmin = xs - ss
            xmax = xs + ss
            ymin = ys - ss
            ymax = ys + ss
            idx.insert(i, (xmin, ymin, xmax, ymax))

        # For each sector side, query the index to find any intersections
        intersecting_ind = []
        buffer = 2  # how many pixels away from each side to check
        for sector in self.imaging_sectors:
            xmin, ymin, xmax, ymax = sector.initial_poly.bounds
            side1 = (xmin-buffer, ymin, xmin+buffer, ymax)
            intersecting_ind.extend(list(idx.intersection(side1)))
            side2 = (xmax-buffer, ymin, xmax+buffer, ymax)
            intersecting_ind.extend(list(idx.intersection(side2)))
            side3 = (xmin, ymin-buffer, xmax, ymin+buffer)
            intersecting_ind.extend(list(idx.intersection(side3)))
            side4 = (xmin, ymax-buffer, xmax, ymax+buffer)
            intersecting_ind.extend(list(idx.intersection(side4)))

        # Make polygons for intersecting sources, with a size = 1.5 * radius of source
        if len(intersecting_ind) > 0:
            xfilt = np.array(x)[(np.array(intersecting_ind),)]
            yfilt = np.array(y)[(np.array(intersecting_ind),)]
            sfilt = np.array(sizes)[(np.array(intersecting_ind),)]
            intersecting_source_polys = [Point(xp, yp).buffer(sp*1.5) for
                                         xp, yp, sp in zip(xfilt, yfilt, sfilt)]
        else:
            intersecting_source_polys = []
        return intersecting_source_polys

    def adjust_sector_boundaries(self):
        """
        Adjusts the imaging sector boundaries for overlaping sources

        Note: this adjustment is only done when there are multiple sectors in a
        grid, since its purpose is to ensure that sources don't get split
        between two neighboring sectors
        """
        if len(self.imaging_sectors) > 1 and self.uses_sector_grid:
            self.log.info('Adusting sector boundaries to avoid sources...')
            intersecting_source_polys = self.find_intersecting_sources()
            for sector in self.imaging_sectors:
                # Make sure all sectors start from their initial polygons
                sector.poly = sector.initial_poly
            for sector in self.imaging_sectors:
                # Adjust boundaries for intersection with sources
                for p2 in intersecting_source_polys:
                    poly_bkup = sector.poly
                    if sector.poly.contains(p2.centroid):
                        # If point is inside, union the sector poly with the source one
                        sector.poly = sector.poly.union(p2)
                    else:
                        # If centroid of point is outside, difference the sector poly with
                        # the source one
                        sector.poly = sector.poly.difference(p2)
                    if type(sector.poly) is not Polygon:
                        # use backup
                        sector.poly = poly_bkup

        # Make sector region and vertices files
        for sector in self.imaging_sectors:
            sector.make_vertices_file()
            sector.make_region_file(os.path.join(self.working_dir, 'regions',
                                                 '{}_region_ds9.reg'.format(sector.name)))

    def make_outlier_skymodel(self):
        """
        Make a sky model of any outlier calibration sources, not included in any
        imaging sector
        """
        all_source_names = self.calibration_skymodel.getColValues('Name').tolist()
        sector_source_names = []
        for sector in self.imaging_sectors:
            skymodel = lsmtool.load(str(sector.predict_skymodel_file))
            sector_source_names.extend(skymodel.getColValues('Name').tolist())
        if self.peel_bright_sources:
            # The bright sources were removed from the sector predict sky models, so
            # add them to the list
            sector_source_names.extend(self.bright_source_skymodel.getColValues('Name').tolist())

        outlier_ind = np.array([all_source_names.index(sn) for sn in all_source_names
                                if sn not in sector_source_names])
        outlier_skymodel = self.calibration_skymodel.copy()
        outlier_skymodel.select(outlier_ind, force=True)
        return outlier_skymodel

    def make_non_calibrator_skymodel(self):
        """
        Make a sky model of any non-calibrator sources

        Since the peeling of non-calibrator sources uses the calibration
        solutions from the previous cycle (if any), the calibration patches from
        that cycle are applied to the current sky model to ensure agreement
        between the sky model patches and the calibration patches.

        Note: if a previous cycle was not done (and therefore a model from it
        does not exist), then either peeling will be done without using
        calibration solutions (and therefore the patches are ignored) or a
        solutions file and sky model have been provided by the user, in which
        case the patches in the model and solutions must already agree with each
        other.
        """
        non_calibrator_skymodel = self.calibration_skymodel.copy()

        # Transfer the patches from the previous sky model (if any) to the
        # current one
        if self.calibrators_only_skymodel_file_prev_cycle is not None:
            calibrators_only_skymodel = lsmtool.load(self.calibrators_only_skymodel_file_prev_cycle)
            calibrator_names = calibrators_only_skymodel.getPatchNames()
            patch_dict = calibrators_only_skymodel.getPatchPositions()
            non_calibrator_skymodel.transfer(calibrators_only_skymodel,
                                             matchBy='position', radius='30 arcsec')
            non_calibrator_skymodel.setPatchPositions(patchDict=patch_dict)
            non_calibrator_skymodel.group('voronoi', patchNames=calibrator_names)

        # Remove the calibrator (bright) sources
        remove_source_names = self.bright_source_skymodel.getColValues('Name').tolist()
        all_source_names = non_calibrator_skymodel.getColValues('Name').tolist()
        keep_ind = np.array([all_source_names.index(sn) for sn in all_source_names
                             if sn not in remove_source_names])
        non_calibrator_skymodel.select(keep_ind, force=True)
        return non_calibrator_skymodel

    def makeWCS(self):
        """
        Makes simple WCS object
        """
        self.wcs_pixel_scale = 10.0 / 3600.0  # degrees/pixel (= 10"/pixel)
        self.wcs = misc.make_wcs(self.ra, self.dec, self.wcs_pixel_scale)

    def scan_h5parms(self):
        """
        Scans the calibration h5parms

        The basic structure is checked for correctness and for the presence of
        amplitude solutions (which may require different processing steps).
        """
        if self.h5parm_filename is not None:
<<<<<<< HEAD
            solutions = h5parm(self.h5parm_filename)
            if 'coefficients000' in solutions.getSolsetNames():
                solset = solutions.getSolset('coefficients000')
                if 'phase_coefficients' not in solset.getSoltabNames():
                    raise ValueError('The screen solutions file "{0}" must '
                                     'have a phase_coefficients soltab.'.format(self.h5parm_filename))
                if 'amplitude1_coefficients' in solset.getSoltabNames():
                    self.apply_amplitudes = True
                else:
                    self.apply_amplitudes = False
            elif 'sol000' in solutions.getSolsetNames():
=======
            with h5parm(self.h5parm_filename) as solutions:
                if 'sol000' not in solutions.getSolsetNames():
                    raise ValueError('The direction-dependent solutions file "{0}" must '
                                     'have the solutions stored in the sol000 '
                                     'solset.'.format(self.h5parm_filename))
>>>>>>> 4b8b7081
                solset = solutions.getSolset('sol000')
                if 'phase000' not in solset.getSoltabNames():
                    raise ValueError('The direction-dependent solutions file "{0}" must '
                                     'have a phase000 soltab.'.format(self.h5parm_filename))
                if 'amplitude000' in solset.getSoltabNames():
                    self.apply_amplitudes = True
                else:
                    self.apply_amplitudes = False
<<<<<<< HEAD
            else:
                raise ValueError('The direction-dependent solutions file "{0}" must '
                                 'have the solutions stored in the sol000 or coefficients000'
                                 'solset.'.format(self.h5parm_filename))
=======
>>>>>>> 4b8b7081
        else:
            self.apply_amplitudes = False

        if self.fulljones_h5parm_filename is not None:
            self.apply_fulljones = True
            with h5parm(self.fulljones_h5parm_filename) as solutions:
                if 'sol000' not in solutions.getSolsetNames():
                    raise ValueError('The full-Jones solution file "{0}" must have '
                                     'the solutions stored in the sol000 '
                                     'solset.'.format(self.fulljones_h5parm_filename))
                solset = solutions.getSolset('sol000')
                if ('phase000' not in solset.getSoltabNames() or
                        'amplitude000' not in solset.getSoltabNames()):
                    raise ValueError('The full-Jones solution file "{0}" must have both '
                                     'a phase000 soltab and a amplitude000 '
                                     'soltab.'.format(self.fulljones_h5parm_filename))
        else:
            self.apply_fulljones = False

    def check_selfcal_progress(self):
        """
        Checks whether selfcal has converged or diverged by comparing the current
        image noise to that of the previous cycle. A check is also done on the
        absolute value of the noise.

        Convergence is determined by comparing the noise and dynamic range ratios
        to self.convergence_ratio, which is the minimum ratio of the current noise
        to the previous noise above which selfcal is considered to have
        converged (must be in the range 0.5 -- 2). E.g., self.convergence_ratio
        = 0.95 means that the image noise must decrease by ~ 5% or more from the
        previous cycle for selfcal to be considered as not yet converged. The same
        is true for the dynamic range but reversed (the dynamic range must increase
        by ~ 5% or more from the previous cycle for selfcal to be considered as
        not yet converged).

        Divergence is determined by comparing the noise ratio to
        self.divergence_ratio, which is the minimum ratio of the current noise
        to the previous noise above which selfcal is considered to have diverged
        (must be >= 1). E.g., divergence_ratio = 1.1 means that, if image noise
        worsens by ~ 10% or more from the previous cycle, selfcal is considered
        to have diverged.

        Failure is determined by comparing the absolute value of the noise in
        the current cycle with the theoretical noise. If the ratio of the current
        median noise to the theoretical one is greater than failure_ratio, selfcal
        is considered to have failed.

        Returns
        -------
        selfcal_state : namedtuple
            The selfcal state, with the following elements:
                selfcal_state.converged - True if selfcal has converged in all
                                          sectors
                selfcal_state.diverged - True if selfcal has diverged in one or
                                         more sectors
                selfcal_state.failed - True if selfcal has failed in one or
                                       more sectors
        """
        convergence_ratio = self.convergence_ratio
        divergence_ratio = self.divergence_ratio
        failure_ratio = self.failure_ratio
        SelfcalState = namedtuple('SelfcalState', ['converged', 'diverged', 'failed'])

        # Check that convergence and divergence limits are sensible
        if convergence_ratio > 2.0:
            self.log.warning('The convergence ratio is set to {} but must be <= 2. '
                             'Using 2.0 instead'.format(convergence_ratio))
            convergence_ratio = 2.0
        if convergence_ratio < 0.5:
            self.log.warning('The convergence ratio is set to {} but must be >= 0.5. '
                             'Using 0.5 instead'.format(convergence_ratio))
            convergence_ratio = 0.5
        if divergence_ratio < 1.0:
            self.log.warning('The divergence ratio is set to {} but must be >= 1. '
                             'Using 1.0 instead'.format(divergence_ratio))
            divergence_ratio = 1.0
        if failure_ratio < 1.0:
            self.log.warning('The failure ratio is set to {} but must be >= 1. '
                             'Using 1.0 instead'.format(failure_ratio))
            failure_ratio = 1.0

        if (not hasattr(self, 'imaging_sectors') or
                not self.imaging_sectors or
                len(self.imaging_sectors[0].diagnostics) <= 1):
            # Either no imaging sectors or no previous cycle, so report not yet
            # converged, diverged, or failed
            return SelfcalState(False, False, False)

        # Get noise, dynamic range, and number of sources from previous and current
        # images of each sector
        converged = []
        diverged = []
        failed = []
        for sector in self.imaging_sectors:
            rmspre = sector.diagnostics[-2]['median_rms_flat_noise']
            rmspost = sector.diagnostics[-1]['median_rms_flat_noise']
            rmsideal = sector.diagnostics[-1]['theoretical_rms']
            if rmspre > 0:
                rms_unconverged = rmspost / rmspre < convergence_ratio
                rms_diverged = rmspost / rmspre > divergence_ratio
                self.log.info('Ratio of current median image noise (non-PB-corrected) to previous image '
                              'noise for {0} = {1:.2f}'.format(sector.name, rmspost/rmspre))
            else:
                rms_unconverged = True
                rms_diverged = False
                self.log.warning('Median image noise found in the previous cycle is 0 '
                                 'for {0}. Skipping noise convergence check...'.format(sector.name))
            self.log.info('Ratio of current median image noise (non-PB-corrected) to theorectical '
                          'minimum image noise for {0} = {1:.2f}'.format(sector.name, rmspost/rmsideal))

            dynrpre = sector.diagnostics[-2]['dynamic_range_global_flat_noise']
            dynrpost = sector.diagnostics[-1]['dynamic_range_global_flat_noise']
            if dynrpre > 0:
                dynr_unconverged = dynrpost / dynrpre > 1 / convergence_ratio
                self.log.info('Ratio of current image dynamic range (non-PB-corrected) to previous image '
                              'dynamic range for {0} = {1:.2f}'.format(sector.name, dynrpost/dynrpre))
            else:
                dynr_unconverged = True
                self.log.warning('Image dynamic range found in the previous cycle is 0 '
                                 'for {0}. Skipping dynamic range convergence check...'.format(sector.name))

            nsrcpre = sector.diagnostics[-2]['nsources']
            nsrcpost = sector.diagnostics[-1]['nsources']
            if nsrcpre > 0:
                nsrc_unconverged = nsrcpost / nsrcpre > 1 / convergence_ratio
                self.log.info('Ratio of current number of sources to previous number '
                              'of sources for {0} = {1:.2f}'.format(sector.name, nsrcpost/nsrcpre))
            else:
                nsrc_unconverged = True
                self.log.warning('No sources were found in the previous cycle '
                                 'for {0}. Skipping source number convergence check...'.format(sector.name))
            if rms_unconverged or dynr_unconverged or nsrc_unconverged:
                # Report not converged (and not diverged)
                converged.append(False)
                diverged.append(False)
            elif rms_diverged:
                # Report diverged (and not converged)
                converged.append(False)
                diverged.append(True)
            else:
                # Report converged (and not diverged)
                converged.append(True)
                diverged.append(False)
            if rmspost > self.failure_ratio * rmsideal:
                failed.append(True)
            else:
                failed.append(False)

        if any(failed):
            # Report failed
            return SelfcalState(False, False, True)
        elif any(diverged):
            # Report diverged
            return SelfcalState(False, True, False)
        elif all(converged):
            # Report converged
            return SelfcalState(True, False, False)
        else:
            # Report not converged, not diverged, and not failed
            return SelfcalState(False, False, False)

    def update(self, step_dict, index, final=False):
        """
        Updates parameters, sky models, etc. for current cycle

        Parameters
        ----------
        step_dict : dict
            Dict of parameter values for given processing cycle
        index : int
            Index of processing cycle
        final : bool, optional
            If True, process as the final pass (needed for correct processing of
            the sky models)
        """
        # If this is set as a final pass, set some peeling/calibration options to
        # the defaults
        if final:
            self.imaged_sources_only = False

        # Update field and sector dicts with the parameters for this cycle
        self.__dict__.update(step_dict)
        for sector in self.imaging_sectors:
            sector.__dict__.update(step_dict)

        # Update the sky models
        if index == 1:
            # For the intial cycle, set the regrouping flag depending on the inputs
            if self.parset["input_skymodel"] and self.parset["input_h5parm"]:
                # Regrouping is not possible, since the sky model patches must
                # match the calibration pathces in the h5parm
                step_dict["regroup_model"] = False
                if self.parset["regroup_input_skymodel"]:
                    self.log.warning("Regrouping of the input sky model was activated, "
                                     "but regrouping is not supported when input solutions "
                                     "are provided. Deactivating regrouping")
            else:
                step_dict['regroup_model'] = self.parset["regroup_input_skymodel"]
        if step_dict['regroup_model']:
            # If regrouping is to be done, we adjust the target flux used for calibrator
            # selection by the ratio of (LOFAR / true) fluxes determined in the image
            # operation of the previous selfcal cycle. This adjustment is only done if the
            # fractional change is significant (as measured by the standard deviation in
            # the ratio) and if flux normalization was not done in the imaging (since, if
            # normalization was done, no adjustment should be needed)
            target_flux = step_dict['target_flux']
            target_number = step_dict['max_directions']
            calibrator_max_dist_deg = step_dict['max_distance']
            if self.lofar_to_true_flux_ratio <= 0:
                self.lofar_to_true_flux_ratio = 1.0  # disable adjustment
            if self.lofar_to_true_flux_ratio <= 1:
                fractional_change = 1 / self.lofar_to_true_flux_ratio - 1
            else:
                fractional_change = self.lofar_to_true_flux_ratio - 1
            if fractional_change > self.lofar_to_true_flux_std and not self.apply_normalizations:
                target_flux *= self.lofar_to_true_flux_ratio
                self.log.info('Adjusting the target flux for calibrator selection '
                              'from {0:.2f} Jy to {1:.2f} Jy to account for the offset found '
                              'in the global flux scale'.format(step_dict['target_flux'],
                                                                target_flux))
        else:
            target_flux = None
            target_number = None
            calibrator_max_dist_deg = None

        self.update_skymodels(index, step_dict['regroup_model'],
                              target_flux=target_flux, target_number=target_number,
                              calibrator_max_dist_deg=calibrator_max_dist_deg,
                              combine_current_and_intial=final)
        self.remove_skymodels()  # clean up sky models to reduce memory usage

        # Always try to peel non-calibrator sources if LBA (we check below whether
        # or not there are sources that need to be peeled)
        if self.antenna == 'LBA':
            self.peel_non_calibrator_sources = True

        # Check whether any sources need to be peeled
        nr_outlier_sectors = len(self.outlier_sectors)
        nr_imaging_sectors = len(self.imaging_sectors)
        nr_bright_source_sectors = len(self.bright_source_sectors)
        nr_non_calibrator_source_sectors = len(self.non_calibrator_source_sectors)
        if nr_bright_source_sectors == 0:
            self.peel_bright_sources = False
        if nr_outlier_sectors == 0:
            self.peel_outliers = False
            self.imaged_sources_only = True  # No outliers means all sources are imaged
        if nr_non_calibrator_source_sectors == 0:
            self.peel_non_calibrator_sources = False

        # Determine whether the main predict operation is needed or not (note:
        # this does not apply to direction-independent or non-calibrator predict
        # operations). It's needed when:
        # - there are two or more imaging sectors
        # - there are one or more outlier sectors (whether or not the outliers will
        #   be peeled for calibration, which is set by self.peel_outliers, they must
        #   still be predicted since they lie outside of the imaged areas)
        # - bright sources will be peeled, set by self.peel_bright_sources
        # - reweighting is to be done (since datasets with all sources subtracted are
        #   needed for this)
        if (nr_imaging_sectors > 1 or
                nr_outlier_sectors > 0 or
                self.peel_bright_sources or
                self.reweight):
            self.do_predict = True
        else:
            self.do_predict = False

        # check whether images are to be compressed
        self.compress_images = self.compress_final_images if final else self.compress_selfcal_images

    def get_matplotlib_patch(self, wcs=None):
        """
        Returns a matplotlib patch for the field primary-beam FOV polygon

        Parameters
        ----------
        wcs : WCS object, optional
            WCS object defining (RA, Dec) <-> (x, y) transformation. If not given,
            the field's transformation is used

        Returns
        -------
        patch : matplotlib patch object
            The patch for the field polygon
        """
        if wcs is None:
            wcs = self.wcs
            wcs_pixel_scale = self.wcs_pixel_scale  # degrees/pixel
        else:
            # Take the scale (in degrees/pixel) as the average of those of the
            # two axes
            wcs_pixel_scale = (wcs.proj_plane_pixel_scales()[0].value +
                               wcs.proj_plane_pixel_scales()[1].value) / 2
        x, y = misc.radec2xy(wcs, self.ra, self.dec)
        patch = Ellipse((x, y), width=self.fwhm_ra_deg/wcs_pixel_scale,
                        height=self.fwhm_dec_deg/wcs_pixel_scale,
                        edgecolor='k', facecolor='lightgray', linestyle=':',
                        label='Pointing FWHM', linewidth=2, alpha=0.5)

        return patch

    def plot_overview(self, output_filename, show_initial_coverage=False,
                      show_calibration_patches=False, moc=None,
                      check_skymodel_bounds=False):
        """
        Plots an overview of the field, with optional intial sky-model coverage
        and calibration facets shown

        Parameters
        ----------
        output_filename : str
            Base filename of ouput file, to be output to 'dir_working/plots/'
        show_initial_coverage : bool, optional
            If True, plot the intial sky-model coverage. The plot will be centered
            on the center of the field. If False, the plot will be centered on the
            center of the imaging region(s)
        show_calibration_patches : bool, optional
            If True, plot the calibration patches
        moc : str or None, optional
            If not None, the multi-order coverage map to plot alongside the usual
            quantiies. Only shown if show_initial_coverage = True
        check_skymodel_bounds : bool, optional
            If True (and show_calibration_patches is True), the bounds from the
            calibration sky model are checked when calculating the faceting bounds
        """
        size_ra = self.sector_bounds_width_ra * u.deg
        size_dec = self.sector_bounds_width_dec * u.deg
        if self.parset['generate_initial_skymodel']:
            initial_skymodel_radius = max(self.full_field_sector.width_ra,
                                          self.full_field_sector.width_dec) / 2
        elif self.parset['download_initial_skymodel']:
            initial_skymodel_radius = self.parset['download_initial_skymodel_radius']
        else:
            # User-supplied sky model (unknown coverage)
            initial_skymodel_radius = 0
        if show_initial_coverage:
            size_skymodel = initial_skymodel_radius * u.deg
        else:
            size_skymodel = 0 * u.deg

        # Find the minimum size in degrees for the plot (can be overridden by
        # a MOC if given)
        fake_size = size_ra if size_ra > size_dec else size_dec
        fake_size = size_skymodel if size_skymodel > fake_size else fake_size

        # Make the figure and subplot with the appropriate WCS projection
        fig = figure(figsize=(8, 8), dpi=300)
        if moc is not None:
            pmoc = mocpy.MOC.from_fits(moc)
            wcs = mocpy.WCS(fig, fov=fake_size*2,
                            center=SkyCoord(self.ra*u.deg, self.dec*u.deg, frame='fk5')).w
        else:
            wcs = self.wcs
        ax = fig.add_subplot(111, projection=wcs)

        # Plot the MOC and initial sky model area
        if show_initial_coverage:
            if moc is not None:
                pmoc.fill(ax=ax, wcs=wcs, linewidth=2, edgecolor='b', facecolor='lightblue',
                          label='Skymodel MOC', alpha=0.5)

            # If sky model was generated or downloaded, indicate the region out
            # to which the initial sky model extends, centered on the field
            if initial_skymodel_radius > 0:
                # Nonzero radius implies model was either generated or downloaded (see
                # above)
                if self.parset['generate_initial_skymodel']:
                    skymodel_region = self.full_field_sector.get_matplotlib_patch(wcs=wcs)
                    skymodel_region.set(edgecolor='b', facecolor='lightblue', alpha=0.5,
                                        label='Initial sky model coverage')
                elif self.parset['download_initial_skymodel']:
                    skymodel_region = SphericalCircle((self.ra*u.deg, self.dec*u.deg), size_skymodel,
                                                      transform=ax.get_transform('fk5'),
                                                      label='Initial sky model query cone', edgecolor='b',
                                                      facecolor='lightblue', linewidth=2, alpha=0.5)
                ax.add_patch(skymodel_region)

        # Plot the calibration patches (facets)
        if show_calibration_patches:
            # Find the faceting limits defined from the sky model
            if check_skymodel_bounds:
                if initial_skymodel_radius > 0:
                    skymodel_bounds_width_ra = skymodel_bounds_width_dec = initial_skymodel_radius * 2  # deg
                else:
                    # User-supplied sky model: estimate the size from the maximum distance
                    # of any patch from the phase center (plus 20% padding)
                    _, distances = self.get_source_distances(self.calibrator_positions)
                    skymodel_bounds_width_ra = skymodel_bounds_width_dec = 2 * 1.2 * np.max(distances)  # deg
            else:
                skymodel_bounds_width_ra = skymodel_bounds_width_dec = 0

            # Find the faceting limits defined from the sector bounds
            #
            # Note: we need the bounds for the unpadded sector polygons, so we do not
            # use self.sector_bounds_width_ra and self.sector_bounds_width_dec as they
            # were calculated for the padded polygons
            all_sectors = MultiPolygon([sector.poly for sector in self.imaging_sectors])
            bounds_xy = all_sectors.bounds  # pix
            sector_bounds_width_ra = abs((bounds_xy[0] - bounds_xy[2]) * wcs.wcs.cdelt[0])  # deg
            sector_bounds_width_dec = abs((bounds_xy[3] - bounds_xy[1]) * wcs.wcs.cdelt[1])  # deg

            facets = read_skymodel(self.calibration_skymodel_file,
                                   self.sector_bounds_mid_ra,
                                   self.sector_bounds_mid_dec,
                                   max(skymodel_bounds_width_ra, sector_bounds_width_ra),
                                   max(skymodel_bounds_width_dec, sector_bounds_width_dec))
            for i, facet in enumerate(facets):
                facet_patch = facet.get_matplotlib_patch(wcs=wcs)
                label = 'Calibration facets' if i == 0 else None  # first only to avoid multiple lines in legend
                facet_patch.set(edgecolor='b', facecolor='lightblue', alpha=0.5, label=label)
                ax.add_patch(facet_patch)
                x, y = misc.radec2xy(wcs, facet.ra, facet.dec)
                ax.annotate(facet.name, (x, y), va='center', ha='center', fontsize='small',
                            color='b')

        # Plot the imaging sectors
        for i, sector in enumerate(self.imaging_sectors):
            sector_patch = sector.get_matplotlib_patch(wcs=wcs)
            label = 'Imaging sectors' if i == 0 else None  # first only to avoid multiple lines in legend
            sector_patch.set(label=label)
            ax.add_patch(sector_patch)
            x, y = misc.radec2xy(wcs, sector.ra, sector.dec+sector.width_dec/2)  # center-top
            ax.annotate(sector.name, (x, y), va='bottom', ha='center', fontsize='large')

        # Plot the observation's FWHM and phase center
        if show_initial_coverage:
            # Plot the primary beam FWHM
            ax.add_patch(self.get_matplotlib_patch(wcs=wcs))

            # Plot the phase center
            ax.scatter(self.ra*u.deg, self.dec*u.deg, marker='s', color='k',
                       transform=ax.get_transform('fk5'), label='Phase center')

        # Set the minimum plot FoV by adding an invisible point and circle. The
        # final FoV will be set either by this circle or the MOC (if given)
        if show_initial_coverage:
            ra = self.ra*u.deg
            dec = self.dec*u.deg
        else:
            ra = self.sector_bounds_mid_ra*u.deg
            dec = self.sector_bounds_mid_dec*u.deg
        ax.scatter(ra, dec, color='none', transform=ax.get_transform('fk5'))
        fake_FoV_circle = SphericalCircle((ra, dec), fake_size/2,
                                          transform=ax.get_transform('fk5'),
                                          edgecolor='none', facecolor='none',
                                          linewidth=0)
        ax.add_patch(fake_FoV_circle)

        ax.set(xlabel='Right Ascension [J2000]', ylabel='Declination [J2000]')
        ax.legend(loc='upper left')
        ax.grid()
        fig.savefig(os.path.join(self.working_dir, 'plots', output_filename))<|MERGE_RESOLUTION|>--- conflicted
+++ resolved
@@ -1464,40 +1464,29 @@
         amplitude solutions (which may require different processing steps).
         """
         if self.h5parm_filename is not None:
-<<<<<<< HEAD
-            solutions = h5parm(self.h5parm_filename)
-            if 'coefficients000' in solutions.getSolsetNames():
-                solset = solutions.getSolset('coefficients000')
-                if 'phase_coefficients' not in solset.getSoltabNames():
-                    raise ValueError('The screen solutions file "{0}" must '
-                                     'have a phase_coefficients soltab.'.format(self.h5parm_filename))
-                if 'amplitude1_coefficients' in solset.getSoltabNames():
-                    self.apply_amplitudes = True
+            with h5parm(self.h5parm_filename) as solutions:
+                if 'coefficients000' in solutions.getSolsetNames():
+                    solset = solutions.getSolset('coefficients000')
+                    if 'phase_coefficients' not in solset.getSoltabNames():
+                        raise ValueError('The screen solutions file "{0}" must '
+                                        'have a phase_coefficients soltab.'.format(self.h5parm_filename))
+                    if 'amplitude1_coefficients' in solset.getSoltabNames():
+                        self.apply_amplitudes = True
+                    else:
+                        self.apply_amplitudes = False
+                elif 'sol000' in solutions.getSolsetNames():
+                    solset = solutions.getSolset('sol000')
+                    if 'phase000' not in solset.getSoltabNames():
+                        raise ValueError('The direction-dependent solutions file "{0}" must '
+                                        'have a phase000 soltab.'.format(self.h5parm_filename))
+                    if 'amplitude000' in solset.getSoltabNames():
+                        self.apply_amplitudes = True
+                    else:
+                        self.apply_amplitudes = False
                 else:
-                    self.apply_amplitudes = False
-            elif 'sol000' in solutions.getSolsetNames():
-=======
-            with h5parm(self.h5parm_filename) as solutions:
-                if 'sol000' not in solutions.getSolsetNames():
                     raise ValueError('The direction-dependent solutions file "{0}" must '
-                                     'have the solutions stored in the sol000 '
-                                     'solset.'.format(self.h5parm_filename))
->>>>>>> 4b8b7081
-                solset = solutions.getSolset('sol000')
-                if 'phase000' not in solset.getSoltabNames():
-                    raise ValueError('The direction-dependent solutions file "{0}" must '
-                                     'have a phase000 soltab.'.format(self.h5parm_filename))
-                if 'amplitude000' in solset.getSoltabNames():
-                    self.apply_amplitudes = True
-                else:
-                    self.apply_amplitudes = False
-<<<<<<< HEAD
-            else:
-                raise ValueError('The direction-dependent solutions file "{0}" must '
-                                 'have the solutions stored in the sol000 or coefficients000'
-                                 'solset.'.format(self.h5parm_filename))
-=======
->>>>>>> 4b8b7081
+                                    'have the solutions stored in the sol000 or coefficients000'
+                                    'solset.'.format(self.h5parm_filename))
         else:
             self.apply_amplitudes = False
 
