--- conflicted
+++ resolved
@@ -744,23 +744,7 @@
                     self.plot_field(self.parset['download_initial_skymodel_radius'],
                                     moc=os.path.join(self.working_dir, 'skymodels', 'dr2-moc.moc'))
                 else:
-<<<<<<< HEAD
                     self.plot_field(self.parset['download_initial_skymodel_radius'])
-=======
-                    misc.download_skymodel(self.ra, self.dec,
-                                           skymodel_path=os.path.join(self.working_dir,
-                                                                      'skymodels/initial_skymodel.txt'),
-                                           radius=self.parset['download_initial_skymodel_radius'],
-                                           source=self.parset['download_initial_skymodel_server'],
-                                           overwrite=self.parset['download_overwrite_skymodel'])
-                if self.parset['download_initial_skymodel_server'].lower() == 'lotss':
-                    self.plot_field(self.parset['download_initial_skymodel_radius'],
-                                    moc=os.path.join(self.working_dir, 'skymodels', 'dr2-moc.moc'))
-                else:
-                    self.plot_field(self.parset['download_initial_skymodel_radius'])
-            else:
-                self.plot_field()
->>>>>>> 696f1fca
             self.make_skymodels(self.parset['input_skymodel'],
                                 skymodel_apparent_sky=self.parset['apparent_skymodel'],
                                 regroup=self.parset['regroup_input_skymodel'],
