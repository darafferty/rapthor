"""
Definition of the master Operation class
"""
import os
import sys
import logging
from rapthor import _logging
from jinja2 import Environment, FileSystemLoader
from rapthor.lib import miscellaneous as misc
from toil.leader import FailedJobsException
from toil.cwl import cwltoil
from rapthor.lib.context import Timer

DIR = os.path.dirname(os.path.abspath(__file__))
env_parset = Environment(loader=FileSystemLoader(os.path.join(DIR, '..', 'pipeline', 'parsets')))


class Operation(object):
    """
    Generic operation class

    An operation is simply a CWL pipeline that performs a part of the
    processing. It holds the pipeline settings, populates the pipeline input and
    parset templates, and runs the pipeline. The field object is passed between
    operations, each of which updates it with variables needed by other, subsequent,
    operations.

    Parameters
    ----------
    field : Field object
        Field for this operation
    name : str, optional
        Name of the operation
    index : int, optional
        Index of the operation
    """
    def __init__(self, field, name=None, index=None):
        self.parset = field.parset.copy()
        self.field = field
        self.rootname = name.lower()
        self.index = index
        if self.index is not None:
            self.name = '{0}_{1}'.format(self.rootname, self.index)
        else:
            self.name = self.rootname
        self.rootname
        self.parset['op_name'] = name
        _logging.set_level(self.parset['logging_level'])
        self.log = logging.getLogger('rapthor:{0}'.format(self.name))

        # Extra Toil env variables
        self.toil_env_variables = {}

        # rapthor working directory
        self.rapthor_working_dir = self.parset['dir_working']

        # Pipeline working dir
        self.pipeline_working_dir = os.path.join(self.rapthor_working_dir,
                                                 'pipelines', self.name)
        misc.create_directory(self.pipeline_working_dir)

        # Temp directory (local to the nodes)
        self.temp_dir = self.parset['cluster_specific']['dir_local']

        # Maximum number of nodes to use
        self.max_nodes = self.parset['cluster_specific']['max_nodes']

        # Directory that holds the pipeline logs in a convenient place
        self.log_dir = os.path.join(self.rapthor_working_dir, 'logs', self.name)
        misc.create_directory(self.log_dir)

        # Paths for scripts, etc. in the rapthor install directory
        self.rapthor_root_dir = os.path.split(DIR)[0]
        self.rapthor_pipeline_dir = os.path.join(self.rapthor_root_dir, 'pipeline')
        self.rapthor_script_dir = os.path.join(self.rapthor_root_dir, 'scripts')

        # Input template name and output parset and inputs filenames for
        # the pipeline. If the pipeline uses a subworkflow, its template filename must be
        # defined in the subclass by self.subpipeline_parset_template to the right
        # path
        self.pipeline_parset_template = '{0}_pipeline.cwl'.format(self.rootname)
        self.subpipeline_parset_template = None
        self.pipeline_parset_file = os.path.join(self.pipeline_working_dir,
                                                 'pipeline_parset.cwl')
        self.subpipeline_parset_file = os.path.join(self.pipeline_working_dir,
                                                    'subpipeline_parset.cwl')
        self.pipeline_inputs_file = os.path.join(self.pipeline_working_dir,
                                                 'pipeline_inputs.yml')

        # Toil's jobstore path
        self.jobstore = os.path.join(self.pipeline_working_dir, 'jobstore')

        # Get the batch system to use
        self.batch_system = self.parset['cluster_specific']['batch_system']

        # Get the maximum number of nodes to use
        if self.force_serial_jobs or self.batch_system == 'singleMachine':
            self.max_nodes = 1
        else:
            self.max_nodes = self.parset['cluster_specific']['max_nodes']

        # Get the number of processors per task (SLRUM only). This is passed to sbatch's
        # --cpus-per-task option (see https://slurm.schedmd.com/sbatch.html). By setting
        # this value to the number of processors per node, one can ensure that each
        # task gets the entire node to itself
        self.cpus_per_task = self.parset['cluster_specific']['cpus_per_task']

        # Set the temp directory local to each node
        self.scratch_dir = self.parset['cluster_specific']['dir_local']

    def set_parset_parameters(self):
        """
        Define parameters needed for the pipeline parset template

        The dictionary keys must match the jinja template variables used in the
        corresponding pipeline parset.

        The entries are defined in the subclasses as needed
        """
        self.parset_parms = {}

    def set_input_parameters(self):
        """
        Define parameters needed for the pipeline inputs

        The dictionary keys must match the workflow inputs defined in the corresponding
        pipeline parset.

        The entries are defined in the subclasses as needed
        """
        self.input_parms = {}

    def setup(self):
        """
        Set up this operation

        This involves filling the pipeline parset template and writing the inputs file
        """
        # Fill the parset template and save to a file
        self.set_parset_parameters()
        self.pipeline_parset_template = env_parset.get_template(self.pipeline_parset_template)
        tmp = self.pipeline_parset_template.render(self.parset_parms)
        with open(self.pipeline_parset_file, 'w') as f:
            f.write(tmp)
        if self.subpipeline_parset_template is not None:
            self.subpipeline_parset_template = env_parset.get_template(self.subpipeline_parset_template)
            tmp = self.subpipeline_parset_template.render(self.parset_parms)
            with open(self.subpipeline_parset_file, 'w') as f:
                f.write(tmp)

        # Save the pipeline inputs to a file
        self.set_input_parameters()
        keys = []
        vals = []
        for k, v in self.input_parms.items():
            keys.append(k)
            if type(v) is bool:
                vals.append("'{}'".format(v))
            elif type(v) is list and type(v[0]) is bool:
                vals.append('[{}]'.format(','.join(["'{}'".format(ve) for ve in v])))
            else:
                vals.append(v)
        tmp = '\n'.join(['{0}: {1}'.format(k, v) for k, v in zip(keys, vals)])
        with open(self.pipeline_inputs_file, 'w') as f:
            f.write(tmp)

    def finalize(self):
        """
        Finalize this operation

        This should be defined in the subclasses as needed
        """
        pass

    def call_toil(self):
        """
        Calls Toil to run the operation's pipeline
        """
<<<<<<< HEAD
        batch_system = self.parset['cluster_specific']['batch_system']
        ntasks_per_node = self.parset['cluster_specific']['ncpu']
        scratch_dir = self.parset['cluster_specific']['dir_local']
        jobstore = os.path.join(self.pipeline_working_dir, 'jobstore')

=======
>>>>>>> 63d1ee89
        # Build the args list
        args = []
        args.extend(['--batchSystem', self.batch_system])
        if self.batch_system == 'slurm':
            args.extend(['--disableCaching'])
            args.extend(['--defaultCores', str(self.cpus_per_task)])
            args.extend(['--defaultMemory', '1M'])
        args.extend(['--maxLocalJobs', str(self.max_nodes)])
<<<<<<< HEAD
        args.extend(['--jobStore', jobstore])
        if os.path.exists(jobstore):
=======
        args.extend(['--jobStore', self.jobstore])
        if os.path.exists(self.jobstore):
>>>>>>> 63d1ee89
            args.extend(['--restart'])
        args.extend(['--basedir', self.pipeline_working_dir])
        args.extend(['--workDir', self.pipeline_working_dir])
        args.extend(['--outdir', self.scratch_dir])
        args.extend(['--writeLogs', self.log_dir])
        args.extend(['--logLevel', 'DEBUG'])
        args.extend(['--preserve-entire-environment'])
        # Note: instead of using '--preserve-entire-environment', we can pass a limited
        # number of env variables with something like:
        # args.extend(['--preserve-environment', 'PATH', 'PYTHONPATH', 'LD_LIBRARY_PATH',
        #              'MPI_PREFIX', 'LOFARROOT'])
        # This would avoid passing unwanted variables (e.g., SLURM ones), but we have to
        # be sure we get all the ones we need, of course
        if self.scratch_dir is not None:
            args.extend(['--tmpdir-prefix', self.scratch_dir])
            args.extend(['--tmp-outdir-prefix', self.scratch_dir])
        args.extend(['--clean', 'never'])
        args.extend(['--cleanWorkDir', 'never'])
        args.extend(['--servicePollingInterval', '10'])
        args.extend(['--stats'])
        args.append(self.pipeline_parset_file)
        args.append(self.pipeline_inputs_file)

        # Set env variables, if any
        for k, v in self.toil_env_variables.items():
            os.environ[k] = v

        # Run the pipeline
        try:
            status = cwltoil.main(args=args)
            if status == 0:
                self.success = True
            else:
                self.success = False
        except FailedJobsException:
            self.success = False

        # Unset env variables, if any
        for k, v in self.toil_env_variables.items():
            os.environ[k] = ''

    def run(self):
        """
        Runs the operation
        """
        self.setup()
        self.log.info('<-- Operation {0} started'.format(self.name))
        with Timer(self.log):
            self.call_toil()
        if self.success:
            self.log.info('--> Operation {0} completed'.format(self.name))
            self.finalize()
        else:
            self.log.error('Operation {0} failed due to an error'.format(self.name))
            sys.exit(1)<|MERGE_RESOLUTION|>--- conflicted
+++ resolved
@@ -176,14 +176,6 @@
         """
         Calls Toil to run the operation's pipeline
         """
-<<<<<<< HEAD
-        batch_system = self.parset['cluster_specific']['batch_system']
-        ntasks_per_node = self.parset['cluster_specific']['ncpu']
-        scratch_dir = self.parset['cluster_specific']['dir_local']
-        jobstore = os.path.join(self.pipeline_working_dir, 'jobstore')
-
-=======
->>>>>>> 63d1ee89
         # Build the args list
         args = []
         args.extend(['--batchSystem', self.batch_system])
@@ -192,13 +184,8 @@
             args.extend(['--defaultCores', str(self.cpus_per_task)])
             args.extend(['--defaultMemory', '1M'])
         args.extend(['--maxLocalJobs', str(self.max_nodes)])
-<<<<<<< HEAD
-        args.extend(['--jobStore', jobstore])
-        if os.path.exists(jobstore):
-=======
         args.extend(['--jobStore', self.jobstore])
         if os.path.exists(self.jobstore):
->>>>>>> 63d1ee89
             args.extend(['--restart'])
         args.extend(['--basedir', self.pipeline_working_dir])
         args.extend(['--workDir', self.pipeline_working_dir])
