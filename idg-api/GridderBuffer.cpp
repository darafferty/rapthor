// Copyright (C) 2020 ASTRON (Netherlands Institute for Radio Astronomy)
// SPDX-License-Identifier: GPL-3.0-or-later

/*
 * GridderBuffer.h
 * Access to IDG's high level gridder routines
 */

#include "GridderBufferImpl.h"
#include "BufferSetImpl.h"

#include <mutex>
#include <csignal>

#include <omp.h>

namespace idg {
namespace api {

GridderBufferImpl::GridderBufferImpl(const BufferSetImpl &bufferset,
                                     size_t bufferTimesteps)
    : BufferImpl(bufferset, bufferTimesteps),
      m_bufferUVW2(0, 0),
      m_bufferStationPairs2(0),
      m_buffer_weights(0, 0, 0, 0),
      m_buffer_weights2(0, 0, 0, 0),
      m_average_beam(nullptr) {
#if defined(DEBUG)
  cout << __func__ << endl;
#endif
  m_aterm_offsets2 = m_default_aterm_offsets;
}

GridderBufferImpl::~GridderBufferImpl() {
#if defined(DEBUG)
  cout << __func__ << endl;
#endif
  if (m_flush_thread.joinable()) m_flush_thread.join();
}

void GridderBufferImpl::grid_visibilities(
    size_t timeIndex, size_t antenna1, size_t antenna2,
    const double *uvwInMeters, const std::complex<float> *visibilities,
    const float *weights) {
  // exclude auto-correlations
  if (antenna1 == antenna2) return;

  int local_time = timeIndex - m_timeStartThisBatch;
  size_t local_bl = Plan::baseline_index(antenna1, antenna2, m_nrStations);

  if (local_time < 0) {
    m_timeStartThisBatch = 0;
    m_timeStartNextBatch = m_bufferTimesteps;
    local_time = timeIndex;
  }

  if (local_time >= m_bufferTimesteps) {
    // Empty buffer before filling it up again
    flush();

    while (local_time >= m_bufferTimesteps) {
      m_timeStartThisBatch += m_bufferTimesteps;
      local_time = timeIndex - m_timeStartThisBatch;
    }
    m_timeStartNextBatch = m_timeStartThisBatch + m_bufferTimesteps;
  }

  // Keep track of all time indices pushed into the buffer
  m_timeindices.insert(timeIndex);

  // Copy data into buffers
  m_bufferUVW(local_bl, local_time) = {static_cast<float>(uvwInMeters[0]),
                                       static_cast<float>(uvwInMeters[1]),
                                       static_cast<float>(uvwInMeters[2])};

  m_bufferStationPairs(local_bl) = {static_cast<int>(antenna1),
                                    static_cast<int>(antenna2)};

  std::copy_n(visibilities, m_nr_channels * m_nrPolarizations,
              reinterpret_cast<std::complex<float> *>(
                  &m_bufferVisibilities(local_bl, local_time, 0)));
  std::copy_n(weights, m_nr_channels * 4,
              &m_buffer_weights(local_bl, local_time, 0, 0));
}

void GridderBufferImpl::compute_avg_beam() {
  m_bufferset.get_watch(BufferSetImpl::Watch::kAvgBeam).Start();

  const unsigned int subgrid_size = m_bufferset.get_subgridsize();
  const unsigned int nr_correlations = 4;
  const unsigned int nr_aterms = m_aterm_offsets2.size() - 1;
  const unsigned int nr_antennas = m_nrStations;

  Array4D<Matrix2x2<std::complex<float>>> aterms(
      m_aterms2.data(), nr_aterms, nr_antennas, subgrid_size, subgrid_size);
  Array1D<unsigned int> aterms_offsets(m_aterm_offsets2.data(), nr_aterms + 1);
  idg::Array4D<std::complex<float>> average_beam(m_average_beam, subgrid_size,
                                                 subgrid_size, nr_correlations,
                                                 nr_correlations);

  proxy::Proxy &proxy = m_bufferset.get_proxy();
  proxy.compute_avg_beam(m_nrStations, get_frequencies_size(), m_bufferUVW2,
                         m_bufferStationPairs2, aterms, aterms_offsets,
                         m_buffer_weights2, average_beam);

  m_bufferset.get_watch(BufferSetImpl::Watch::kAvgBeam).Pause();

}  // end compute_avg_beam

void GridderBufferImpl::flush_thread_worker() {
  if (m_average_beam) {
    compute_avg_beam();
  }

  if (!m_bufferset.get_do_gridding()) return;

  const size_t subgridsize = m_bufferset.get_subgridsize();

  if (!m_bufferset.get_apply_aterm()) {
    m_aterm_offsets_array = Array1D<unsigned int>(
        m_default_aterm_offsets.data(), m_default_aterm_offsets.size());
    m_aterms_array = Array4D<Matrix2x2<std::complex<float>>>(
        m_default_aterms.data(), m_default_aterm_offsets.size() - 1,
        m_nrStations, subgridsize, subgridsize);
  }

  proxy::Proxy &proxy = m_bufferset.get_proxy();

  // Set Plan options
  Plan::Options options;
<<<<<<< HEAD
  options.nr_w_layers = m_bufferset.get_grid()->get_w_dim();
=======
  options.w_step = m_bufferset.get_w_step();
  options.nr_w_layers = proxy.get_grid().get_w_dim();
>>>>>>> 24e96035
  options.plan_strict = false;

  // Create plan
  m_bufferset.get_watch(BufferSetImpl::Watch::kPlan).Start();
  std::unique_ptr<Plan> plan = proxy.make_plan(
      m_bufferset.get_kernel_size(), m_frequencies, m_bufferUVW2,
      m_bufferStationPairs2, m_aterm_offsets_array, options);
  m_bufferset.get_watch(BufferSetImpl::Watch::kPlan).Pause();

  // Run gridding
  m_bufferset.get_watch(BufferSetImpl::Watch::kGridding).Start();
  proxy.gridding(*plan, m_frequencies, m_bufferVisibilities2, m_bufferUVW2,
                 m_bufferStationPairs2, m_aterms_array, m_aterm_offsets_array,
                 m_bufferset.get_spheroidal());
  m_bufferset.get_watch(BufferSetImpl::Watch::kGridding).Pause();
}

// Must be called whenever the buffer is full or no more data added
void GridderBufferImpl::flush() {
  // Return if no input in buffer
  if (m_timeindices.size() == 0) return;

  // if there is still a flushthread running, wait for it to finish
  if (m_flush_thread.joinable()) m_flush_thread.join();

  const size_t subgridsize = m_bufferset.get_subgridsize();

  std::swap(m_bufferUVW, m_bufferUVW2);
  std::swap(m_bufferStationPairs, m_bufferStationPairs2);
  std::swap(m_bufferVisibilities, m_bufferVisibilities2);
  std::swap(m_buffer_weights, m_buffer_weights2);
  std::swap(m_aterm_offsets, m_aterm_offsets2);
  m_aterm_offsets_array =
      Array1D<unsigned int>(m_aterm_offsets2.data(), m_aterm_offsets2.size());

  std::swap(m_aterms, m_aterms2);
  assert(m_aterms2.size() == (m_aterm_offsets_array.get_x_dim() - 1) *
                                 m_nrStations * subgridsize * subgridsize);
  m_aterms_array = Array4D<Matrix2x2<std::complex<float>>>(
      m_aterms2.data(), m_aterm_offsets_array.get_x_dim() - 1, m_nrStations,
      subgridsize, subgridsize);

  m_flush_thread = std::thread(&GridderBufferImpl::flush_thread_worker, this);

  // Prepare next batch
  m_timeStartThisBatch += m_bufferTimesteps;
  m_timeStartNextBatch += m_bufferTimesteps;
  m_timeindices.clear();
  reset_aterm();
  set_uvw_to_infinity();
}

// Reset the a-term for a new buffer; copy the last a-term from the
// previous buffer;
void GridderBufferImpl::reset_aterm() {
  if (m_aterm_offsets.size() != 2) {
    m_aterm_offsets = std::vector<unsigned int>(2, 0);
  }
  m_aterm_offsets[0] = 0;
  m_aterm_offsets[1] = m_bufferTimesteps;

  size_t n_old_aterms =
      m_aterm_offsets2.size() - 1;  // Nr aterms in previous chunk

  const size_t subgridsize = m_bufferset.get_subgridsize();
  size_t atermBlockSize = m_nrStations * subgridsize * subgridsize;
  m_aterms.resize(atermBlockSize);
  std::copy_n(m_aterms2.data() + (n_old_aterms - 1) * atermBlockSize,
              atermBlockSize, m_aterms.data());
}

void GridderBufferImpl::finished() {
  flush();
  // if there is still a flushthread running, wait for it to finish
  if (m_flush_thread.joinable()) {
    m_flush_thread.join();
  }

  // Retrieve the grid, this makes sure that any operations in the proxy
  // (e.g.) w-tiling, is finished and the grid passed in ::flush() can
  // be used again by the caller.
  proxy::Proxy &proxy = m_bufferset.get_proxy();
  proxy.get_final_grid();
}

void GridderBufferImpl::malloc_buffers() {
  BufferImpl::malloc_buffers();

  proxy::Proxy &proxy = m_bufferset.get_proxy();
  m_bufferUVW2 =
      proxy.allocate_array2d<UVW<float>>(m_nr_baselines, m_bufferTimesteps);
  m_bufferVisibilities2 =
      proxy.allocate_array3d<Visibility<std::complex<float>>>(
          m_nr_baselines, m_bufferTimesteps, m_nr_channels);
  m_bufferStationPairs2 =
      proxy.allocate_array1d<std::pair<unsigned int, unsigned int>>(
          m_nr_baselines);
  m_buffer_weights = proxy.allocate_array4d<float>(
      m_nr_baselines, m_bufferTimesteps, m_nr_channels, 4);
  m_buffer_weights2 = proxy.allocate_array4d<float>(
      m_nr_baselines, m_bufferTimesteps, m_nr_channels, 4);
}

}  // namespace api
}  // namespace idg<|MERGE_RESOLUTION|>--- conflicted
+++ resolved
@@ -128,12 +128,7 @@
 
   // Set Plan options
   Plan::Options options;
-<<<<<<< HEAD
-  options.nr_w_layers = m_bufferset.get_grid()->get_w_dim();
-=======
-  options.w_step = m_bufferset.get_w_step();
   options.nr_w_layers = proxy.get_grid().get_w_dim();
->>>>>>> 24e96035
   options.plan_strict = false;
 
   // Create plan
