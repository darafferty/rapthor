# This is an example parset listing all available options


[global]
# Full path to working dir where rapthor will run (required). All output will be
# placed in this directory
dir_working = /data/rapthor

# Full path to input MS files (required). Wildcards can be used (e.g., /path/to/data/*.ms)
# or a list can be given
input_ms = /data/ms/*.ms

# Automatically download a target sky model (default = True). This will have no effect if
# input_sky model is specified. The radius out to which a sky model should be downloaded
# (default is 5 degrees) and the service from which a sky model should be downloaded
# (default is TGSS) can be specified, as can the option to overwrite an existing sky model
# with the downloaded one.
# download_initial_skymodel = True
# download_initial_skymodel_radius = 5.0
# download_initial_skymodel_server = TGSS
# download_overwrite_skymodel = False

# Full path to the input sky model file, with true-sky fluxes (required when not
# automatically downloading). If you also have a sky model with apparent flux densities,
# specify it with the apparent_skymodel option (note that the source names must be
# identical in both sky models)
# input_skymodel = /data/skymodel.txt
# apparent_skymodel = /data/apparent_skymodel.txt

# Regroup the input or downloaded sky model as needed to meet target flux (default =
# True). If False, the existing patches are used for the calibration
# regroup_input_skymodel = True

# Processing strategy to use (default = selfcal):
# - selfcal: standard self calibration
# - image: (not yet supported) image using the input solutions (no calibration is done)
# - user-supplied file: full path to Python file defining custom strategy
# strategy = selfcal

# Fraction of data to process (default = 0.2 for self calibration and 1.0 for the final pass).
# If less than one, the input data are divided by time into chunks (of no less
# than slow_timestep_separate_sec below) that sum to the requested fraction, spaced out
# evenly over the full time range. A final fraction can also be specified
# (default = selfcal_data_fraction) such that a final processing pass (i.e.,
# after selfcal finishes) is done with a different fraction
# selfcal_data_fraction = 0.2
# final_data_fraction = 1.0

# Flagging ranges (default = no flagging). A range of times, baselines, and
# frequencies to flag can be specified (see the DPPP documentation for details
# of the syntax). By default, the ranges are AND-ed to produce the final flags,
# but a set expression can be specified that controls how the selections are
# combined
# flag_abstime = [12-Mar-2010/11:31:00.0..12-Mar-2010/11:50:00.0]
# flag_baseline = [CS013HBA*]
# flag_freqrange = [125.2..126.4MHz]
# flag_expr = flag_abstime and flag_baseline and flag_freqrange


[calibration]
# If one of the included sky models (see rapthor/skymodels) is within 2 * PB_FWHM of the
# field center, include it in the calibration (default = False)
# use_included_skymodels = False

# General solver parameters (defaults shown):
# llssolver = qr
# maxiter = 150
# propagatesolutions = True
# solveralgorithm = hybrid
# onebeamperpatch = False
# stepsize = 0.02
# tolerance = 5e-3
<<<<<<< HEAD
# solve_min_uv_lambda = 2000.0
# parallelbaselines=False
=======
# solve_min_uv_lambda = 350.0
# parallelbaselines = False
>>>>>>> 7a3ddf9a

# Fast solve parameters (defaults shown):
# fast_timestep_sec = 8.0
# fast_freqstep_hz = 1e6
# fast_smoothnessconstraint = 3e6
# fast_smoothnessreffrequency = midpoint of frequency coverage
# fast_smoothnessrefdistance = 0

# Slow solve parameters (defaults shown):
# slow_timestep_joint_sec = 0.0
# slow_timestep_separate_sec = 600.0
# slow_freqstep_hz = 1e6
# slow_smoothnessconstraint_joint = 3e6
# slow_smoothnessconstraint_separate = 3e6


[imaging]
# Imaging parameters: pixel size in arcsec (default = 1.25, suitable for HBA data), Briggs
# robust parameter (default = -0.5), min and max uv distance in lambda (default = 80, none),
# taper in arcsec (default = none), and whether multiscale clean should be used (default =
# True)
# cellsize_arcsec = 1.25
# robust = -0.5
# min_uv_lambda = 0.0
# max_uv_lambda = 0.0
# taper_arcsec = 0.0
# do_multiscale_clean = True

# Method to use to correct for direction-dependent effects during imaging:
# "none", "facets", or "screens" (default = facets). If "none", the solutions
# closest to the image centers will be used. If "facets", Voronoi faceting is
# used. If "screens", smooth 2-D screens are used; the type of screen to use can
# be specified with screen_type: "tessellated" (simple, smoothed tessellated
# screens) or "kl" (Karhunen-Lo`eve screens) (default = kl)
# dde_method = facets
# screen_type = kl

# IDG (image domain gridder) mode to use in WSClean (default = cpu). The mode can be
# "cpu" or "hybrid". Note that IDG is only used when dde_method = "none" or "screens"
# idg_mode = cpu

# Fraction of the total memory (per node) to use for WSClean jobs (default = 0.9 = 90%)
# mem_fraction = 0.9

# Use MPI to distribute WSClean jobs over multiple nodes (default = False)? If True and
# more than one node can be allocated to each WSClean job (i.e., max_nodes / num_images
# >= 2), then distributed imaging will be used (only available if batch_system = slurm).
# Note that if MPI is activated, dir_local (under the [cluster] section below) must
# not be set unless it is on a shared filesystem
# use_mpi = False

# Reweight the visibility data before imaging (default = False)
# reweight = False

# Size of area to image when using a grid (default = mean FWHM of the primary beam)
# Number of sectors along RA to use in imaging grid (default = 0). The number of sectors in
# Dec will be determined automatically to ensure the whole area specified with grid_center_ra,
# grid_center_dec, grid_width_ra_deg, and grid_width_dec_deg is imaged. Set grid_nsectors_ra = 0 to force a
# single sector for the full area. Multiple sectors are useful for parallelizing the imaging
# over multiple nodes of a cluster or for computers with limited memory
# grid_width_ra_deg = 5.0
# grid_width_dec_deg = 7.0
# grid_center_ra = 14h41m01.884
# grid_center_dec = +35d30m31.52
# grid_nsectors_ra = 3

# Instead of a grid, imaging sectors can be defined individually by specifying
# their centers and widths. If sectors are specified in this way, they will be
# used instead of the sector grid. Note that the sectors should not overlap
# sector_center_ra_list = [14h41m01.884, 14h13m23.234]
# sector_center_dec_list = [+35d30m31.52, +37d21m56.86]
# sector_width_ra_deg_list = [0.532, 0.127]
# sector_width_dec_deg_list = [0.532, 0.127]

# Max desired peak flux density reduction at center of the image edges due to
# bandwidth smearing (at the mean frequency) and time smearing (default = 0.15 =
# 15% reduction in peak flux). Higher values can result in shorter run times but
# more smearing away from the sector centers
# max_peak_smearing = 0.15


[cluster]
# Cluster batch system (default = single_machine). Use batch_system = slurm to
# use a SLURM-based cluster
# batch_system = single_machine

# For batch_system = slurm, the maximum number of nodes of the cluster to use at
# once can be specified with the max_nodes option (default = 12), the number of
# processors and amount of memory per node to request from SLURM can be
# specified with the cpus_per_task (default = 0 = all) and mem_per_node_gb
# options (default = 0 = all). By setting the cpus_per_task value to the number of
# processors per node, one can ensure that each task gets the entire node to
# itself, which is the recommended way of running Rapthor
# max_nodes = 12
# cpus_per_task = 0
# mem_per_node_gb = 0

# Maximum number of cores and threads per task to use on each node (default = 0 = all)
# max_cores = 0
# max_threads = 0

# Number of threads to use by WSClean during deconvolution and parallel gridding
# (default = 0 = 2/5 of max_threads). Higher values will speed up imaging at the
# expense of higher memory usage
# deconvolution_threads = 0
# parallel_gridding_threads = 0

# Full path to a local disk on the nodes for IO-intensive processing (default =
# not used). The path must exist on all nodes (but does not have to be on a
# shared filesystem). This parameter is useful if you have a fast local disk
# (e.g., an SSD) that is not the one used for dir_working. If this parameter is
# not set, IO-intensive processing (e.g., WSClean) will use a default path in
# dir_working instead. This parameter should not be set in the following
# situations:
#   - when batch_system = single_machine and multiple imaging sectors are
#     used (as each sector will overwrite files from the other sectors)
#   - when use_mpi = True under the [imaging] section above and dir_local is
#     not on a shared filesystem
# dir_local = /tmp

# Run the pipelines inside a container (default = False)? If True, the pipeline
# for each operation (such as calibrate or image) will be run inside a container.
# The type of container can also be specified (one of docker, udocker, or
# singularity; default = docker)
# use_container = False
# container_type = docker

# CWL runner to use. Currently supported runners are: cwltool and toil (default)
# cwl_runner = toil

# Debug workflow related issues. Enabling this will require significantly more
# disk space. The working directory will never be cleaned up, stdout and stderr
# will not be redirectied, and log level of the CWL runner will be set to DEBUG.
# debug_workflow = False<|MERGE_RESOLUTION|>--- conflicted
+++ resolved
@@ -70,13 +70,8 @@
 # onebeamperpatch = False
 # stepsize = 0.02
 # tolerance = 5e-3
-<<<<<<< HEAD
 # solve_min_uv_lambda = 2000.0
-# parallelbaselines=False
-=======
-# solve_min_uv_lambda = 350.0
 # parallelbaselines = False
->>>>>>> 7a3ddf9a
 
 # Fast solve parameters (defaults shown):
 # fast_timestep_sec = 8.0
