--- conflicted
+++ resolved
@@ -39,14 +39,6 @@
 # - user-supplied file: full path to Python file defining custom strategy
 # strategy = selfcal
 
-<<<<<<< HEAD
-# Fraction of data to process (default = 0.2 for self calibration and 1.0 for the final pass).
-# If less than one, the input data are divided by time into chunks (of no less
-# than slow_timestep_separate_sec below) that sum to the requested fraction, spaced out
-# evenly over the full time range. A final fraction can also be specified
-# (default = 1.0) such that a final processing pass (i.e., after selfcal finishes) is
-# done with a different fraction
-=======
 # Fraction of data to process (default = 0.2 for self calibration and 1.0 for
 # the final pass). If less than one, the input data are divided by time into
 # chunks (of no less than slow_timestep_separate_sec below) that sum to the
@@ -54,7 +46,6 @@
 # fraction can also be specified (default = selfcal_data_fraction) such that a
 # final processing pass (i.e., after selfcal finishes) is done with a different
 # fraction
->>>>>>> d9c45e1a
 # selfcal_data_fraction = 0.2
 # final_data_fraction = 1.0
 
@@ -128,19 +119,11 @@
 # Maximum memory in GB (per node) to use for WSClean jobs (default = 0 = 100%)
 # mem_gb = 0
 
-<<<<<<< HEAD
-# Apply separate XX and YY corrections during facet-based imaging (default = True).
-# If False, scalar solutions (the average of the XX and YY solutions) are applied instead.
-# (Separate XX and YY corrections are always applied when using non-facet-based imaging
-# methods.)
-# apply_diagonal_solutions = True
-=======
 # Apply separate XX and YY corrections during facet-based imaging (default =
 # False). If False, scalar solutions (the average of the XX and YY solutions)
 # are applied instead. (Separate XX and YY corrections are always applied when
 # using non-facet-based imaging methods.)
-# apply_diagonal_solutions = False
->>>>>>> d9c45e1a
+# apply_diagonal_solutions = True
 
 # The number of direction-dependent PSFs which should be fit horizontally and
 # vertically in the image (default = [1, 1] = direction-independent PSF).
@@ -157,14 +140,6 @@
 # Reweight the visibility data before imaging (default = False)
 # reweight = False
 
-<<<<<<< HEAD
-# Size of area to image when using a grid (default = 1.5 * mean FWHM of the primary beam)
-# Number of sectors along RA to use in imaging grid (default = 0). The number of sectors in
-# Dec will be determined automatically to ensure the whole area specified with grid_center_ra,
-# grid_center_dec, grid_width_ra_deg, and grid_width_dec_deg is imaged. Set grid_nsectors_ra = 0 to force a
-# single sector for the full area. Multiple sectors are useful for parallelizing the imaging
-# over multiple nodes of a cluster or for computers with limited memory
-=======
 # Size of area to image when using a grid (default = mean FWHM of the primary
 # beam) Number of sectors along RA to use in imaging grid (default = 0). The
 # number of sectors in Dec will be determined automatically to ensure the whole
@@ -173,7 +148,6 @@
 # sector for the full area. A grid of sectors can be useful for computers with
 # limited memory but generally will give inferior results compared to an
 # equivalent single sector.
->>>>>>> d9c45e1a
 # grid_width_ra_deg = 5.0
 # grid_width_dec_deg = 7.0
 # grid_center_ra = 14h41m01.884
